class ImportedGem
  attr_reader :name, :version, :default_spec

  def initialize( name, version, default_spec = true )
    @name = name
    @version = version
    @default_spec = default_spec
  end
end

default_gems =
  [
   ImportedGem.new( 'jruby-openssl', '0.9.15' ),
   ImportedGem.new( 'jruby-readline', '1.0', false ),
   ImportedGem.new( 'rake', '${rake.version}' ),
   ImportedGem.new( 'rdoc', '${rdoc.version}' ),
   ImportedGem.new( 'minitest', '${minitest.version}' ),
   ImportedGem.new( 'test-unit', '${test-unit.version}' ),
   ImportedGem.new( 'power_assert', '${power_assert.version}' ),
   ImportedGem.new( 'psych', '2.0.15' ),
   ImportedGem.new( 'json', '${json.version}' ),
   ImportedGem.new( 'jar-dependencies', '${jar-dependencies.version}' ),
   ImportedGem.new( 'racc', '${racc.version}')
  ]

project 'JRuby Lib Setup' do

  version = File.read( File.join( basedir, '..', 'VERSION' ) ).strip

  model_version '4.0.0'
  id 'jruby-stdlib'
  inherit "org.jruby:jruby-parent", version

  properties( 'polyglot.dump.pom' => 'pom.xml',
              'polyglot.dump.readonly' => true,
              'jruby.plugins.version' => '1.1.2',
              'gem.home' => '${basedir}/ruby/gems/shared',
              # we copy everything into the target/classes/META-INF
              # so the jar plugin just packs it - see build/resources below
              'jruby.complete.home' => '${project.build.outputDirectory}/META-INF/jruby.home',
              'jruby.complete.gems' => '${jruby.complete.home}/lib/ruby/gems/shared' )

  # just depends on jruby-core so we are sure the jruby.jar is in place
  jar "org.jruby:jruby-core:#{version}", :scope => 'test'

<<<<<<< HEAD
  #repository( :url => 'https://otto.takari.io/content/repositories/rubygems/maven/releases',
  #            :id => 'rubygems-releases' )
  #repository( :url => 'http://rubygems-proxy.torquebox.org/releases',
  #            :id => 'tb-rubygems-releases' )
  # for testing out jruby-ossl before final release :
  repository( :url => 'http://oss.sonatype.org/content/repositories/staging',
              :id => 'gem-staging' )
=======
  extension 'org.torquebox.mojo:mavengem-wagon:0.2.0'
  
  repository :id => :mavengems, :url => 'mavengem:http://rubygems.org'
>>>>>>> 16b13e1c

  plugin( :clean,
          :filesets => [ { :directory => '${basedir}/ruby/gems/shared/specifications/default',
                           :includes => [ '*' ] },
                         { :directory => '${basedir}/ruby/stdlib',
                           :includes => [ 'org/**/*.jar' ] } ] )

  # tell maven to download the respective gem artifacts
  default_gems.each do |g|
    # use provided scope so it is not a real dependency for runtime
    dependency 'rubygems', g.name, g.version, :type => 'gem', :scope => :provided do
      exclusion 'rubygems:jar-dependencies'
    end
  end

  default_gemnames = default_gems.collect { |g| g.name }

  # TODO no hardcoded group-ids
  plugin :dependency, :useRepositoryLayout => true, :outputDirectory => 'ruby/stdlib', :excludeGroupIds => 'rubygems', :includeScope => :provided do
    execute_goal 'copy-dependencies', :phase => 'generate-resources'
  end

  execute :install_gems, :'initialize' do |ctx|
    require 'fileutils'

    puts "using jruby #{JRUBY_VERSION}"

    target = ctx.project.build.directory.to_pathname
    gem_home = File.join( target, 'rubygems' )
    gems = File.join( gem_home, 'gems' )
    specs = File.join( gem_home, 'specifications' )
    cache = File.join( gem_home, 'cache' )
    jruby_gems = File.join( ctx.project.basedir.to_pathname, 'ruby', 'gems', 'shared' )
    default_specs = File.join( ctx.project.basedir.to_pathname, 'ruby', 'gems', 'shared',
                               'specifications', 'default' )
    bin_stubs = File.join( ctx.project.basedir.to_pathname, 'ruby', 'gems', 'shared',
                           'gems' )
    ruby_dir = File.join( ctx.project.basedir.to_pathname, 'ruby' )
    FileUtils.mkdir_p( default_specs )

    # have an empty openssl.rb so we do not run in trouble with not having
    # jopenssl which is part of the default gems
    lib_dir = File.join( target, 'lib' )
    openssl = File.join( lib_dir, 'openssl.rb' )
    FileUtils.mkdir_p( lib_dir )
    File.open( openssl, 'w' )
    $LOAD_PATH.unshift lib_dir

    # since the bouncy castle .jars are version-ed (e.g. bcprov-jdk15on-1.47)
    # make sure we cleanup before adding the ones from the jruby-openssl.gem:
    Dir.glob( File.join( lib_dir, "bc{prov,pkix}*.jar" ) ).each do |f|
      # use this instead of FileUtils.rm_f - issue #1698
      File.delete( f ) if File.exists?( f )
    end

    # now we can require the rubygems staff
    require 'rubygems/installer'
    require 'rubygems/package'

    puts 'install gems unless already installed'
    ENV_JAVA['jars.skip'] = 'true'
    ctx.project.artifacts.select do |a|
      a.group_id == 'rubygems' || a.group_id == 'org.jruby.gems'
    end.each do |a|
      ghome = default_gemnames.member?( a.artifact_id ) ? gem_home : jruby_gems
      if Dir[ File.join( ghome, 'cache', File.basename( a.file.to_pathname ).sub( /.gem/, '*.gem' ) ) ].empty?
        puts a.file.to_pathname
        installer = Gem::Installer.new( a.file.to_pathname,
                                        :wrappers => true,
                                        :ignore_dependencies => true,
                                        :install_dir => ghome )
        installer.install
      end
    end

    default_gems.each do |g|
      pom_version = ctx.project.properties.get( g.version[2..-2] ) || g.version
      version = pom_version.sub( /-SNAPSHOT/, '' )

      # install the gem unless already installed
      if Dir[ File.join( default_specs, "#{g.name}-#{version}*.gemspec" ) ].empty?

        puts
        puts "--- gem #{g.name}-#{version} ---"

        # copy the gem content to stdlib
        stdlib_dir = File.join( ruby_dir, 'stdlib' )
        puts "copy gem content to #{stdlib_dir}"
        # assume default require_path
        require_base = File.join( gems, "#{g.name}-#{version}*", 'lib' )
        require_files = File.join( require_base, '*' )

        # copy in new ones and mark writable for future updates (e.g. minitest)
        stdlib_locs = []
        Dir[ require_files ].each do |f|
          puts "copying: #{f} to #{stdlib_dir}"
          FileUtils.cp_r( f, stdlib_dir )

          stdlib_loc = f.sub( File.dirname(f), stdlib_dir )
          if File.directory?(stdlib_loc)
            stdlib_locs += Dir[stdlib_loc + "/*"].to_a
          else
            stdlib_locs << stdlib_loc
          end
        end

        # fix permissions on copied files
        stdlib_locs.each do |f|
          next if File.writable? f

          puts "fixing permissions: #{f}"
          # TODO: better way to just set it writable without changing all modes?
          FileUtils.chmod_R(0644, f)
        end

        # copy bin files if the gem has any
        bin = File.join( gems, "#{g.name}-#{version}", 'bin' )
        if File.exists? bin
          Dir[ File.join( bin, '*' ) ].each do |f|
            puts "copy to bin: #{File.basename( f )}"
            target = File.join( bin_stubs, f.sub( /#{gems}/, '' ) )
            FileUtils.mkdir_p( File.dirname( target ) )
            FileUtils.cp_r( f, target )
          end
        end

        if g.default_spec
          specfile_wildcard = "#{g.name}-#{version}*.gemspec"
          specfile = Dir[ File.join( specs,  specfile_wildcard ) ].first

          unless specfile
            raise Errno::ENOENT, "gemspec #{specfile_wildcard} not found in #{specs}; dependency unspecified in lib/pom.xml?"
          end

          specname = File.basename( specfile )
          puts "copy to specifications/default: #{specname}"

          spec = Gem::Package.new( Dir[ File.join( cache, "#{g.name}-#{version}*.gem" ) ].first ).spec
          File.open( File.join( default_specs, specname ), 'w' ) do |f|
            f.print( spec.to_ruby )
          end
        end
      end
    end

    # patch jruby-openssl - remove file which should be only inside gem
    # use this instead of FileUtils.rm_f - issue #1698
    f = File.join( ruby_dir, 'stdlib', 'jruby-openssl.rb' )
    File.delete( f ) if File.exists?( f )

    # we do not want rubygems_plugin.rb within jruby
    f = File.join( ruby_dir, 'stdlib', 'rubygems_plugin.rb' )
    File.delete( f ) if File.exists?( f )

    # fix file permissions of installed gems
    ( Dir[ File.join( jruby_gems, '**/*' ) ] + Dir[ File.join( jruby_gems, '**/.*' ) ] ).each do |f|
      File.chmod( 0644, f ) rescue nil if File.file?( f )
    end
  end

  execute( 'fix shebang on gem bin files and add *.bat files',
           'generate-resources' ) do |ctx|

    puts 'fix the gem stub files'
    jruby_home = ctx.project.basedir.to_pathname + '/../'
    bindir = File.join( jruby_home, 'lib', 'ruby', 'gems', 'shared', 'bin' )
    Dir[ File.join( bindir, '*' ) ].each do |f|
      content = File.read( f )
      new_content = content.sub( /#!.*/, "#!/usr/bin/env jruby
" )
      File.open( f, "w" ) { |file| file.print( new_content ) }
    end

    puts 'generate the missing bat files'
    Dir[File.join( jruby_home, 'bin', '*' )].each do |fn|
      next unless File.file?(fn)
      next if fn =~ /.bat$/
      next if File.exist?("#{fn}.bat")
      next unless File.open(fn, 'r', :internal_encoding => 'ASCII-8BIT') do |io|
        line = io.readline rescue ""
        line =~ /^#!.*ruby/
      end
      puts "Generating #{File.basename(fn)}.bat"
      File.open("#{fn}.bat", "wb") do |f|
        f.print "@ECHO OFF\r\n"
        f.print "@\"%~dp0jruby.exe\" -S #{File.basename(fn)} %*\r\n"
      end
    end
  end

  execute( 'copy bin/jruby.bash to bin/jruby',
           'process-resources' ) do |ctx|
    require 'fileutils'
    jruby_complete = ctx.project.properties.get_property( 'jruby.complete.home' )
    FileUtils.cp( File.join( jruby_complete, 'bin', 'jruby.bash' ),
                  File.join( jruby_complete, 'bin', 'jruby' ) )
  end

  execute 'jrubydir', 'prepare-package' do |ctx|
    require( ctx.project.basedir.to_pathname + '/../core/src/main/ruby/jruby/commands.rb' )
    JRuby::Commands.generate_dir_info( ctx.project.build.output_directory.to_pathname + '/META-INF/jruby.home' )
  end

  # we have no sources and attach an empty jar later in the build to
  # satisfy oss.sonatype.org upload

  plugin( :source, 'skipSource' =>  'true' )

  # this plugin is configured to attach empty jars for sources and javadocs
  plugin( 'org.codehaus.mojo:build-helper-maven-plugin' )

  build do

    # both resources are includes for the $jruby_home/lib directory

    resource do
      directory '${gem.home}'
      includes 'gems/rake-${rake.version}/bin/r*', 'gems/rdoc-${rdoc.version}/bin/r*', 'specifications/default/*.gemspec'
      target_path '${jruby.complete.gems}'
    end

    resource do
      directory '${basedir}/..'
      includes 'bin/ast*', 'bin/gem*', 'bin/irb*', 'bin/jgem*', 'bin/jirb*', 'bin/jruby*', 'bin/rake*', 'bin/ri*', 'bin/rdoc*', 'bin/testrb*', 'lib/ruby/stdlib/**', 'lib/ruby/truffle/**'
      excludes 'bin/jruby', 'bin/jruby*_*', 'bin/jruby*-*', '**/.*', 'lib/ruby/stdlib/rubygems/defaults/jruby_native.rb'
      target_path '${jruby.complete.home}'
    end
  end
end<|MERGE_RESOLUTION|>--- conflicted
+++ resolved
@@ -43,19 +43,9 @@
   # just depends on jruby-core so we are sure the jruby.jar is in place
   jar "org.jruby:jruby-core:#{version}", :scope => 'test'
 
-<<<<<<< HEAD
-  #repository( :url => 'https://otto.takari.io/content/repositories/rubygems/maven/releases',
-  #            :id => 'rubygems-releases' )
-  #repository( :url => 'http://rubygems-proxy.torquebox.org/releases',
-  #            :id => 'tb-rubygems-releases' )
-  # for testing out jruby-ossl before final release :
-  repository( :url => 'http://oss.sonatype.org/content/repositories/staging',
-              :id => 'gem-staging' )
-=======
   extension 'org.torquebox.mojo:mavengem-wagon:0.2.0'
   
   repository :id => :mavengems, :url => 'mavengem:http://rubygems.org'
->>>>>>> 16b13e1c
 
   plugin( :clean,
           :filesets => [ { :directory => '${basedir}/ruby/gems/shared/specifications/default',
