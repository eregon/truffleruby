<<<<<<< HEAD
unless defined? JRUBY_VERSION
  warn 'Loading jruby-openssl in a non-JRuby interpreter'
end

# Load bouncy-castle gem if available
begin
  require 'bouncy-castle-java'
rescue LoadError
  # runs under restricted mode or uses builtin BC
end

# Load extension
require 'jruby'
# only boot ext if jar has not been loaded before
if require 'jopenssl.jar'
  org.jruby.ext.openssl.OSSLLibrary.new.load(JRuby.runtime, false)
end

if RUBY_VERSION >= '2.1.0'
  load('jopenssl21/openssl.rb')
elsif RUBY_VERSION >= '1.9.0'
  load('jopenssl19/openssl.rb')
else
  load('jopenssl18/openssl.rb')
end

require 'openssl/pkcs12'
=======
require 'jopenssl/load'
>>>>>>> 2a9bda94
<|MERGE_RESOLUTION|>--- conflicted
+++ resolved
@@ -1,31 +1 @@
-<<<<<<< HEAD
-unless defined? JRUBY_VERSION
-  warn 'Loading jruby-openssl in a non-JRuby interpreter'
-end
-
-# Load bouncy-castle gem if available
-begin
-  require 'bouncy-castle-java'
-rescue LoadError
-  # runs under restricted mode or uses builtin BC
-end
-
-# Load extension
-require 'jruby'
-# only boot ext if jar has not been loaded before
-if require 'jopenssl.jar'
-  org.jruby.ext.openssl.OSSLLibrary.new.load(JRuby.runtime, false)
-end
-
-if RUBY_VERSION >= '2.1.0'
-  load('jopenssl21/openssl.rb')
-elsif RUBY_VERSION >= '1.9.0'
-  load('jopenssl19/openssl.rb')
-else
-  load('jopenssl18/openssl.rb')
-end
-
-require 'openssl/pkcs12'
-=======
-require 'jopenssl/load'
->>>>>>> 2a9bda94
+require 'jopenssl/load'