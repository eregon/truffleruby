language: java

sudo: false

#cache:
#  directories:
#    - $HOME/.m2

before_install:
  - export MAVEN_SKIP_RC=true
  - mvn -Xmx32M -v | grep 1.7.0; if [ $? = 0 ]; then export MAVEN_OPTS="-XX:MaxPermSize=240M"; else export MAVEN_OPTS="-XX:MaxMetaspaceSize=240M -XX:CompressedClassSpaceSize=240M"; fi
  - export MAVEN_OPTS="-Xmx512M $MAVEN_OPTS"

before_script:
  - unset GEM_PATH GEM_HOME IRBRC JRUBY_OPTS
  - export PATH="`pwd`/bin:$PATH"
  - echo $HOME

jdk:
  - openjdk7
#  - oraclejdk8

os:
  - linux

env:
  global:
    - JAVA_OPTS="-XX:+TieredCompilation -XX:TieredStopAtLevel=1 -Xmn48M -Xmx512M"
    - MALLOC_ARENA_MAX=2
  matrix:
<<<<<<< HEAD
    - JT='test specs :command_line'
    - JT='test specs :language'
    - JT='test specs :core'
    - JT='test specs :library'
    - JT='test specs :truffle'
    - JT='test integration fast'
    - JT='test integration long' JAVA_OPTS="$JAVA_OPTS -Xmx512m" HAS_REDIS=true

matrix:
  include:
=======
    - PHASE='-Ptest'
    - PHASE='-Prake -Dtask=test:jruby'
    - PHASE='-Prake -Dtask=test:jruby:fullint'
    - PHASE='-Prake -Dtask=test:jruby:jit'
    - PHASE='-Prake -Dtask=test:mri'
    - PHASE='-Prake -Dtask=test:mri:fullint'
    - PHASE='-Prake -Dtask=test:mri:jit'
    - PHASE='-Prake -Dtask=test:slow_suites'
    - PHASE='-Prake -Dtask=test:tracing'
    - PHASE='-Prake -Dtask=spec:ji'
    - PHASE='-Prake -Dtask=spec:compiler'
    - PHASE='-Prake -Dtask=spec:compiler' JRUBY_OPTS=-Xcompile.invokedynamic
    - PHASE='-Prake -Dtask=spec:ffi'
    - PHASE='-Prake -Dtask=spec:regression'
    - PHASE='-Prake -Dtask=spec:ruby:fast'
    - PHASE='-Prake -Dtask=spec:jruby'
    - PHASE='-Prake -Dtask=spec:jrubyc'
    - PHASE='-Prake -Dtask=spec:profiler'

matrix:
  include:
    # these profile do no need to run for all JDKs
    - env: PHASE='-Pdist'
      jdk: oraclejdk8
    - env: PHASE='-Pjruby-jars'
      jdk: openjdk7
    - env: PHASE='-Pmain'
      jdk: oraclejdk8
    - env: PHASE='-Pcomplete'
      jdk: oraclejdk8
    - env: PHASE='-Posgi'
      jdk: openjdk7
    - env: PHASE='-Pj2ee'
      jdk: oraclejdk7
    # These next two started crashing on JDK7 in March 2015, possibly due to JVM issues on Travis's Docker-based env
    - env: PHASE='-Pjruby-jars,test -Dinvoker.test=extended'
      jdk: oraclejdk8
    - env: PHASE='-Pmain,test -Dinvoker.test=extended'
      jdk: oraclejdk8
    - env: PHASE='-Pjruby_complete_jar_extended -Dinvoker.skip=true'
      jdk: oraclejdk8
>>>>>>> 2b632ee1
    - env: COMMAND=test/check_versions.sh
      jdk: oraclejdk8
    # JRuby+Truffle needs Java 8
    - env: JT='test specs :command_line'
      jdk: oraclejdk8
    - env: JT='test specs :language'
      jdk: oraclejdk8
    - env: JT='test specs :core'
      jdk: oraclejdk8
    - env: JT='test specs :library'
      jdk: oraclejdk8
    - env: JT='test specs :truffle'
      jdk: oraclejdk8
    - env: JT='test integration'
      jdk: oraclejdk8
    - env: JT='test gems' JAVA_OPTS="$JAVA_OPTS -Xmx512m" HAS_REDIS=true
      jdk: oraclejdk8
    - env: JT=check_ambiguous_arguments SKIP_BUILD=true
      jdk: oraclejdk8
  allow_failures:
    - env: PHASE='-Prake -Dtask=test:mri:fullint'
    - env: JT='test mri'
      jdk: oraclejdk8
    - env: PHASE='-Pj2ee'
      jdk: oraclejdk7
    - env: JT='test gems' JAVA_OPTS="$JAVA_OPTS -Xmx512m" HAS_REDIS=true
    # NOTE: build seems to never start (waited for any to finish for more than a day) - probably a travis-ci bug
    #- env: PHASE='-Pmain'
    #  sudo: required
    #  dist: trusty
    #  group: edge
    #  jdk: oraclejdk9

branches:
  only:
    - master
    - jruby-1_7
    - truffle-head
    - /^test-.*$/
    - /^ha-feature/
    - ruby-2.3

script: tool/travis_runner.sh
install: |
  if [[ -n "$PHASE" && $JAVA_HOME == *"java-8"* ]]; then
    travis_retry ./mvnw package -B --projects '!truffle' -Dinvoker.skip -Dmaven.test.skip;
  else
    if [ -z "$SKIP_BUILD" ]; then travis_retry ./mvnw package -B -Dinvoker.skip -Dmaven.test.skip; fi
  fi

notifications:
  irc:
    channels:
      - "irc.freenode.org#jruby"
    on_success: change
    on_failure: always
    template:
      - "%{repository} (%{branch}:%{commit} by %{author}): %{message} (%{build_url})"
    skip_join: true

  # update jruby-head installed on Travis CI
  webhooks:
    urls:
      - "https://rubies.travis-ci.org/rebuild/jruby-head"
# we are on a branch
    on_success: always
    on_failure: never

services:
  - redis-server<|MERGE_RESOLUTION|>--- conflicted
+++ resolved
@@ -27,63 +27,9 @@
   global:
     - JAVA_OPTS="-XX:+TieredCompilation -XX:TieredStopAtLevel=1 -Xmn48M -Xmx512M"
     - MALLOC_ARENA_MAX=2
-  matrix:
-<<<<<<< HEAD
-    - JT='test specs :command_line'
-    - JT='test specs :language'
-    - JT='test specs :core'
-    - JT='test specs :library'
-    - JT='test specs :truffle'
-    - JT='test integration fast'
-    - JT='test integration long' JAVA_OPTS="$JAVA_OPTS -Xmx512m" HAS_REDIS=true
 
 matrix:
   include:
-=======
-    - PHASE='-Ptest'
-    - PHASE='-Prake -Dtask=test:jruby'
-    - PHASE='-Prake -Dtask=test:jruby:fullint'
-    - PHASE='-Prake -Dtask=test:jruby:jit'
-    - PHASE='-Prake -Dtask=test:mri'
-    - PHASE='-Prake -Dtask=test:mri:fullint'
-    - PHASE='-Prake -Dtask=test:mri:jit'
-    - PHASE='-Prake -Dtask=test:slow_suites'
-    - PHASE='-Prake -Dtask=test:tracing'
-    - PHASE='-Prake -Dtask=spec:ji'
-    - PHASE='-Prake -Dtask=spec:compiler'
-    - PHASE='-Prake -Dtask=spec:compiler' JRUBY_OPTS=-Xcompile.invokedynamic
-    - PHASE='-Prake -Dtask=spec:ffi'
-    - PHASE='-Prake -Dtask=spec:regression'
-    - PHASE='-Prake -Dtask=spec:ruby:fast'
-    - PHASE='-Prake -Dtask=spec:jruby'
-    - PHASE='-Prake -Dtask=spec:jrubyc'
-    - PHASE='-Prake -Dtask=spec:profiler'
-
-matrix:
-  include:
-    # these profile do no need to run for all JDKs
-    - env: PHASE='-Pdist'
-      jdk: oraclejdk8
-    - env: PHASE='-Pjruby-jars'
-      jdk: openjdk7
-    - env: PHASE='-Pmain'
-      jdk: oraclejdk8
-    - env: PHASE='-Pcomplete'
-      jdk: oraclejdk8
-    - env: PHASE='-Posgi'
-      jdk: openjdk7
-    - env: PHASE='-Pj2ee'
-      jdk: oraclejdk7
-    # These next two started crashing on JDK7 in March 2015, possibly due to JVM issues on Travis's Docker-based env
-    - env: PHASE='-Pjruby-jars,test -Dinvoker.test=extended'
-      jdk: oraclejdk8
-    - env: PHASE='-Pmain,test -Dinvoker.test=extended'
-      jdk: oraclejdk8
-    - env: PHASE='-Pjruby_complete_jar_extended -Dinvoker.skip=true'
-      jdk: oraclejdk8
->>>>>>> 2b632ee1
-    - env: COMMAND=test/check_versions.sh
-      jdk: oraclejdk8
     # JRuby+Truffle needs Java 8
     - env: JT='test specs :command_line'
       jdk: oraclejdk8
@@ -102,11 +48,8 @@
     - env: JT=check_ambiguous_arguments SKIP_BUILD=true
       jdk: oraclejdk8
   allow_failures:
-    - env: PHASE='-Prake -Dtask=test:mri:fullint'
     - env: JT='test mri'
       jdk: oraclejdk8
-    - env: PHASE='-Pj2ee'
-      jdk: oraclejdk7
     - env: JT='test gems' JAVA_OPTS="$JAVA_OPTS -Xmx512m" HAS_REDIS=true
     # NOTE: build seems to never start (waited for any to finish for more than a day) - probably a travis-ci bug
     #- env: PHASE='-Pmain'
