require File.dirname(__FILE__) + "/../spec_helper"

describe "java package" do
  it 'is accessible directly when starting with java, javax, com, or org' do
    # Using static methods here for simplicity; avoiding construction.
    expect(java.lang).to eq(JavaUtilities.get_package_module_dot_format("java.lang"))
    expect(java.lang.System).to respond_to 'getProperty'

    expect(javax.management).to eq(JavaUtilities.get_package_module_dot_format("javax.management"))
    expect(javax.management.MBeanServerFactory).to respond_to 'createMBeanServer'

    expect(org.xml.sax.helpers).to eq(JavaUtilities.get_package_module_dot_format("org.xml.sax.helpers"))
    expect(org.xml.sax.helpers.ParserFactory).to respond_to 'makeParser'

    expect(java.util).to eq(JavaUtilities.get_package_module_dot_format("java.util"))
    expect(java.util.Arrays).to respond_to "asList"
  end

  it "can be imported using 'include_package package.module" do
<<<<<<< HEAD
    skip "does not work; probably should for consistency?" do
      m = Module.new { include_package java.lang }
      expect(m::System).to respond_to 'getProperty'
    end
=======
    m = Module.new { include_package java.lang }
    m::System.should respond_to 'getProperty'
>>>>>>> f0e2a9d2
  end

  it "can be imported using 'include_package \"package.module\"'" do
    m = Module.new { include_package 'java.lang' }
    expect(m::System).to respond_to 'getProperty'
  end

  it "can be imported using 'import package.module" do
    m = Module.new { import java.lang }
    expect(m::System).to respond_to 'getProperty'
  end

  it "can be imported using 'import \"package.module\"'" do
    m = Module.new { import 'java.lang' }
    expect(m::System).to respond_to 'getProperty'
  end

  it "supports const_get" do
    expect(java.util.respond_to?(:const_get)).to be true
    expect(java.util.const_get("Arrays")).to respond_to "asList"
  end

  it "supports const_get with inherit argument" do
    expect(java.util.const_get("Arrays", false)).to respond_to :asList
  end
end

# for DefaultPackageClass
$CLASSPATH << File.dirname(__FILE__) + "/../../../target/test-classes"

describe "class in default package" do
  it "can be opened using Java::Foo syntax" do
    expect(Java::DefaultPackageClass.new.foo).to eq("foo")
    class Java::DefaultPackageClass
      def bar; 'bar'; end
    end
    expect(Java::DefaultPackageClass.new.bar).to eq("bar")
    expect(Java::DefaultPackageClass.new.foo).to eq("foo")
  end

  it "does not failover to a package if there are classloading errors" do
    expect do
      Java::BadStaticInit.new
    end.to raise_error(NameError)
  end
end<|MERGE_RESOLUTION|>--- conflicted
+++ resolved
@@ -17,15 +17,8 @@
   end
 
   it "can be imported using 'include_package package.module" do
-<<<<<<< HEAD
-    skip "does not work; probably should for consistency?" do
-      m = Module.new { include_package java.lang }
-      expect(m::System).to respond_to 'getProperty'
-    end
-=======
     m = Module.new { include_package java.lang }
-    m::System.should respond_to 'getProperty'
->>>>>>> f0e2a9d2
+    expect(m::System).to respond_to 'getProperty'
   end
 
   it "can be imported using 'include_package \"package.module\"'" do
