require File.dirname(__FILE__) + "/../spec_helper"

describe "A Java object" do
  it "marshals as custom Ruby marshal data" do
    list = java.util.ArrayList.new
    list << 'foo'

    hash = {:foo => list}

    marshaled = Marshal.load(Marshal.dump(hash))
<<<<<<< HEAD
    expect(marshaled[:foo].class).to eq(ArrayList)
    expect(marshaled[:foo][0]).to eq('foo')
=======
    expect( marshaled[:foo].class ).to be java.util.ArrayList
    expect( marshaled[:foo][0] ).to eql 'foo'
  end

  it "marshals Java enums" do
    t_enum = java.lang.Thread::State::TERMINATED
    w_enum = java.lang.Thread::State::WAITING
    data = [ t_enum, w_enum ]

    marshaled = Marshal.load(Marshal.dump(data))
    expect( marshaled[0] ).to be_a java.lang.Thread::State
    expect( marshaled ).to eql data
  end

  java_import 'java_integration.fixtures.InnerClasses'

  it "marshals local Java class" do
    hash = { :local => InnerClasses.localMethodClass }
    caps_method = hash[:local].capsMethod

    pending 'Marshal.load can not resolve local class: Java::Java_integrationFixtures::InnerClasses::1CapsImpl'

    local = Marshal.load(Marshal.dump(hash))[:local]
    expect( local.class.java_class.member_class? ).to be false
    expect( local.class.java_class.anonymous_class? ).to be false
    expect( local.capsMethod ).to eql caps_method
  end

  it "marshals anonymous Java class" do
    array = [ InnerClasses.anonymousMethodClass ]
    caps_method = array[0].capsMethod

    pending 'Marshal.load can not resolve anonymous class: Java::Java_integrationFixtures::InnerClasses::1'

    anon = Marshal.load(Marshal.dump(array))[0]
    expect( anon.class.java_class.member_class? ).to be false
    expect( anon.class.java_class.anonymous_class? ).to be true
    expect( anon.capsMethod ).to eql caps_method
  end

  it "marshals anonymous (enum) class" do
    mic = java.util.concurrent.TimeUnit::MICROSECONDS
    mil = java.util.concurrent.TimeUnit::MILLISECONDS
    hash = { 'mic' => mic, 'mil' => mil }

    pending 'Marshal.load can not resolve anonymous class: Java::JavaUtilConcurrent::TimeUnit::2'

    marshaled = Marshal.load(Marshal.dump(hash))
    expect( marshaled[0] ).to be_a java.lang.Thread::State
    expect( marshaled ).to eql hash
>>>>>>> 5d5b9f88
  end
end<|MERGE_RESOLUTION|>--- conflicted
+++ resolved
@@ -8,10 +8,6 @@
     hash = {:foo => list}
 
     marshaled = Marshal.load(Marshal.dump(hash))
-<<<<<<< HEAD
-    expect(marshaled[:foo].class).to eq(ArrayList)
-    expect(marshaled[:foo][0]).to eq('foo')
-=======
     expect( marshaled[:foo].class ).to be java.util.ArrayList
     expect( marshaled[:foo][0] ).to eql 'foo'
   end
@@ -62,6 +58,5 @@
     marshaled = Marshal.load(Marshal.dump(hash))
     expect( marshaled[0] ).to be_a java.lang.Thread::State
     expect( marshaled ).to eql hash
->>>>>>> 5d5b9f88
   end
 end