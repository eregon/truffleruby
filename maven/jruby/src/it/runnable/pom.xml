<?xml version="1.0" encoding="UTF-8"?>
<project xsi:schemaLocation="http://maven.apache.org/POM/4.0.0 http://maven.apache.org/xsd/maven-4.0.0.xsd" xmlns="http://maven.apache.org/POM/4.0.0"
    xmlns:xsi="http://www.w3.org/2001/XMLSchema-instance">
  <modelVersion>4.0.0</modelVersion>
  <groupId>no_group_id_given</groupId>
  <artifactId>runnable</artifactId>
  <version>0.0.0</version>
  <name>runnable</name>
  <properties>
    <tesla.dump.readOnly>true</tesla.dump.readOnly>
    <jruby.version>@project.version@</jruby.version>
    <jruby.plugins.version>1.0.8</jruby.plugins.version>
    <project.build.sourceEncoding>utf-8</project.build.sourceEncoding>
    <tesla.dump.pom>pom.xml</tesla.dump.pom>
  </properties>
  <dependencies>
    <dependency>
      <groupId>rubygems</groupId>
      <artifactId>bundler</artifactId>
      <version>1.7.7</version>
      <type>gem</type>
    </dependency>
    <dependency>
      <groupId>org.jruby</groupId>
      <artifactId>jruby</artifactId>
      <version>${jruby.version}</version>
      <type>pom</type>
    </dependency>
    <dependency>
      <groupId>de.saumya.mojo</groupId>
      <artifactId>jruby-mains</artifactId>
      <version>0.2.0</version>
    </dependency>
  </dependencies>
  <repositories>
    <repository>
      <id>rubygems-releases</id>
      <url>http://rubygems-proxy.torquebox.org/releases</url>
    </repository>
  </repositories>
  <build>
    <directory>pkg</directory>
    <plugins>
      <plugin>
        <artifactId>maven-jar-plugin</artifactId>
        <version>2.4</version>
        <executions>
          <execution>
            <phase>prepare-package</phase>
            <goals>
              <goal>jar</goal>
            </goals>
          </execution>
        </executions>
        <configuration>
          <outputDirectory>.</outputDirectory>
          <finalName>runnable</finalName>
        </configuration>
      </plugin>
      <plugin>
        <artifactId>maven-clean-plugin</artifactId>
        <version>2.4</version>
        <configuration>
          <filesets>
            <fileset>
              <directory>.</directory>
              <includes>
                <include>runnable.jar</include>
                <include>*/**/*.jar</include>
              </includes>
            </fileset>
          </filesets>
        </configuration>
      </plugin>
      <plugin>
        <groupId>de.saumya.mojo</groupId>
        <artifactId>gem-maven-plugin</artifactId>
        <version>${jruby.plugins.version}</version>
        <executions>
          <execution>
            <id>install gems</id>
            <goals>
              <goal>initialize</goal>
            </goals>
          </execution>
          <execution>
            <goals>
              <goal>generate-resources</goal>
              <goal>process-resources</goal>
            </goals>
            <configuration>
              <includeBinStubs>true</includeBinStubs>
              <includeRubyResources>
                <includeRubyResource>.rspec</includeRubyResource>
                <includeRubyResource>config.ru</includeRubyResource>
                <includeRubyResource>*file</includeRubyResource>
                <includeRubyResource>*file.lock</includeRubyResource>
                <includeRubyResource>.jbundler/classpath.rb</includeRubyResource>
                <includeRubyResource>lib/**</includeRubyResource>
                <includeRubyResource>app/**</includeRubyResource>
                <includeRubyResource>config/**</includeRubyResource>
                <includeRubyResource>vendor/**</includeRubyResource>
                <includeRubyResource>spec/**</includeRubyResource>
              </includeRubyResources>
            </configuration>
          </execution>
        </executions>
        <configuration>
          <jrubyVersion>1.7.19</jrubyVersion>
          <includeRubygemsInResources>true</includeRubygemsInResources>
        </configuration>
      </plugin>
      <plugin>
        <artifactId>maven-dependency-plugin</artifactId>
        <executions>
          <execution>
            <id>copy jar dependencies</id>
            <phase>generate-resources</phase>
            <goals>
              <goal>copy</goal>
            </goals>
            <configuration>
              <artifactItems>
                <artifactItem>
                  <groupId>org.bouncycastle</groupId>
                  <artifactId>bcpkix-jdk15on</artifactId>
                  <type>jar</type>
                  <version>1.49</version>
                  <classifier />
                  <outputDirectory>${project.build.outputDirectory}/org/bouncycastle/bcpkix-jdk15on/1.49</outputDirectory>
                </artifactItem>
                <artifactItem>
                  <groupId>org.slf4j</groupId>
                  <artifactId>slf4j-simple</artifactId>
                  <type>jar</type>
                  <version>1.6.4</version>
                  <classifier />
                  <outputDirectory>${project.build.outputDirectory}/org/slf4j/slf4j-simple/1.6.4</outputDirectory>
                </artifactItem>
                <artifactItem>
                  <groupId>org.bouncycastle</groupId>
                  <artifactId>bcprov-jdk15on</artifactId>
                  <type>jar</type>
                  <version>1.49</version>
                  <classifier />
                  <outputDirectory>${project.build.outputDirectory}/org/bouncycastle/bcprov-jdk15on/1.49</outputDirectory>
                </artifactItem>
                <artifactItem>
                  <groupId>org.slf4j</groupId>
                  <artifactId>slf4j-api</artifactId>
                  <type>jar</type>
                  <version>1.6.4</version>
                  <classifier />
                  <outputDirectory>${project.build.outputDirectory}/org/slf4j/slf4j-api/1.6.4</outputDirectory>
                </artifactItem>
              </artifactItems>
            </configuration>
          </execution>
        </executions>
      </plugin>
      <plugin>
        <artifactId>maven-shade-plugin</artifactId>
        <executions>
          <execution>
            <id>pack</id>
            <goals>
              <goal>shade</goal>
            </goals>
            <configuration>
              <artifactSet>
                <excludes>
                  <exclude>rubygems:*</exclude>
                </excludes>
              </artifactSet>
              <transformers>
                <transformer implementation="org.apache.maven.plugins.shade.resource.ManifestResourceTransformer">
                  <mainClass>de.saumya.mojo.mains.JarMain</mainClass>
                </transformer>
              </transformers>
            </configuration>
          </execution>
        </executions>
      </plugin>
      <plugin>
        <groupId>org.codehaus.mojo</groupId>
        <artifactId>exec-maven-plugin</artifactId>
        <version>1.2</version>
        <executions>
          <execution>
            <id>rake -T</id>
            <phase>package</phase>
            <goals>
              <goal>exec</goal>
            </goals>
            <configuration>
              <arguments>
                <argument>-jar</argument>
                <argument>runnable.jar</argument>
                <argument>-S</argument>
                <argument>rake</argument>
                <argument>-T</argument>
              </arguments>
            </configuration>
          </execution>
          <execution>
            <id>rake spec</id>
            <phase>package</phase>
            <goals>
              <goal>exec</goal>
            </goals>
            <configuration>
              <arguments>
                <argument>-jar</argument>
                <argument>runnable.jar</argument>
                <argument>-S</argument>
                <argument>rake</argument>
                <argument>spec</argument>
              </arguments>
            </configuration>
          </execution>
          <execution>
            <id>rspec</id>
            <phase>package</phase>
            <goals>
              <goal>exec</goal>
            </goals>
            <configuration>
              <arguments>
                <argument>-jar</argument>
                <argument>runnable.jar</argument>
                <argument>-S</argument>
                <argument>rspec</argument>
              </arguments>
            </configuration>
          </execution>
        </executions>
        <configuration>
          <executable>java</executable>
          <environmentVariables>
            <HOME>${basedir}</HOME>
            <GEM_PATH>${basedir}</GEM_PATH>
            <GEM_HOME>${basedir}</GEM_HOME>
          </environmentVariables>
        </configuration>
      </plugin>
    </plugins>
  </build>
  <profiles>
    <profile>
      <id>gemfile</id>
      <activation>
        <file>
          <missing>Gemfile.lock</missing>
        </file>
      </activation>
      <dependencies>
        <dependency>
          <groupId>rubygems</groupId>
          <artifactId>rspec</artifactId>
          <version>[3.0,3.99999]</version>
          <type>gem</type>
        </dependency>
        <dependency>
          <groupId>rubygems</groupId>
          <artifactId>rake</artifactId>
          <version>[10.3,10.99999]</version>
          <type>gem</type>
        </dependency>
        <dependency>
          <groupId>rubygems</groupId>
          <artifactId>jbundler</artifactId>
          <version>0.7.1</version>
          <type>gem</type>
        </dependency>
        <dependency>
          <groupId>rubygems</groupId>
          <artifactId>ruby-maven</artifactId>
          <version>3.1.1.0.11</version>
          <type>gem</type>
        </dependency>
      </dependencies>
    </profile>
    <profile>
      <id>gemfile_lock</id>
      <activation>
        <file>
          <exists>Gemfile.lock</exists>
        </file>
      </activation>
      <build>
        <plugins>
          <plugin>
            <groupId>de.saumya.mojo</groupId>
            <artifactId>gem-maven-plugin</artifactId>
            <version>${jruby.plugins.version}</version>
            <executions>
              <execution>
                <id>install gem sets for compile</id>
                <phase>initialize</phase>
                <goals>
                  <goal>sets</goal>
                </goals>
                <configuration>
                  <scope>compile</scope>
                  <gems>
                    <rspec>3.3.0</rspec>
                    <rspec-core>3.3.1</rspec-core>
                    <rspec-support>3.3.0</rspec-support>
                    <rspec-expectations>3.3.0</rspec-expectations>
                    <diff-lcs>1.2.5</diff-lcs>
<<<<<<< HEAD
                    <rspec-mocks>2.99.3</rspec-mocks>
                    <rake>10.4.2</rake>
=======
                    <rspec-mocks>3.3.1</rspec-mocks>
                    <rake>10.3.2</rake>
>>>>>>> 114a39e9
                    <jbundler>0.7.1</jbundler>
                    <jar-dependencies>0.1.13</jar-dependencies>
                    <maven-tools>1.0.8</maven-tools>
                    <virtus>1.0.5</virtus>
                    <axiom-types>0.1.1</axiom-types>
                    <descendants_tracker>0.0.4</descendants_tracker>
                    <thread_safe>0.3.5</thread_safe>
                    <ice_nine>0.11.1</ice_nine>
                    <coercible>1.0.0</coercible>
                    <equalizer>0.0.11</equalizer>
                    <ruby-maven>3.1.1.0.11</ruby-maven>
                    <ruby-maven-libs>3.1.1</ruby-maven-libs>
                  </gems>
                </configuration>
              </execution>
            </executions>
          </plugin>
        </plugins>
      </build>
    </profile>
  </profiles>
</project><|MERGE_RESOLUTION|>--- conflicted
+++ resolved
@@ -308,13 +308,8 @@
                     <rspec-support>3.3.0</rspec-support>
                     <rspec-expectations>3.3.0</rspec-expectations>
                     <diff-lcs>1.2.5</diff-lcs>
-<<<<<<< HEAD
-                    <rspec-mocks>2.99.3</rspec-mocks>
-                    <rake>10.4.2</rake>
-=======
                     <rspec-mocks>3.3.1</rspec-mocks>
                     <rake>10.3.2</rake>
->>>>>>> 114a39e9
                     <jbundler>0.7.1</jbundler>
                     <jar-dependencies>0.1.13</jar-dependencies>
                     <maven-tools>1.0.8</maven-tools>
