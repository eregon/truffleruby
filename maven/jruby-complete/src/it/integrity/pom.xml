--- conflicted
+++ resolved
@@ -215,35 +215,42 @@
             </configuration>
           </execution>
           <execution>
-<<<<<<< HEAD
             <id>-S generate_dir_info bin</id>
-=======
+            <phase>test</phase>
+            <goals>
+              <goal>exec</goal>
+            </goals>
+            <configuration>
+              <workingDirectory>${basedir}</workingDirectory>
+              <executable>java</executable>
+              <arguments>
+                <argument>-classpath</argument>
+                <classpath/>
+                <argument>org.jruby.Main</argument>
+                <argument>-S</argument>
+                <argument>generate_dir_info</argument>
+                <argument>bin</argument>
+              </arguments>
+            </configuration>
+          </execution>
+          <execution>
             <id>-S icecream - GH-3186</id>
->>>>>>> 52082d1a
-            <phase>test</phase>
-            <goals>
-              <goal>exec</goal>
-            </goals>
-            <configuration>
-              <workingDirectory>${basedir}</workingDirectory>
-              <executable>java</executable>
-<<<<<<< HEAD
-=======
+            <phase>test</phase>
+            <goals>
+              <goal>exec</goal>
+            </goals>
+            <configuration>
+              <workingDirectory>${basedir}</workingDirectory>
+              <executable>java</executable>
               <environmentVariables>
                 <PATH>${env.PATH}:somebin</PATH>
               </environmentVariables>
->>>>>>> 52082d1a
-              <arguments>
-                <argument>-classpath</argument>
-                <classpath/>
-                <argument>org.jruby.Main</argument>
-                <argument>-S</argument>
-<<<<<<< HEAD
-                <argument>generate_dir_info</argument>
-                <argument>bin</argument>
-=======
+              <arguments>
+                <argument>-classpath</argument>
+                <classpath/>
+                <argument>org.jruby.Main</argument>
+                <argument>-S</argument>
                 <argument>icecream</argument>
->>>>>>> 52082d1a
               </arguments>
             </configuration>
           </execution>
