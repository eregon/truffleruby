/***** BEGIN LICENSE BLOCK *****
 * Version: EPL 1.0/GPL 2.0/LGPL 2.1
 *
 * The contents of this file are subject to the Eclipse Public
 * License Version 1.0 (the "License"); you may not use this file
 * except in compliance with the License. You may obtain a copy of
 * the License at http://www.eclipse.org/legal/epl-v10.html
 *
 * Software distributed under the License is distributed on an "AS
 * IS" basis, WITHOUT WARRANTY OF ANY KIND, either express or
 * implied. See the License for the specific language governing
 * rights and limitations under the License.
 *
 * Copyright (C) 2001 Chad Fowler <chadfowler@chadfowler.com>
 * Copyright (C) 2001-2004 Jan Arne Petersen <jpetersen@uni-bonn.de>
 * Copyright (C) 2002 Benoit Cerrina <b.cerrina@wanadoo.fr>
 * Copyright (C) 2002-2004 Anders Bengtsson <ndrsbngtssn@yahoo.se>
 * Copyright (C) 2004 Joey Gibson <joey@joeygibson.com>
 * Copyright (C) 2004 Charles O Nutter <headius@headius.com>
 * Copyright (C) 2004 Stefan Matthias Aust <sma@3plus4.de>
 * Copyright (C) 2006 Thomas E Enebo <enebo@acm.org>
 * Copyright (C) 2006 Ola Bini <ola.bini@ki.se>
 * Copyright (C) 2006 Miguel Covarrubias <mlcovarrubias@gmail.com>
 * Copyright (C) 2009 Joseph LaFata <joe@quibb.org>
 * 
 * Alternatively, the contents of this file may be used under the terms of
 * either of the GNU General Public License Version 2 or later (the "GPL"),
 * or the GNU Lesser General Public License Version 2.1 or later (the "LGPL"),
 * in which case the provisions of the GPL or the LGPL are applicable instead
 * of those above. If you wish to allow use of your version of this file only
 * under the terms of either the GPL or the LGPL, and not to allow others to
 * use your version of this file under the terms of the EPL, indicate your
 * decision by deleting the provisions above and replace them with the notice
 * and other provisions required by the GPL or the LGPL. If you do not delete
 * the provisions above, a recipient may use your version of this file under
 * the terms of any one of the EPL, the GPL or the LGPL.
 ***** END LICENSE BLOCK *****/
package org.jruby;

import java.util.Calendar;
import java.util.Date;
import java.util.GregorianCalendar;
import java.util.HashMap;
import java.util.Locale;
import java.util.Map;
import java.util.regex.Matcher;
import java.util.regex.Pattern;

<<<<<<< HEAD
import org.jcodings.specific.USASCIIEncoding;
=======
import javax.print.DocFlavor;
>>>>>>> dbf58e66
import org.joda.time.DateTime;
import org.joda.time.DateTimeZone;
import org.joda.time.IllegalFieldValueException;
import org.joda.time.format.DateTimeFormat;
import org.joda.time.format.DateTimeFormatter;
import org.joda.time.tz.FixedDateTimeZone;
import org.jruby.anno.JRubyClass;
import org.jruby.anno.JRubyMethod;
import org.jruby.exceptions.RaiseException;
import org.jruby.runtime.Block;
import org.jruby.runtime.ClassIndex;
import org.jruby.runtime.ObjectAllocator;
import org.jruby.runtime.ThreadContext;
import org.jruby.runtime.Visibility;
import static org.jruby.runtime.Visibility.PRIVATE;
import org.jruby.runtime.builtin.IRubyObject;
import org.jruby.util.ByteList;
import org.jruby.util.RubyDateFormatter;
import org.jruby.runtime.Helpers;
import org.jruby.util.TypeConverter;

import static org.jruby.RubyComparable.invcmp;
import static org.jruby.runtime.Helpers.invokedynamic;
import static org.jruby.runtime.invokedynamic.MethodNames.OP_CMP;

/** The Time class.
 * 
 * @author chadfowler, jpetersen
 */
@JRubyClass(name="Time", include="Comparable")
public class RubyTime extends RubyObject {
    public static final String UTC = "UTC";
    private DateTime dt;
    private long nsec;
    
    private final static DateTimeFormatter ONE_DAY_CTIME_FORMATTER = DateTimeFormat.forPattern("EEE MMM  d HH:mm:ss yyyy").withLocale(Locale.ENGLISH);
    private final static DateTimeFormatter TWO_DAY_CTIME_FORMATTER = DateTimeFormat.forPattern("EEE MMM dd HH:mm:ss yyyy").withLocale(Locale.ENGLISH);

    private final static DateTimeFormatter TO_S_FORMATTER = DateTimeFormat.forPattern("EEE MMM dd HH:mm:ss Z yyyy").withLocale(Locale.ENGLISH);
    private final static DateTimeFormatter TO_S_UTC_FORMATTER = DateTimeFormat.forPattern("EEE MMM dd HH:mm:ss 'UTC' yyyy").withLocale(Locale.ENGLISH);

    private final static DateTimeFormatter TO_S_FORMATTER_19 = DateTimeFormat.forPattern("yyyy-MM-dd HH:mm:ss Z").withLocale(Locale.ENGLISH);
    private final static DateTimeFormatter TO_S_UTC_FORMATTER_19 = DateTimeFormat.forPattern("yyyy-MM-dd HH:mm:ss 'UTC'").withLocale(Locale.ENGLISH);
    // There are two different popular TZ formats: legacy (AST+3:00:00, GMT-3), and
    // newer one (US/Pacific, America/Los_Angeles). This pattern is to detect
    // the legacy TZ format in order to convert it to the newer format
    // understood by Java API.
    private static final Pattern TZ_PATTERN
            = Pattern.compile("([^-\\+\\d]+)?([\\+-]?)(\\d+)(?::(\\d+))?(?::(\\d+))?");
    
    private static final Pattern TIME_OFFSET_PATTERN
            = Pattern.compile("([\\+-])(\\d\\d):(\\d\\d)(?::(\\d\\d))?");

    private static final ByteList TZ_STRING = ByteList.create("TZ");
    
    private boolean isTzRelative = false; // true if and only if #new is called with a numeric offset (e.g., "+03:00")
    
    /* JRUBY-3560
     * joda-time disallows use of three-letter time zone IDs.
     * Since MRI accepts these values, we need to translate them.
     */
    private static final Map<String, String> LONG_TZNAME = Helpers.map(
        "MET", "CET", // JRUBY-2759
        "ROC", "Asia/Taipei", // Republic of China
        "WET", "Europe/Lisbon" // Western European Time
    );
    
    /* Some TZ values need to be overriden for Time#zone
     */
    private static final Map<String, String> SHORT_STD_TZNAME = Helpers.map(
        "Etc/UCT", "UCT",
        "MET", "MET", // needs to be overriden
        "UCT", "UCT"
    );

    private static final Map<String, String> SHORT_DL_TZNAME = Helpers.map(
        "Etc/UCT", "UCT",
        "MET", "MEST", // needs to be overriden
        "UCT", "UCT"
    );
    
    private void setIsTzRelative(boolean tzRelative) {
        isTzRelative = tzRelative;
    }

    @Override
    public ClassIndex getNativeClassIndex() {
        return ClassIndex.TIME;
    }
    
    private static IRubyObject getEnvTimeZone(Ruby runtime) {
        RubyString tzVar = runtime.newString(TZ_STRING);
        return runtime.getENV().op_aref(runtime.getCurrentContext(), tzVar);
    }

    public static DateTimeZone getLocalTimeZone(Ruby runtime) {
        IRubyObject tz = getEnvTimeZone(runtime);

        if (tz == null || ! (tz instanceof RubyString)) {
            return DateTimeZone.getDefault();
        } else {
            return getTimeZoneFromTZString(runtime, tz.toString());
        }
    }

    public static DateTimeZone getTimeZoneFromTZString(Ruby runtime, String zone) {
        DateTimeZone cachedZone = runtime.getTimezoneCache().get(zone);
        if (cachedZone != null) {
            return cachedZone;
        } else {
            DateTimeZone dtz = parseTZString(runtime, zone);
            runtime.getTimezoneCache().put(zone, dtz);
            return dtz;
        }
    }

    private static DateTimeZone parseTZString(Ruby runtime, String zone) {
        String upZone = zone.toUpperCase();

        Matcher tzMatcher = TZ_PATTERN.matcher(zone);
        if (tzMatcher.matches()) {
            String zoneName = tzMatcher.group(1);
            String sign = tzMatcher.group(2);
            String hours = tzMatcher.group(3);
            String minutes = tzMatcher.group(4);
            String seconds= tzMatcher.group(5);

            if (zoneName == null) {
                zoneName = "";
            }

            // Sign is reversed in legacy TZ notation
            return getTimeZoneFromHHMM(runtime, zoneName, sign.equals("-"), hours, minutes, seconds);
        } else {
            if (LONG_TZNAME.containsKey(upZone)) {
                zone = LONG_TZNAME.get(upZone);
            } else if (upZone.equals("UTC") || upZone.equals("GMT")) {
                // MRI behavior: With TZ equal to "GMT" or "UTC", Time.now
                // is *NOT* considered as a proper GMT/UTC time:
                //   ENV['TZ']="GMT"; Time.now.gmt? #=> false
                //   ENV['TZ']="UTC"; Time.now.utc? #=> false
                // Hence, we need to adjust for that.
                zone = "Etc/" + upZone;
            }

            try {
                return DateTimeZone.forID(zone);
            } catch (IllegalArgumentException e) {
                runtime.getWarnings().warn("Unrecognized time zone: "+zone);
                return DateTimeZone.UTC;
            }
        }
    }

    public static DateTimeZone getTimeZoneFromString(Ruby runtime, String zone) {
        DateTimeZone cachedZone = runtime.getTimezoneCache().get(zone);
        if (cachedZone != null) {
            return cachedZone;
        } else {
            DateTimeZone dtz = parseZoneString(runtime, zone);
            runtime.getTimezoneCache().put(zone, dtz);
            return dtz;
        }
    }

    private static DateTimeZone parseZoneString(Ruby runtime, String zone) {
        // TODO: handle possible differences with TZ format
        return parseTZString(runtime, zone);
    }

    public static DateTimeZone getTimeZoneFromUtcOffset(Ruby runtime, IRubyObject utcOffset) {
        String strOffset = utcOffset.toString();

        DateTimeZone cachedZone = runtime.getTimezoneCache().get(strOffset);
        if (cachedZone != null) return cachedZone;

        DateTimeZone dtz;
        if(utcOffset instanceof RubyString) {
            Matcher offsetMatcher = TIME_OFFSET_PATTERN.matcher(strOffset);
            if (!offsetMatcher.matches()) {
                throw runtime.newArgumentError("\"+HH:MM\" or \"-HH:MM\" expected for utc_offset");
            }
            String sign = offsetMatcher.group(1);
            String hours = offsetMatcher.group(2);
            String minutes = offsetMatcher.group(3);
<<<<<<< HEAD
            String seconds = offsetMatcher.group(4);
            dtz = getTimeZoneFromHHMM(runtime, "", !sign.equals("-"), hours, minutes, seconds);
=======
            dtz = getTimeZoneFromHHMM(runtime, "", !sign.equals("-"), hours, minutes);
>>>>>>> dbf58e66
        } else {
            IRubyObject numericOffset = numExact(runtime, utcOffset);
            int newOffset = (int)Math.round(numericOffset.convertToFloat().getDoubleValue() * 1000);
            dtz = getTimeZoneWithOffset(runtime, "", newOffset);
        }

        runtime.getTimezoneCache().put(strOffset, dtz);
        return dtz;
    }

<<<<<<< HEAD
    /* time.c num_exact
     */
    private static IRubyObject numExact(Ruby runtime, IRubyObject v) {
        IRubyObject tmp;
        switch(v.getMetaClass().getRealClass().getClassIndex()) {
            case FIXNUM:
            case BIGNUM:
                return v;
            case RATIONAL:
                break;
            case STRING:
            case NIL:
                exactTypeError(runtime, v);
            default:
                tmp = v.callMethod(runtime.getCurrentContext(), "to_r");
                if(!tmp.eql(UNDEF)) {
                    if(v.respondsTo("to_str")) {
                        exactTypeError(runtime, v);
                    }
                    v = tmp;
                    break;
                }

                tmp = v.callMethod(runtime.getCurrentContext(), "to_int");
                if(!tmp.isNil()) {
                    v = tmp;
                    break;
                }
                exactTypeError(runtime, v);
        }

        switch(v.getMetaClass().getRealClass().getClassIndex()) {
            case FIXNUM:
            case BIGNUM:
                return v;
            case RATIONAL:
                RubyRational r = (RubyRational)v;
                if(r.denominator(runtime.getCurrentContext()) == RubyFixnum.newFixnum(runtime, 1)) {
                    return r.numerator(runtime.getCurrentContext());
                }
                break;
            default:
                exactTypeError(runtime, v);
=======
    // mri: time.c num_exact
    private static IRubyObject numExact(Ruby runtime, IRubyObject v) {
        IRubyObject tmp;
        if (v instanceof RubyFixnum || v instanceof RubyBignum) return v;
        if (v.isNil()) exactTypeError(runtime, v);
        if (!(v instanceof RubyRational)) { // Default unknown
            if (v.respondsTo("to_r")) {
                tmp = v.callMethod(runtime.getCurrentContext(), "to_r");
                // WTF is this condition for?  It responds to to_r and makes something which thinks it is a String?
                if (tmp != null && v.respondsTo("to_str")) exactTypeError(runtime, v);
            } else {
                tmp = TypeConverter.checkIntegerType(runtime, v, "to_int");
                if (tmp.isNil()) exactTypeError(runtime, v);
            }
            v = tmp;
        }

        if (v instanceof RubyFixnum || v instanceof RubyBignum) {
            return v;
        } else if (v instanceof RubyRational) {
            RubyRational r = (RubyRational) v;
            if (r.denominator(runtime.getCurrentContext()) == RubyFixnum.newFixnum(runtime, 1)) {
                return r.numerator(runtime.getCurrentContext());
            }
        } else {
            exactTypeError(runtime, v);
>>>>>>> dbf58e66
        }

        return v;
    }

    private static void exactTypeError(Ruby runtime, IRubyObject received) {
        throw runtime.newTypeError(
                String.format("Can't convert %s into an exact number", received.getMetaClass().getRealClass()));
    }

<<<<<<< HEAD
    private static DateTimeZone getTimeZoneFromHHMM(Ruby runtime, String name, boolean positive, String hours, String minutes, String seconds) {
=======
    private static DateTimeZone getTimeZoneFromHHMM(Ruby runtime, String name, boolean positive, String hours, String minutes) {
>>>>>>> dbf58e66
        int h = Integer.parseInt(hours);
        int m = 0;
        int s = 0;
        if (minutes != null) {
            m = Integer.parseInt(minutes);
        }

        if (seconds != null) {
            s = Integer.parseInt(seconds);
        }

        if (h > 23 || m > 59) {
            throw runtime.newArgumentError("utc_offset out of range");
        }

        int offset = (positive ? +1 : -1) * ((h * 3600) + m * 60 + s)  * 1000;
        return timeZoneWithOffset(name, offset);
    }

    public static DateTimeZone getTimeZone(Ruby runtime, long seconds) {
        if (seconds >= 60*60*24 || seconds <= -60*60*24) {
            throw runtime.newArgumentError("utc_offset out of range");
        }
        return getTimeZoneWithOffset(runtime, "", (int) (seconds * 1000));
    }

    public static DateTimeZone getTimeZoneWithOffset(Ruby runtime, String zoneName, int offset) {
        // validate_zone_name
        zoneName = zoneName.trim();

        String zone = zoneName + offset;

        DateTimeZone cachedZone = runtime.getTimezoneCache().get(zone);
        if (cachedZone != null) {
            return cachedZone;
        } else {
            DateTimeZone dtz = timeZoneWithOffset(zoneName, offset);
            runtime.getTimezoneCache().put(zone, dtz);
            return dtz;
        }
    }

    private static DateTimeZone timeZoneWithOffset(String zoneName, int offset) {
        if (zoneName.isEmpty()) {
            return DateTimeZone.forOffsetMillis(offset);
        } else {
            return new FixedDateTimeZone(zoneName, null, offset, offset);
        }
    }

    public RubyTime(Ruby runtime, RubyClass rubyClass) {
        super(runtime, rubyClass);
    }
    
    public RubyTime(Ruby runtime, RubyClass rubyClass, DateTime dt) {
        super(runtime, rubyClass);
        this.dt = dt;
    }

    private static ObjectAllocator TIME_ALLOCATOR = new ObjectAllocator() {
        @Override
        public IRubyObject allocate(Ruby runtime, RubyClass klass) {
            DateTimeZone dtz = getLocalTimeZone(runtime);
            DateTime dt = new DateTime(dtz);
            RubyTime rt =  new RubyTime(runtime, klass, dt);
            rt.setNSec(0);

            return rt;
        }
    };

    public static RubyClass createTimeClass(Ruby runtime) {
        RubyClass timeClass = runtime.defineClass("Time", runtime.getObject(), TIME_ALLOCATOR);

        timeClass.setClassIndex(ClassIndex.TIME);
        timeClass.setReifiedClass(RubyTime.class);
        
        runtime.setTime(timeClass);
        
        timeClass.includeModule(runtime.getComparable());
        
        timeClass.defineAnnotatedMethods(RubyTime.class);
        
        return timeClass;
    }
    
    public void setNSec(long nsec) {
        this.nsec = nsec;
    }

    public long getNSec() {
        return nsec;
    }

    public void setUSec(long usec) {
        this.nsec = 1000 * usec;
    }
    
    public long getUSec() {
        return nsec / 1000;
    }
    
    public void updateCal(DateTime dt) {
        this.dt = dt;
    }
    
    protected long getTimeInMillis() {
        return dt.getMillis();
    }
    
    public static RubyTime newTime(Ruby runtime, long milliseconds) {
        return newTime(runtime, new DateTime(milliseconds));
    }
    
    public static RubyTime newTime(Ruby runtime, DateTime dt) {
        return new RubyTime(runtime, runtime.getTime(), dt);
    }
    
    public static RubyTime newTime(Ruby runtime, DateTime dt, long nsec) {
        RubyTime t = new RubyTime(runtime, runtime.getTime(), dt);
        t.setNSec(nsec);
        return t;
    }
    
    @Override
    public Class<?> getJavaClass() {
        return Date.class;
    }

    @JRubyMethod(required = 1, visibility = Visibility.PRIVATE)
    @Override
    public IRubyObject initialize_copy(IRubyObject original) {
        if (!(original instanceof RubyTime)) {
            throw getRuntime().newTypeError("Expecting an instance of class Time");
        }
        
        RubyTime originalTime = (RubyTime) original;
        
        // We can just use dt, since it is immutable
        dt = originalTime.dt;
        nsec = originalTime.nsec;
        
        return this;
    }

    @JRubyMethod
    public RubyTime succ() {
        return newTime(getRuntime(),dt.plusSeconds(1));
    }

    @JRubyMethod(name = {"gmtime", "utc"})
    public RubyTime gmtime() {
        dt = dt.withZone(DateTimeZone.UTC);
        return this;
    }

    public RubyTime localtime() {
        return localtime19(getRuntime().getCurrentContext(), NULL_ARRAY);
    }
    
    @JRubyMethod(name = "localtime", optional = 1)
    public RubyTime localtime19(ThreadContext context, IRubyObject[] args) {
        DateTimeZone newDtz;
        if (args.length == 0) {
            newDtz = getLocalTimeZone(context.runtime);
        } else {
            newDtz = getTimeZoneFromUtcOffset(context.runtime, args[0]);
        }
        dt = dt.withZone(newDtz);
        return this;
    }
    
    @JRubyMethod(name = {"gmt?", "utc?", "gmtime?"})
    public RubyBoolean gmt() {
        return getRuntime().newBoolean(dt.getZone().getID().equals("UTC"));
    }
    
    @JRubyMethod(name = {"getgm", "getutc"})
    public RubyTime getgm() {
        return newTime(getRuntime(), dt.withZone(DateTimeZone.UTC), nsec);
    }

    public RubyTime getlocal() {
        return getlocal19(getRuntime().getCurrentContext(), NULL_ARRAY);
    }

    @JRubyMethod(name = "getlocal", optional = 1)
    public RubyTime getlocal19(ThreadContext context, IRubyObject[] args) {
        if (args.length == 0 || args[0].isNil()) {
            return newTime(getRuntime(), dt.withZone(getLocalTimeZone(getRuntime())), nsec);
        } else {
            DateTimeZone dtz = getTimeZoneFromUtcOffset(context.runtime, args[0]);
            return newTime(getRuntime(), dt.withZone(dtz), nsec);
        }
    }

    @JRubyMethod(required = 1)
    public RubyString strftime(IRubyObject format) {
        final RubyDateFormatter rdf = getRuntime().getCurrentContext().getRubyDateFormatter();
        return rdf.compileAndFormat(format.convertToString(), false, dt, nsec, null);
    }

    @JRubyMethod(name = "==", required = 1)
    @Override
    public IRubyObject op_equal(ThreadContext context, IRubyObject other) {
        if (other.isNil()) {
            return RubyBoolean.newBoolean(getRuntime(), false);
        } else if (other instanceof RubyTime) {
            return getRuntime().newBoolean(cmp((RubyTime) other) == 0);
        }

        return RubyComparable.op_equal19(context, this, other);
    }
    
    @JRubyMethod(name = ">=", required = 1)
    public IRubyObject op_ge(ThreadContext context, IRubyObject other) {
        if (other instanceof RubyTime) {
            return getRuntime().newBoolean(cmp((RubyTime) other) >= 0);
        }
        
        return RubyComparable.op_ge(context, this, other);
    }
    
    @JRubyMethod(name = ">", required = 1)
    public IRubyObject op_gt(ThreadContext context, IRubyObject other) {
        if (other instanceof RubyTime) {
            return getRuntime().newBoolean(cmp((RubyTime) other) > 0);
        }
        
        return RubyComparable.op_gt(context, this, other);
    }
    
    @JRubyMethod(name = "<=", required = 1)
    public IRubyObject op_le(ThreadContext context, IRubyObject other) {
        if (other instanceof RubyTime) {
            return getRuntime().newBoolean(cmp((RubyTime) other) <= 0);
        }
        
        return RubyComparable.op_le(context, this, other);
    }
    
    @JRubyMethod(name = "<", required = 1)
    public IRubyObject op_lt(ThreadContext context, IRubyObject other) {
        if (other instanceof RubyTime) {
            return getRuntime().newBoolean(cmp((RubyTime) other) < 0);
        }
        
        return RubyComparable.op_lt(context, this, other);
    }
    
    private int cmp(RubyTime other) {
        Ruby runtime = getRuntime();

        long millis = getTimeInMillis();
		long millis_other = other.getTimeInMillis();
        // ignore < usec on 1.8
        long nanosec = this.nsec;
        long nsec_other = other.nsec;

		if (millis > millis_other || (millis == millis_other && nanosec > nsec_other)) {
		    return 1;
		} else if (millis < millis_other || (millis == millis_other && nanosec < nsec_other)) {
		    return -1;
		}

        return 0;
    }

    public IRubyObject op_plus(IRubyObject other) {
        return op_plus19(getRuntime().getCurrentContext(), other);
    }

    @JRubyMethod(name = "+", required = 1)
    public IRubyObject op_plus19(ThreadContext context, IRubyObject other) {
        checkOpCoercion(context, other);
        if (other instanceof RubyTime) {
            throw getRuntime().newTypeError("time + time ?");
        }
        other = other.callMethod(context, "to_r");

        long adjustNanos = (long)(RubyNumeric.num2dbl(other) * 1000000000);
        return opPlusNanos(adjustNanos);
    }

    private IRubyObject opPlusNanos(long adjustNanos) {
        long currentMillis = getTimeInMillis();
        
        long adjustMillis = adjustNanos/1000000;
        long adjustNanosLeft = adjustNanos - (adjustMillis*1000000);
        
        long newMillisPart = currentMillis + adjustMillis;
        long newNanosPart = nsec + adjustNanosLeft;

        if (newNanosPart >= 1000000) {
            newNanosPart -= 1000000;
            newMillisPart++;
        }

        RubyTime newTime = new RubyTime(getRuntime(), getMetaClass());
        newTime.dt = new DateTime(newMillisPart).withZone(dt.getZone());
        newTime.setNSec(newNanosPart);

        return newTime;
    }

    private void checkOpCoercion(ThreadContext context, IRubyObject other) {
        if (other instanceof RubyString) {
            throw context.runtime.newTypeError("no implicit conversion to rational from string");
        } else if (other.isNil()) {
            throw context.runtime.newTypeError("no implicit conversion to rational from nil");
        } else if (!other.respondsTo("to_r")){
            throw context.runtime.newTypeError("can't convert " + other.getMetaClass().getBaseName() + " into Rational");
        }
    }

    private IRubyObject opMinus(RubyTime other) {
        long timeInMillis = (getTimeInMillis() - other.getTimeInMillis());
        double timeInSeconds = timeInMillis/1000.0 + (getNSec() - other.getNSec())/1000000000.0;
        
        return RubyFloat.newFloat(getRuntime(), timeInSeconds); // float number of seconds
    }

    public IRubyObject op_minus(IRubyObject other) {
        return op_minus19(getRuntime().getCurrentContext(), other);
    }

    @JRubyMethod(name = "-", required = 1)
    public IRubyObject op_minus19(ThreadContext context, IRubyObject other) {
        checkOpCoercion(context, other);
        if (other instanceof RubyTime) return opMinus((RubyTime) other);
        return opMinusCommon(other.callMethod(context, "to_r"));
    }

    private IRubyObject opMinusCommon(IRubyObject other) {
        long adjustmentInNanos = (long)(RubyNumeric.num2dbl(other)*1000000000);
        long adjustmentInMillis = adjustmentInNanos/1000000;
        long adjustmentInNanosLeft = adjustmentInNanos%1000000;
        
        long time = getTimeInMillis() - adjustmentInMillis;
        
        long nano;
        if (nsec < adjustmentInNanosLeft) {
            time--;
            nano = 1000000 - (adjustmentInNanosLeft - nsec);
        } else {
            nano = nsec - adjustmentInNanosLeft;
        }

        RubyTime newTime = new RubyTime(getRuntime(), getMetaClass());
        newTime.dt = new DateTime(time).withZone(dt.getZone());
        newTime.setNSec(nano);

        return newTime;
    }

    @JRubyMethod(name = "===", required = 1)
    @Override
    public IRubyObject op_eqq(ThreadContext context, IRubyObject other) {
        if (other instanceof RubyTime) {
            return context.runtime.newBoolean(RubyNumeric.fix2int(invokedynamic(context, this, OP_CMP, other)) == 0);
        }

        return context.getRuntime().getFalse();
    }

    @JRubyMethod(name = "<=>", required = 1)
    @Override
    public IRubyObject op_cmp(ThreadContext context, IRubyObject other) {
        if (other instanceof RubyTime) {
            return context.runtime.newFixnum(cmp((RubyTime) other));
        }
        
        return invcmp(context, this, other);
    }

    @JRubyMethod(name = "eql?", required = 1)
    @Override
    public IRubyObject eql_p(IRubyObject other) {
        if (other instanceof RubyTime) {
            RubyTime otherTime = (RubyTime)other; 
            return (nsec == otherTime.nsec && getTimeInMillis() == otherTime.getTimeInMillis()) ? getRuntime().getTrue() : getRuntime().getFalse();
        }
        return getRuntime().getFalse();
    }

    @JRubyMethod(name = {"asctime", "ctime"})
    public RubyString asctime() {
        DateTimeFormatter simpleDateFormat;

        if (dt.getDayOfMonth() < 10) {
            simpleDateFormat = ONE_DAY_CTIME_FORMATTER;
        } else {
            simpleDateFormat = TWO_DAY_CTIME_FORMATTER;
        }
        String result = simpleDateFormat.print(dt);
        return RubyString.newString(getRuntime(), result, USASCIIEncoding.INSTANCE);
    }

    @Override
    public IRubyObject to_s() {
        return to_s19();
    }

    @JRubyMethod(name = {"to_s", "inspect"})
    public IRubyObject to_s19() {
        return inspectCommon(TO_S_FORMATTER_19, TO_S_UTC_FORMATTER_19);
    }

    private IRubyObject inspectCommon(DateTimeFormatter formatter, DateTimeFormatter utcFormatter) {
        DateTimeFormatter simpleDateFormat;
        if (dt.getZone() == DateTimeZone.UTC) {
            simpleDateFormat = utcFormatter;
        } else {
            simpleDateFormat = formatter;
        }

        String result = simpleDateFormat.print(dt);

        if (isTzRelative) {
            // display format needs to invert the UTC offset if this object was
            // created with a specific offset in the 7-arg form of #new
            DateTimeZone dtz = dt.getZone();
            int offset = dtz.toTimeZone().getOffset(dt.getMillis());
            DateTimeZone invertedDTZ = DateTimeZone.forOffsetMillis(offset);
            DateTime invertedDT = dt.withZone(invertedDTZ);
            result = simpleDateFormat.print(invertedDT);
        }

        return RubyString.newString(getRuntime(), result, USASCIIEncoding.INSTANCE);
    }

    @JRubyMethod
    @Override
    public RubyArray to_a() {
        return getRuntime().newArrayNoCopy(new IRubyObject[]{sec(), min(), hour(), mday(), month(),
                year(), wday(), yday(), isdst(), zone()});
    }

    @JRubyMethod
    public RubyFloat to_f() {
        long millis = getTimeInMillis();
        long nanos = nsec;
        double secs = 0;
        if (millis != 0) secs += (millis / 1000.0);
        if (nanos != 0) secs += (nanos / 1000000000.0);
        return RubyFloat.newFloat(getRuntime(), secs);
    }

    @JRubyMethod(name = {"to_i", "tv_sec"})
    public RubyInteger to_i() {
        return getRuntime().newFixnum(getTimeInMillis() / 1000);
    }

    @JRubyMethod(name = {"nsec", "tv_nsec"})
    public RubyInteger nsec() {
        return getRuntime().newFixnum((getTimeInMillis() % 1000) * 1000000 + nsec);
    }

    @JRubyMethod
    public IRubyObject to_r(ThreadContext context) {
        IRubyObject rational = to_f().to_r(context);
        return rational;
    }

    @JRubyMethod(name = {"usec", "tv_usec"})
    public RubyInteger usec() {
        return getRuntime().newFixnum(dt.getMillisOfSecond() * 1000 + getUSec());
    }

    public void setMicroseconds(long mic) {
        long millis = getTimeInMillis() % 1000;
        long withoutMillis = getTimeInMillis() - millis;
        withoutMillis += (mic / 1000);
        dt = dt.withMillis(withoutMillis);
        nsec = (mic % 1000) * 1000;
    }
    
    public long microseconds() {
    	return getTimeInMillis() % 1000 * 1000 + getUSec();
    }

    @JRubyMethod
    public RubyInteger sec() {
        return getRuntime().newFixnum(dt.getSecondOfMinute());
    }

    @JRubyMethod
    public RubyInteger min() {
        return getRuntime().newFixnum(dt.getMinuteOfHour());
    }

    @JRubyMethod
    public RubyInteger hour() {
        return getRuntime().newFixnum(dt.getHourOfDay());
    }

    @JRubyMethod(name = {"mday", "day"})
    public RubyInteger mday() {
        return getRuntime().newFixnum(dt.getDayOfMonth());
    }

    @JRubyMethod(name = {"month", "mon"})
    public RubyInteger month() {
        return getRuntime().newFixnum(dt.getMonthOfYear());
    }

    @JRubyMethod
    public RubyInteger year() {
        return getRuntime().newFixnum(dt.getYear());
    }

    @JRubyMethod
    public RubyInteger wday() {
        return getRuntime().newFixnum((dt.getDayOfWeek() % 7));
    }

    @JRubyMethod
    public RubyInteger yday() {
        return getRuntime().newFixnum(dt.getDayOfYear());
    }

    @JRubyMethod
    public IRubyObject subsec() {
        Ruby runtime = getRuntime();
        long nanosec = dt.getMillisOfSecond() * 1000000 + this.nsec;

        if (nanosec % 1000000000 == 0) return RubyFixnum.zero(runtime);

        return runtime.newRationalReduced(
                nanosec, 1000000000);
    }

    @JRubyMethod(name = {"gmt_offset", "gmtoff", "utc_offset"})
    public RubyInteger gmt_offset() {
        int offset = dt.getZone().getOffset(dt.getMillis());
<<<<<<< HEAD
        return getRuntime().newFixnum(offset/1000);
=======
        return getRuntime().newFixnum(offset / 1000);
>>>>>>> dbf58e66
    }

    @JRubyMethod(name = {"isdst", "dst?"})
    public RubyBoolean isdst() {
        return getRuntime().newBoolean(!dt.getZone().isStandardOffset(dt.getMillis()));
    }

    @JRubyMethod
    public IRubyObject zone() {
        Ruby runtime = getRuntime();
        if (isTzRelative) return runtime.getNil();
        
        String envTZ = getEnvTimeZone(runtime).toString();
        // see declaration of SHORT_TZNAME
        if (SHORT_STD_TZNAME.containsKey(envTZ) && ! dt.getZone().toTimeZone().inDaylightTime(dt.toDate())) {
            return runtime.newString(SHORT_STD_TZNAME.get(envTZ));
        }
        
        if (SHORT_DL_TZNAME.containsKey(envTZ) && dt.getZone().toTimeZone().inDaylightTime(dt.toDate())) {
            return runtime.newString(SHORT_DL_TZNAME.get(envTZ));
        }
        
        String zone = dt.getZone().getShortName(dt.getMillis());
        
        Matcher offsetMatcher = TIME_OFFSET_PATTERN.matcher(zone);
        
        if (offsetMatcher.matches()) {
            boolean minus_p = offsetMatcher.group(1).toString().equals("-");
            int hourOffset  = Integer.valueOf(offsetMatcher.group(2));
                        
            if (zone.equals("+00:00")) {
                zone = "GMT";
            } else {
                // try non-localized time zone name
                zone = dt.getZone().getNameKey(dt.getMillis());
                if (zone == null) {
                    char sign = minus_p ? '+' : '-';
                    zone = "GMT" + sign + hourOffset;
                }
            }
        }
        
        return runtime.newString(zone);
    }

    public void setDateTime(DateTime dt) {
        this.dt = dt;
    }

    public DateTime getDateTime() {
        return this.dt;
    }

    public Date getJavaDate() {
        return this.dt.toDate();
    }

    @JRubyMethod
    @Override
    public RubyFixnum hash() {
    	// modified to match how hash is calculated in 1.8.2
        return getRuntime().newFixnum((int)(((dt.getMillis() / 1000) ^ microseconds()) << 1) >> 1);
    }    

    @JRubyMethod(name = "_dump", optional = 1)
    public RubyString dump(IRubyObject[] args, Block unusedBlock) {
        RubyString str = (RubyString) mdump();
        str.syncVariables(this);
        return str;
    }    

    public RubyObject mdump() {
        Ruby runtime = getRuntime();
        RubyTime obj = this;
        DateTime dateTime = obj.dt.toDateTime(DateTimeZone.UTC);
        byte dumpValue[] = new byte[8];
        long nanos = this.nsec;
        long usec = this.nsec / 1000;
        long nanosec = this.nsec % 1000;
        
        int pe = 
            0x1                                 << 31 |
            ((obj.gmt().isTrue())? 0x1 : 0x0)   << 30 |
            (dateTime.getYear()-1900)           << 14 |
            (dateTime.getMonthOfYear()-1)       << 10 |
            dateTime.getDayOfMonth()            << 5  |
            dateTime.getHourOfDay();
        int se =
            dateTime.getMinuteOfHour()          << 26 |
            dateTime.getSecondOfMinute()        << 20 |
            (dateTime.getMillisOfSecond() * 1000 + (int)usec); // dump usec, not msec

        for(int i = 0; i < 4; i++) {
            dumpValue[i] = (byte)(pe & 0xFF);
            pe >>>= 8;
        }
        for(int i = 4; i < 8 ;i++) {
            dumpValue[i] = (byte)(se & 0xFF);
            se >>>= 8;
        }

        RubyString string = RubyString.newString(obj.getRuntime(), new ByteList(dumpValue));

        // 1.9 includes more nsecs
        copyInstanceVariablesInto(string);

        // nanos in numerator/denominator form
        if (nanosec != 0) {
            string.setInternalVariable("nano_num", runtime.newFixnum(nanosec));
            string.setInternalVariable("nano_den", runtime.newFixnum(1));
        }

        // submicro for 1.9.1 compat
        byte[] submicro = new byte[2];
        int len = 2;
        submicro[1] = (byte)((nanosec % 10) << 4);
        nanosec /= 10;
        submicro[0] = (byte)(nanosec % 10);
        nanosec /= 10;
        submicro[0] |= (byte)((nanosec % 10) << 4);
        if (submicro[1] == 0) len = 1;
        string.setInternalVariable("submicro", RubyString.newString(runtime, submicro, 0, len));

        // time zone
        if (dt.getZone() != DateTimeZone.UTC) {
            long offset = dt.getZone().getOffset(dt.getMillis());
            string.setInternalVariable("offset", runtime.newFixnum(offset / 1000));

            String zone = dt.getZone().getShortName(dt.getMillis());
            if (!TIME_OFFSET_PATTERN.matcher(zone).matches()) {
                string.setInternalVariable("zone", runtime.newString(zone));
            }
        }

        return string;
    }

    @JRubyMethod(visibility = PRIVATE)
    public IRubyObject initialize(Block block) {
        return this;
    }
    
    @JRubyMethod(optional = 1)
    public RubyTime round(ThreadContext context, IRubyObject[] args) {
        int ndigits = args.length == 0 ? 0 : RubyNumeric.num2int(args[0]);
        // There are only 1_000_000_000 nanoseconds in 1 second,
        // so there is no need to keep more than 9 digits
        if (ndigits > 9) {
            ndigits = 9;
        } else if (ndigits < 0) {
            throw context.getRuntime().newArgumentError("negative ndigits given");
        }

        int _nsec = this.dt.getMillisOfSecond() * 1000000 + (int) (this.nsec);
        int pow = (int) Math.pow(10, 9 - ndigits);
        int rounded = ((_nsec + pow/2) / pow) * pow;
        DateTime _dt = this.dt.withMillisOfSecond(0).plusMillis(rounded / 1000000);
        return newTime(context.runtime, _dt, rounded % 1000000);
    }

   /* Time class methods */
    
    public static IRubyObject s_new(IRubyObject recv, IRubyObject[] args, Block block) {
        Ruby runtime = recv.getRuntime();
        RubyTime time = new RubyTime(runtime, (RubyClass) recv, new DateTime(getLocalTimeZone(runtime)));
        time.callInit(args, block);
        return time;
    }

    /**
     * @deprecated Use {@link #newInstance(ThreadContext, IRubyObject)}
     */
    @Deprecated
    public static IRubyObject newInstance(ThreadContext context, IRubyObject recv, IRubyObject[] args, Block block) {
        return newInstance(context, recv);
    }

    @JRubyMethod(name = "now", meta = true)
    public static IRubyObject newInstance(ThreadContext context, IRubyObject recv) {
        IRubyObject obj = ((RubyClass) recv).allocate();
        obj.getMetaClass().getBaseCallSite(RubyClass.CS_IDX_INITIALIZE).call(context, recv, obj);
        return obj;
    }

    @JRubyMethod(meta = true)
    public static IRubyObject at(ThreadContext context, IRubyObject recv, IRubyObject arg) {
        Ruby runtime = context.runtime;
        final RubyTime time;

        if (arg instanceof RubyTime) {
            RubyTime other = (RubyTime) arg;
            time = new RubyTime(runtime, (RubyClass) recv, other.dt);
            time.setNSec(other.getNSec());
        } else {
            time = new RubyTime(runtime, (RubyClass) recv,
                    new DateTime(0L, getLocalTimeZone(runtime)));

            long seconds = RubyNumeric.num2long(arg);
            long millisecs = 0;
            long nanosecs = 0;

            // In the case of two arguments, MRI will discard the portion of
            // the first argument after a decimal point (i.e., "floor").
            // However in the case of a single argument, any portion after
            // the decimal point is honored.
            if (arg instanceof RubyFloat || arg instanceof RubyRational) {
                double dbl = RubyNumeric.num2dbl(arg);
                long nano;

                nano = Math.round((dbl - seconds) * 1000000000);

                if (dbl < 0 && nano != 0) {
                    nano += 1000000000;
                }
                millisecs = nano / 1000000;
                nanosecs = nano % 1000000;
            }
            time.setNSec(nanosecs);
	    try {
		time.dt = time.dt.withMillis(seconds * 1000 + millisecs);
	    }
	    // joda-time 2.5 can throw this exception - seen locally
	    catch(ArithmeticException e1) {
		throw runtime.newRangeError(e1.getMessage());
	    }
	    // joda-time 2.5 can throw this exception - seen on travis
	    catch(IllegalFieldValueException e2) {
		throw runtime.newRangeError(e2.getMessage());
	    }
        }

        time.getMetaClass().getBaseCallSite(RubyClass.CS_IDX_INITIALIZE).call(context, recv, time);

        return time;
    }

    @JRubyMethod(meta = true)
    public static IRubyObject at(ThreadContext context, IRubyObject recv, IRubyObject arg1, IRubyObject arg2) {
        Ruby runtime = context.runtime;

        RubyTime time = new RubyTime(runtime, (RubyClass) recv, new DateTime(0L, getLocalTimeZone(runtime)));
        long millisecs;
        long nanosecs = 0;

        if (arg1 instanceof RubyFloat || arg1 instanceof RubyRational) {
            double dbl = RubyNumeric.num2dbl(arg1);
            millisecs = (long) (dbl * 1000);
            nanosecs = ((long) (dbl * 1000000000)) % 1000000;
        } else {
            millisecs = RubyNumeric.num2long(arg1) * 1000;
        }

        if (arg2 instanceof RubyFloat || arg2 instanceof RubyRational) {
            double micros = RubyNumeric.num2dbl(arg2);
            double nanos = micros * 1000;
            millisecs += (long) (nanos / 1000000);
            nanosecs += (long) (nanos % 1000000);
        } else {
            long micros = RubyNumeric.num2long(arg2);
            long nanos = micros * 1000;
            millisecs += nanos / 1000000;
            nanosecs += nanos % 1000000;
        }

        long nanosecOverflow = (nanosecs / 1000000);

        time.setNSec(nanosecs % 1000000);
        time.dt = time.dt.withMillis(millisecs + nanosecOverflow);

        time.getMetaClass().getBaseCallSite(RubyClass.CS_IDX_INITIALIZE).call(context, recv, time);

        return time;
    }

    @JRubyMethod(name = {"local", "mktime"}, required = 1, optional = 9, meta = true)
    public static RubyTime new_local(IRubyObject recv, IRubyObject[] args) {
        return createTime(recv, args, false, false);
    }

    @JRubyMethod(name = "new", optional = 7, meta = true)
    public static IRubyObject new19(ThreadContext context, IRubyObject recv, IRubyObject[] args) {
        if (args.length == 0) return newInstance(context, recv);

        if (args.length == 7) {
          Ruby runtime = context.getRuntime();

          // 7th argument can be the symbol :dst instead of an offset, so needs to be special cased
          final RubySymbol dstSymbol = RubySymbol.newSymbol(runtime, "dst");
          boolean receivedDstSymbolAsArgument = (args[6].op_equal(context, dstSymbol)).isTrue();

          final RubyBoolean isDst = RubyBoolean.newBoolean(runtime, receivedDstSymbolAsArgument);

          // Convert the 7-argument form of Time.new into the 10-argument form of Time.local:
          args = new IRubyObject[] { args[5],          // seconds
                                     args[4],          // minutes
                                     args[3],          // hours
                                     args[2],          // day
                                     args[1],          // month
                                     args[0],          // year
                                     runtime.getNil(), // weekday
                                     runtime.getNil(), // day of year
                                     isDst,            // is DST?
                                     args[6] };        // UTC offset
        }
        return createTime(recv, args, false, true);
    }

    @JRubyMethod(name = {"utc", "gm"}, required = 1, optional = 9, meta = true)
    public static RubyTime new_utc(IRubyObject recv, IRubyObject[] args) {
        return createTime(recv, args, true, false);
    }

    @JRubyMethod(name = "_load", meta = true)
    public static RubyTime load(IRubyObject recv, IRubyObject from, Block block) {
        return s_mload(recv, (RubyTime)(((RubyClass)recv).allocate()), from);
    }

    @Override
    public Object toJava(Class target) {
        if (target.equals(Date.class)) {
            return getJavaDate();
        } else if (target.equals(Calendar.class)) {
            Calendar cal = GregorianCalendar.getInstance();
            cal.setTime(getJavaDate());
            return cal;
        } else if (target.equals(DateTime.class)) {
            return this.dt;
        } else if (target.equals(java.sql.Date.class)) {
            return new java.sql.Date(dt.getMillis());
        } else if (target.equals(java.sql.Time.class)) {
            return new java.sql.Time(dt.getMillis());
        } else if (target.equals(java.sql.Timestamp.class)) {
            return new java.sql.Timestamp(dt.getMillis());
        } else if (target.isAssignableFrom(Date.class)) {
            return getJavaDate();
        } else {
            return super.toJava(target);
        }
    }
    
    protected static RubyTime s_mload(IRubyObject recv, RubyTime time, IRubyObject from) {
        Ruby runtime = recv.getRuntime();

        DateTime dt = new DateTime(DateTimeZone.UTC);

        byte[] fromAsBytes;
        fromAsBytes = from.convertToString().getBytes();
        if(fromAsBytes.length != 8) {
            throw runtime.newTypeError("marshaled time format differ");
        }
        int p=0;
        int s=0;
        for (int i = 0; i < 4; i++) {
            p |= ((int)fromAsBytes[i] & 0xFF) << (8 * i);
        }
        for (int i = 4; i < 8; i++) {
            s |= ((int)fromAsBytes[i] & 0xFF) << (8 * (i - 4));
        }
        boolean utc = false;
        if ((p & (1<<31)) == 0) {
            dt = dt.withMillis(p * 1000L);
            time.setUSec((s & 0xFFFFF) % 1000);
        } else {
            p &= ~(1<<31);
            utc = ((p >>> 30 & 0x1) == 0x1);
            dt = dt.withYear(((p >>> 14) & 0xFFFF) + 1900);
            dt = dt.withMonthOfYear(((p >>> 10) & 0xF) + 1);
            dt = dt.withDayOfMonth(((p >>> 5)  & 0x1F));
            dt = dt.withHourOfDay((p & 0x1F));
            dt = dt.withMinuteOfHour(((s >>> 26) & 0x3F));
            dt = dt.withSecondOfMinute(((s >>> 20) & 0x3F));
            // marsaling dumps usec, not msec
            dt = dt.withMillisOfSecond((s & 0xFFFFF) / 1000);
            time.setUSec((s & 0xFFFFF) % 1000);
        }
        time.setDateTime(dt);
        if (!utc) time.localtime();

        from.getInstanceVariables().copyInstanceVariablesInto(time);

        // pull out nanos, offset, zone
        IRubyObject nano_num = (IRubyObject) from.getInternalVariables().getInternalVariable("nano_num");
        IRubyObject nano_den = (IRubyObject) from.getInternalVariables().getInternalVariable("nano_den");
        IRubyObject offsetVar = (IRubyObject) from.getInternalVariables().getInternalVariable("offset");
        IRubyObject zoneVar = (IRubyObject) from.getInternalVariables().getInternalVariable("zone");

        if (nano_num != null && nano_den != null) {
            long nanos = nano_num.convertToInteger().getLongValue() / nano_den.convertToInteger().getLongValue();
            time.nsec += nanos;
        }

        int offset = 0;
        if (offsetVar != null && offsetVar.respondsTo("to_int")) {
            try {
                offset = offsetVar.convertToInteger().getIntValue() * 1000;
            } catch (RaiseException typeError) {
            }
        }

        String zone = "";
        if (zoneVar != null && zoneVar.respondsTo("to_str")) {
            try {
                zone = zoneVar.convertToString().toString();
            } catch (RaiseException typeError) {
            }
        }

        time.dt = dt.withZone(getTimeZoneWithOffset(runtime, zone, offset));
        return time;
    }

    private static final String[] MONTHS = {"jan", "feb", "mar", "apr", "may", "jun",
                                            "jul", "aug", "sep", "oct", "nov", "dec"};

    private static final Map<String, Integer> MONTHS_MAP = new HashMap<String, Integer>();
    static {
        for (int i = 0; i < MONTHS.length; i++) {
            MONTHS_MAP.put(MONTHS[i], i + 1);
        }
    }

    private static final int ARG_SIZE = 7;

    private static RubyTime createTime(IRubyObject recv, IRubyObject[] args, boolean gmt, boolean utcOffset) {
        Ruby runtime = recv.getRuntime();
        int len = ARG_SIZE;
        boolean isDst = false;
        boolean setTzRelative = false; 
        long nanos = 0;

        DateTimeZone dtz;
        if (gmt) {
            dtz = DateTimeZone.UTC;
        } else if (args.length == 10 && args[9] instanceof RubyString) {
            if (utcOffset) {
                dtz = getTimeZoneFromUtcOffset(runtime, args[9]);
                setTzRelative = true;
            } else {
                dtz = getTimeZoneFromString(runtime, args[9].toString());
            }
        } else if (args.length == 10 && args[9].respondsTo("to_int")) {
            IRubyObject offsetInt = args[9].callMethod(runtime.getCurrentContext(), "to_int");
            dtz = getTimeZone(runtime, ((RubyNumeric) offsetInt).getLongValue());
        } else {
            dtz = getLocalTimeZone(runtime);
        }
 
        if (args.length == 10) {
            if (args[8] instanceof RubyBoolean) isDst = args[8].isTrue();

            args = new IRubyObject[] { args[5], args[4], args[3], args[2], args[1], args[0], runtime.getNil() };
        } else {
            // MRI accepts additional wday argument which appears to be ignored.
            len = args.length;

            if (len < ARG_SIZE) {
                IRubyObject[] newArgs = new IRubyObject[ARG_SIZE];
                System.arraycopy(args, 0, newArgs, 0, args.length);
                for (int i = len; i < ARG_SIZE; i++) {
                    newArgs[i] = runtime.getNil();
                }
                args = newArgs;
                len = ARG_SIZE;
            }
        }

        if (args[0] instanceof RubyString) {
            args[0] = RubyNumeric.str2inum(runtime, (RubyString) args[0], 10, false);
        }

        int year = (int) RubyNumeric.num2long(args[0]);
        int month = 1;

        if (len > 1) {
            if (!args[1].isNil()) {
                IRubyObject tmp = args[1].checkStringType();
                if (!tmp.isNil()) {
                    String monthString = tmp.toString().toLowerCase();
                    Integer monthInt = MONTHS_MAP.get(monthString);

                    if (monthInt != null) {
                        month = monthInt;
                    } else {
                        try {
                            month = Integer.parseInt(monthString);
                        } catch (NumberFormatException nfExcptn) {
                            throw runtime.newArgumentError("Argument out of range.");
                        }
                    }
                } else {
                    month = (int) RubyNumeric.num2long(args[1]);
                }
            }
            if (1 > month || month > 12) {
                throw runtime.newArgumentError("Argument out of range: for month: " + month);
            }
        }

        int[] int_args = { 1, 0, 0, 0, 0, 0 };

        for (int i = 0; int_args.length >= i + 2; i++) {
            if (!args[i + 2].isNil()) {
                if (!(args[i + 2] instanceof RubyNumeric)) {
                    if (args[i + 2].respondsTo("to_int")) {
                        args[i + 2] = args[i + 2].callMethod(
                                runtime.getCurrentContext(), "to_int");
                    } else {
                        args[i + 2] = args[i + 2].callMethod(
                                runtime.getCurrentContext(), "to_i");
                    }
                }

                int_args[i] = RubyNumeric.num2int(args[i + 2]);
            }
        }

        // Validate the times
        // Complying with MRI behavior makes it a little bit complicated. Logic copied from:
        // https://github.com/ruby/ruby/blob/trunk/time.c#L2609
        if (   (int_args[0] < 1 || int_args[0] > 31)
            || (int_args[1] < 0 || int_args[1] > 24)
            || (int_args[1] == 24 && (int_args[2] > 0 || int_args[3] > 0))
            || (int_args[2] < 0 || int_args[2] > 59)
            || (int_args[3] < 0 || int_args[3] > 60)) {
            throw runtime.newArgumentError("argument out of range.");
        }

        DateTime dt;
        // set up with min values and then add to allow rolling over
        try {
            dt = new DateTime(year, 1, 1, 0, 0, 0, 0, DateTimeZone.UTC);

            dt = dt.plusMonths(month - 1)
                    .plusDays(int_args[0] - 1)
                    .plusHours(int_args[1])
                    .plusMinutes(int_args[2])
                    .plusSeconds(int_args[3]);

            // 1.9 will observe fractional seconds *if* not given usec
            if (!args[5].isNil()
                    && args[6].isNil()) {
                double secs = RubyFloat.num2dbl(args[5]);
                int int_millis = (int) (secs * 1000) % 1000;
                dt = dt.plusMillis(int_millis);
                nanos = ((long) (secs * 1000000000) % 1000000);
            }

            dt = dt.withZoneRetainFields(dtz);

            // If we're at a DST boundary, we need to choose the correct side of the boundary
            if (isDst) {
                final DateTime beforeDstBoundary = dt.withEarlierOffsetAtOverlap();
                final DateTime afterDstBoundary = dt.withLaterOffsetAtOverlap();

                final int offsetBeforeBoundary = dtz.getOffset(beforeDstBoundary);
                final int offsetAfterBoundary = dtz.getOffset(afterDstBoundary);

                // If the time is during DST, we need to pick the time with the highest offset
                dt = offsetBeforeBoundary > offsetAfterBoundary ? beforeDstBoundary : afterDstBoundary;
            }
        } catch (org.joda.time.IllegalFieldValueException e) {
            throw runtime.newArgumentError("time out of range");
        }

        RubyTime time = new RubyTime(runtime, (RubyClass) recv, dt);
        // Ignores usec if 8 args (for compatibility with parsedate) or if not supplied.
        if (args.length != 8 && !args[6].isNil()) {
            boolean fractionalUSecGiven = args[6] instanceof RubyFloat || args[6] instanceof RubyRational;

            if (fractionalUSecGiven) {
                double micros = RubyNumeric.num2dbl(args[6]);
                time.dt = dt.withMillis(dt.getMillis() + (long) (micros / 1000));
                nanos = ((long) (micros * 1000) % 1000000);
            } else {
                int usec = int_args[4] % 1000;
                int msec = int_args[4] / 1000;

                if (int_args[4] < 0) {
                    msec -= 1;
                    usec += 1000;
                }
                time.dt = dt.withMillis(dt.getMillis() + msec);
                time.setUSec(usec);
            }
        }

        if (nanos != 0)
            time.setNSec(nanos);

        time.callInit(IRubyObject.NULL_ARRAY, Block.NULL_BLOCK);
        time.setIsTzRelative(setTzRelative);
        return time;
    }
}<|MERGE_RESOLUTION|>--- conflicted
+++ resolved
@@ -46,11 +46,7 @@
 import java.util.regex.Matcher;
 import java.util.regex.Pattern;
 
-<<<<<<< HEAD
 import org.jcodings.specific.USASCIIEncoding;
-=======
-import javax.print.DocFlavor;
->>>>>>> dbf58e66
 import org.joda.time.DateTime;
 import org.joda.time.DateTimeZone;
 import org.joda.time.IllegalFieldValueException;
@@ -236,12 +232,8 @@
             String sign = offsetMatcher.group(1);
             String hours = offsetMatcher.group(2);
             String minutes = offsetMatcher.group(3);
-<<<<<<< HEAD
             String seconds = offsetMatcher.group(4);
             dtz = getTimeZoneFromHHMM(runtime, "", !sign.equals("-"), hours, minutes, seconds);
-=======
-            dtz = getTimeZoneFromHHMM(runtime, "", !sign.equals("-"), hours, minutes);
->>>>>>> dbf58e66
         } else {
             IRubyObject numericOffset = numExact(runtime, utcOffset);
             int newOffset = (int)Math.round(numericOffset.convertToFloat().getDoubleValue() * 1000);
@@ -252,51 +244,6 @@
         return dtz;
     }
 
-<<<<<<< HEAD
-    /* time.c num_exact
-     */
-    private static IRubyObject numExact(Ruby runtime, IRubyObject v) {
-        IRubyObject tmp;
-        switch(v.getMetaClass().getRealClass().getClassIndex()) {
-            case FIXNUM:
-            case BIGNUM:
-                return v;
-            case RATIONAL:
-                break;
-            case STRING:
-            case NIL:
-                exactTypeError(runtime, v);
-            default:
-                tmp = v.callMethod(runtime.getCurrentContext(), "to_r");
-                if(!tmp.eql(UNDEF)) {
-                    if(v.respondsTo("to_str")) {
-                        exactTypeError(runtime, v);
-                    }
-                    v = tmp;
-                    break;
-                }
-
-                tmp = v.callMethod(runtime.getCurrentContext(), "to_int");
-                if(!tmp.isNil()) {
-                    v = tmp;
-                    break;
-                }
-                exactTypeError(runtime, v);
-        }
-
-        switch(v.getMetaClass().getRealClass().getClassIndex()) {
-            case FIXNUM:
-            case BIGNUM:
-                return v;
-            case RATIONAL:
-                RubyRational r = (RubyRational)v;
-                if(r.denominator(runtime.getCurrentContext()) == RubyFixnum.newFixnum(runtime, 1)) {
-                    return r.numerator(runtime.getCurrentContext());
-                }
-                break;
-            default:
-                exactTypeError(runtime, v);
-=======
     // mri: time.c num_exact
     private static IRubyObject numExact(Ruby runtime, IRubyObject v) {
         IRubyObject tmp;
@@ -323,7 +270,6 @@
             }
         } else {
             exactTypeError(runtime, v);
->>>>>>> dbf58e66
         }
 
         return v;
@@ -334,11 +280,7 @@
                 String.format("Can't convert %s into an exact number", received.getMetaClass().getRealClass()));
     }
 
-<<<<<<< HEAD
     private static DateTimeZone getTimeZoneFromHHMM(Ruby runtime, String name, boolean positive, String hours, String minutes, String seconds) {
-=======
-    private static DateTimeZone getTimeZoneFromHHMM(Ruby runtime, String name, boolean positive, String hours, String minutes) {
->>>>>>> dbf58e66
         int h = Integer.parseInt(hours);
         int m = 0;
         int s = 0;
@@ -874,11 +816,8 @@
     @JRubyMethod(name = {"gmt_offset", "gmtoff", "utc_offset"})
     public RubyInteger gmt_offset() {
         int offset = dt.getZone().getOffset(dt.getMillis());
-<<<<<<< HEAD
-        return getRuntime().newFixnum(offset/1000);
-=======
+
         return getRuntime().newFixnum(offset / 1000);
->>>>>>> dbf58e66
     }
 
     @JRubyMethod(name = {"isdst", "dst?"})
