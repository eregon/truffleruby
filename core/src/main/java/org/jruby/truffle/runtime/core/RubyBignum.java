/*
 * Copyright (c) 2014 Oracle and/or its affiliates. All rights reserved. This
 * code is released under a tri EPL/GPL/LGPL license. You can use it,
 * redistribute it and/or modify it under the terms of the:
 *
 * Eclipse Public License version 1.0
 * GNU General Public License version 2
 * GNU Lesser General Public License version 2.1
 */
package org.jruby.truffle.runtime.core;

import com.oracle.truffle.api.CompilerDirectives;
import org.jruby.truffle.nodes.RubyNode;
import org.jruby.truffle.runtime.RubyContext;

import java.math.BigInteger;

public class RubyBignum extends RubyBasicObject {

    public static class RubyBignumClass extends RubyClass {

        public RubyBignumClass(RubyContext context, RubyModule lexicalParent, RubyClass superclass, String name) {
            super(context, lexicalParent, superclass, name);
        }

        @Override
        public RubyBasicObject newInstance(RubyNode currentNode) {
            return new RubyBignum(this, BigInteger.ZERO);
        }

    }

    private BigInteger value;

    public RubyBignum(RubyClass rubyClass, BigInteger value) {
        super(rubyClass);
        this.value = value;
    }

    @CompilerDirectives.TruffleBoundary
    public RubyBignum negate() {
        return create(value.negate());
    }

    @CompilerDirectives.TruffleBoundary
    public RubyBignum create(BigInteger value) {
        return new RubyBignum(getContext().getCoreLibrary().getBignumClass(), value);
    }

    @CompilerDirectives.TruffleBoundary
    public RubyBignum add(RubyBignum other) {
        return create(value.add(other.value));
    }

    @CompilerDirectives.TruffleBoundary
    public RubyBignum add(long other) {
        return create(value.add(BigInteger.valueOf(other)));
    }

    @CompilerDirectives.TruffleBoundary
    public RubyBignum subtract(RubyBignum other) {
        return create(value.subtract(other.value));
    }

    @CompilerDirectives.TruffleBoundary
    public RubyBignum subtract(long other) {
        return create(value.subtract(BigInteger.valueOf(other)));
    }

    @CompilerDirectives.TruffleBoundary
    public RubyBignum multiply(RubyBignum other) {
        return create(value.multiply(other.value));
    }

    @CompilerDirectives.TruffleBoundary
    public RubyBignum multiply(long other) {
        return create(value.multiply(BigInteger.valueOf(other)));
    }

    @CompilerDirectives.TruffleBoundary
    public RubyBignum pow(int other) {
        return create(value.pow(other));
    }

    @CompilerDirectives.TruffleBoundary
    public RubyBignum pow(long other) {
        if (other < Integer.MAX_VALUE) {
            return pow((int) other);
        } else {
            BigInteger result = BigInteger.ONE;

            for (long n = 0; n < other; n++) {
                result = result.multiply(value);
            }

            return create(result);
        }
    }

    @CompilerDirectives.TruffleBoundary
    public RubyBignum pow(RubyBignum other) {
        BigInteger result = BigInteger.ONE;

        for (BigInteger n = BigInteger.ZERO; other.value.compareTo(n) < 0; n = n.add(BigInteger.ONE)) {
            result = result.multiply(value);
        }

        return create(result);
    }

    @CompilerDirectives.TruffleBoundary
    public RubyBignum divide(RubyBignum other) {
        return create(value.divide(other.value));
    }

    @CompilerDirectives.TruffleBoundary
    public RubyBignum divide(long other) {
        return create(value.divide(BigInteger.valueOf(other)));
    }

    @CompilerDirectives.TruffleBoundary
    public RubyBignum mod(long other) {
        return create(value.mod(BigInteger.valueOf(other)));
    }

    @CompilerDirectives.TruffleBoundary
    public int compareTo(int other) {
        return value.compareTo(BigInteger.valueOf(other));
    }

    @CompilerDirectives.TruffleBoundary
    public int compareTo(long other) {
        return value.compareTo(BigInteger.valueOf(other));
    }

    @CompilerDirectives.TruffleBoundary
    public int compareTo(RubyBignum other) {
        return value.compareTo(other.value);
    }

    @CompilerDirectives.TruffleBoundary
    public int compareTo(double other) {
        return compareTo((long) other);
    }

    @CompilerDirectives.TruffleBoundary
    public boolean isEqualTo(int b) {
        return value.equals(BigInteger.valueOf(b));
    }

    @CompilerDirectives.TruffleBoundary
    public boolean isEqualTo(long b) {
        return value.equals(BigInteger.valueOf(b));
    }

    @CompilerDirectives.TruffleBoundary
    public boolean isEqualTo(RubyBignum b) {
        return value.equals(b.value);
    }

    @CompilerDirectives.TruffleBoundary
    public RubyBignum and(RubyBignum other) {
        return create(value.and(other.value));
    }

    @CompilerDirectives.TruffleBoundary
    public RubyBignum and(long other) {
        return create(value.and(BigInteger.valueOf(other)));
    }

    @CompilerDirectives.TruffleBoundary
    public RubyBignum or(RubyBignum other) {
        return create(value.or(other.value));
    }

    @CompilerDirectives.TruffleBoundary
    public RubyBignum or(long other) {
        return create(value.or(BigInteger.valueOf(other)));
    }

    @CompilerDirectives.TruffleBoundary
    public RubyBignum xor(RubyBignum other) {
        return create(value.xor(other.value));
    }

    @CompilerDirectives.TruffleBoundary
    public RubyBignum xor(long other) {
        return create(value.xor(BigInteger.valueOf(other)));
    }

    @CompilerDirectives.TruffleBoundary
    public RubyBignum shiftLeft(int n) {
        return create(value.shiftLeft(n));
    }

    @CompilerDirectives.TruffleBoundary
    public RubyBignum shiftRight(int n) {
        return create(value.shiftRight(n));
    }

    @CompilerDirectives.TruffleBoundary
    public long longValue() {
        return value.longValue();
    }

    @CompilerDirectives.TruffleBoundary
    public boolean isZero() {
        return value.equals(BigInteger.ZERO);
    }

<<<<<<< HEAD
    @CompilerDirectives.TruffleBoundary
=======
    @CompilerDirectives.SlowPath
    public String toHexString() {
        return value.toString(16);
    }

    @CompilerDirectives.SlowPath
>>>>>>> e47a9da5
    public double doubleValue() {
        return value.doubleValue();
    }

    public BigInteger bigIntegerValue() {
        return value;
    }

    @Override
    public int hashCode() {
        return value.hashCode();
    }

}<|MERGE_RESOLUTION|>--- conflicted
+++ resolved
@@ -208,16 +208,12 @@
         return value.equals(BigInteger.ZERO);
     }
 
-<<<<<<< HEAD
-    @CompilerDirectives.TruffleBoundary
-=======
-    @CompilerDirectives.SlowPath
+    @CompilerDirectives.TruffleBoundary
     public String toHexString() {
         return value.toString(16);
     }
 
-    @CompilerDirectives.SlowPath
->>>>>>> e47a9da5
+    @CompilerDirectives.TruffleBoundary
     public double doubleValue() {
         return value.doubleValue();
     }
