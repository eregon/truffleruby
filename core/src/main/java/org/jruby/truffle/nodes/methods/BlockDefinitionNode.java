--- conflicted
+++ resolved
@@ -13,6 +13,7 @@
 import com.oracle.truffle.api.frame.*;
 import com.oracle.truffle.api.nodes.*;
 import org.jruby.runtime.Visibility;
+import org.jruby.truffle.nodes.RubyRootNode;
 import org.jruby.truffle.runtime.*;
 import org.jruby.truffle.runtime.core.*;
 import org.jruby.truffle.runtime.methods.*;
@@ -25,8 +26,8 @@
 public class BlockDefinitionNode extends MethodDefinitionNode {
 
     public BlockDefinitionNode(RubyContext context, SourceSection sourceSection, String name, SharedMethodInfo methodInfo,
-                    boolean requiresDeclarationFrame, CallTarget callTarget) {
-        super(context, sourceSection, name, methodInfo, requiresDeclarationFrame, callTarget, false);
+                    boolean requiresDeclarationFrame, RubyRootNode rootNode) {
+        super(context, sourceSection, name, methodInfo, requiresDeclarationFrame, rootNode, false);
     }
 
     @Override
@@ -41,16 +42,12 @@
             declarationFrame = null;
         }
 
+        final RubyRootNode rootNodeClone = NodeUtil.cloneNode(rootNode);
+        final CallTarget callTarget = Truffle.getRuntime().createCallTarget(rootNodeClone);
         final RubyMethod method = new RubyMethod(sharedMethodInfo, name, null, Visibility.PUBLIC, false, callTarget, declarationFrame);
+        rootNodeClone.setMethod(method);
 
-<<<<<<< HEAD
         return new RubyProc(context.getCoreLibrary().getProcClass(), RubyProc.Type.PROC, RubyArguments.getSelf(frame.getArguments()), RubyArguments.getBlock(frame.getArguments()), method);
-=======
-        final InlinableMethodImplementation methodImplementation = new InlinableMethodImplementation(callTarget, declarationFrame, frameDescriptor, pristineRootNode, true, false);
-        final RubyMethod method = new RubyMethod(sharedMethodInfo, null, name, Visibility.PUBLIC, false, methodImplementation);
-        methodImplementation.setMethod(method);
-        return new RubyProc(context.getCoreLibrary().getProcClass(), RubyProc.Type.PROC, arguments.getSelf(), arguments.getBlock(), method);
->>>>>>> 73f4462d
     }
 
 }