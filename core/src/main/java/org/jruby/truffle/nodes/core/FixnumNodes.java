/*
 * Copyright (c) 2013, 2014 Oracle and/or its affiliates. All rights reserved. This
 * code is released under a tri EPL/GPL/LGPL license. You can use it,
 * redistribute it and/or modify it under the terms of the:
 *
 * Eclipse Public License version 1.0
 * GNU General Public License version 2
 * GNU Lesser General Public License version 2.1
 */
package org.jruby.truffle.nodes.core;

import java.math.*;

import com.oracle.truffle.api.*;
import com.oracle.truffle.api.source.*;
import com.oracle.truffle.api.dsl.*;
import com.oracle.truffle.api.frame.*;
import com.oracle.truffle.api.nodes.UnexpectedResultException;
import com.oracle.truffle.api.utilities.*;
import org.jruby.truffle.nodes.RubyRootNode;
import org.jruby.truffle.runtime.*;
import org.jruby.truffle.runtime.core.*;
import org.jruby.truffle.runtime.control.*;
import org.jruby.truffle.runtime.util.RuntimeBigInteger;

@CoreClass(name = "Fixnum")
public abstract class FixnumNodes {

    @CoreMethod(names = "-@")
    public abstract static class NegNode extends CoreMethodNode {

        public NegNode(RubyContext context, SourceSection sourceSection) {
            super(context, sourceSection);
        }

        public NegNode(NegNode prev) {
            super(prev);
        }

        @Specialization(rewriteOn = ArithmeticException.class)
        public int neg(int value) {
            return ExactMath.subtractExact(0, value);
        }

        @Specialization
        public long negWithOverflow(int value) {
            return -(long) (value);
        }

        @Specialization(rewriteOn = ArithmeticException.class)
        public long neg(long value) {
            return ExactMath.subtractExact(0, value);
        }

        @Specialization
        public BigInteger negWithOverflow(long value) {
            return BigInteger.valueOf(value).negate();
        }

    }

    @CoreMethod(names = "+", required = 1)
    public abstract static class AddNode extends CoreMethodNode {

        @Child protected FixnumOrBignumNode fixnumOrBignum;

        public AddNode(RubyContext context, SourceSection sourceSection) {
            super(context, sourceSection);
            fixnumOrBignum = new FixnumOrBignumNode();
        }

        public AddNode(AddNode prev) {
            super(prev);
            fixnumOrBignum = prev.fixnumOrBignum;
        }

        @Specialization(rewriteOn = ArithmeticException.class)
        public int add(int a, int b) {
            return ExactMath.addExact(a, b);
        }

        @Specialization
        public long addWithOverflow(int a, int b) {
            return (long) a + (long) b;
        }

        @Specialization
        public double add(int a, double b) {
            return a + b;
        }

        @Specialization(rewriteOn = ArithmeticException.class)
        public long add(int a, long b) {
            return ExactMath.addExact(a, b);
        }

        @Specialization
        public Object addWithOverflow(int a, long b) {
            return fixnumOrBignum.fixnumOrBignum(RuntimeBigInteger.add(BigInteger.valueOf(a), BigInteger.valueOf(b)));
        }

        @Specialization
        public Object add(int a, BigInteger b) {
            return fixnumOrBignum.fixnumOrBignum(RuntimeBigInteger.add(BigInteger.valueOf(a), b));
        }

        @Specialization(rewriteOn = ArithmeticException.class)
        public long add(long a, int b) {
            return ExactMath.addExact(a, b);
        }

        @Specialization
        public Object addWithOverflow(long a, int b) {
            return fixnumOrBignum.fixnumOrBignum(RuntimeBigInteger.add(BigInteger.valueOf(a), BigInteger.valueOf(b)));
        }

        @Specialization(rewriteOn = ArithmeticException.class)
        public long add(long a, long b) {
            return ExactMath.addExact(a, b);
        }

        @Specialization
        public Object addWithOverflow(long a, long b) {
            return fixnumOrBignum.fixnumOrBignum(RuntimeBigInteger.add(BigInteger.valueOf(a), BigInteger.valueOf(b)));
        }

        @Specialization
        public double add(long a, double b) {
            return a + b;
        }

        @Specialization
        public Object add(long a, BigInteger b) {
            return fixnumOrBignum.fixnumOrBignum(RuntimeBigInteger.add(BigInteger.valueOf(a), b));
        }

    }

    @CoreMethod(names = "-", required = 1)
    public abstract static class SubNode extends CoreMethodNode {

        @Child protected FixnumOrBignumNode fixnumOrBignum;

        public SubNode(RubyContext context, SourceSection sourceSection) {
            super(context, sourceSection);
            fixnumOrBignum = new FixnumOrBignumNode();
        }

        public SubNode(SubNode prev) {
            super(prev);
            fixnumOrBignum = prev.fixnumOrBignum;
        }

        @Specialization(rewriteOn = ArithmeticException.class)
        public int sub(int a, int b) {
            return ExactMath.subtractExact(a, b);
        }

        @Specialization
        public long subWithOverflow(int a, int b) {
            return (long) a - (long) b;
        }

        @Specialization
        public double sub(int a, double b) {
            return a - b;
        }

        @Specialization
        public long sub(int a, long b) {
            return ExactMath.subtractExact(a, b);
        }

        @Specialization
        public Object sub(int a, BigInteger b) {
            return fixnumOrBignum.fixnumOrBignum(RuntimeBigInteger.subtract(BigInteger.valueOf(a), b));
        }

        @Specialization(rewriteOn = ArithmeticException.class)
        public long sub(long a, int b) {
            return ExactMath.subtractExact(a, b);
        }

        @Specialization
        public Object subWithOverflow(long a, int b) {
            return fixnumOrBignum.fixnumOrBignum(BigInteger.valueOf(a).subtract(BigInteger.valueOf(b)));
        }

        @Specialization(rewriteOn = ArithmeticException.class)
        public long sub(long a, long b) {
            return ExactMath.subtractExact(a, b);
        }

        @Specialization
        public Object subWithOverflow(long a, long b) {
            return fixnumOrBignum.fixnumOrBignum(BigInteger.valueOf(a).subtract(BigInteger.valueOf(b)));
        }

        @Specialization
        public double sub(long a, double b) {
            return a - b;
        }

        @Specialization
        public Object sub(long a, BigInteger b) {
            return fixnumOrBignum.fixnumOrBignum(RuntimeBigInteger.subtract(BigInteger.valueOf(a), b));
        }

    }

    @CoreMethod(names = "*", required = 1)
    public abstract static class MulNode extends CoreMethodNode {

        @Child protected FixnumOrBignumNode fixnumOrBignum;

        public MulNode(RubyContext context, SourceSection sourceSection) {
            super(context, sourceSection);
            fixnumOrBignum = new FixnumOrBignumNode();
        }

        public MulNode(MulNode prev) {
            super(prev);
            fixnumOrBignum = prev.fixnumOrBignum;
        }

        @Specialization(rewriteOn = ArithmeticException.class)
        public int mul(int a, int b) {
            return ExactMath.multiplyExact(a, b);
        }

        @Specialization
        public long mulWithOverflow(int a, int b) {
            return (long) a * (long) b;
        }

        @Specialization(rewriteOn = ArithmeticException.class)
        public Object mul(int a, long b) {
            return ExactMath.multiplyExact(a, b);
        }

        @Specialization
        public Object mulWithOverflow(int a, long b) {
            return fixnumOrBignum.fixnumOrBignum(BigInteger.valueOf(a).multiply(BigInteger.valueOf(b)));
        }

        @Specialization
        public double mul(int a, double b) {
            return a * b;
        }

        @Specialization
        public Object mul(int a, BigInteger b) {
            return RubyFixnum.fixnumOrBignum(RuntimeBigInteger.multiply(BigInteger.valueOf(a), b));
        }

        @Specialization(rewriteOn = ArithmeticException.class)
        public long mul(long a, int b) {
            return ExactMath.multiplyExact(a, b);
        }

        @Specialization
        public Object mulWithOverflow(long a, int b) {
            return fixnumOrBignum.fixnumOrBignum(RuntimeBigInteger.multiply(BigInteger.valueOf(a), BigInteger.valueOf(b)));
        }

        @Specialization(rewriteOn = ArithmeticException.class)
        public long mul(long a, long b) {
            return ExactMath.multiplyExact(a, b);
        }

        @Specialization
        public Object mulWithOverflow(long a, long b) {
            return fixnumOrBignum.fixnumOrBignum(RuntimeBigInteger.multiply(BigInteger.valueOf(a), BigInteger.valueOf(b)));
        }

        @Specialization
        public double mul(long a, double b) {
            return a * b;
        }

        @Specialization
        public Object mul(long a, BigInteger b) {
            return fixnumOrBignum.fixnumOrBignum(RuntimeBigInteger.multiply(BigInteger.valueOf(a), b));
        }

    }

    @CoreMethod(names = "**", required = 1, lowerFixnumSelf = true, lowerFixnumParameters = 0)
    public abstract static class PowNode extends CoreMethodNode {

        @Child protected FixnumOrBignumNode fixnumOrBignum;

        public PowNode(RubyContext context, SourceSection sourceSection) {
            super(context, sourceSection);
            fixnumOrBignum = new FixnumOrBignumNode();
        }

        public PowNode(PowNode prev) {
            super(prev);
            fixnumOrBignum = prev.fixnumOrBignum;
        }

        @Specialization(guards = "canShiftIntoInt")
        public int pow2(int a, int b) {
            return 1 << b;
        }

        @Specialization
        public Object pow(int a, int b) {
            return fixnumOrBignum.fixnumOrBignum(RuntimeBigInteger.pow(BigInteger.valueOf(a), b));
        }

        @Specialization
        public double pow(int a, double b) {
            return Math.pow(a, b);
        }

        @Specialization
        public Object pow(int a, BigInteger b) {
            notDesignedForCompilation();

            final BigInteger bigA = BigInteger.valueOf(a);

            BigInteger result = BigInteger.ONE;

            for (BigInteger n = BigInteger.ZERO; b.compareTo(n) < 0; n = n.add(BigInteger.ONE)) {
                result = result.multiply(bigA);
            }

            return result;
        }

        protected static boolean canShiftIntoInt(int a, int b) {
            // Highest bit we can set is the 30th due to sign
            return a == 2 && b <= 30;
        }

    }

    @CoreMethod(names = "/", required = 1)
    public abstract static class DivNode extends CoreMethodNode {

        private final BranchProfile bGreaterZero = BranchProfile.create();
        private final BranchProfile bGreaterZeroAGreaterEqualZero = BranchProfile.create();
        private final BranchProfile bGreaterZeroALessZero = BranchProfile.create();
        private final BranchProfile aGreaterZero = BranchProfile.create();
        private final BranchProfile bMinusOne = BranchProfile.create();
        private final BranchProfile bMinusOneAMinimum = BranchProfile.create();
        private final BranchProfile bMinusOneANotMinimum = BranchProfile.create();
        private final BranchProfile finalCase = BranchProfile.create();

        public DivNode(RubyContext context, SourceSection sourceSection) {
            super(context, sourceSection);
        }

        public DivNode(DivNode prev) {
            super(prev);
        }

        @Specialization(rewriteOn = UnexpectedResultException.class)
        public int div(int a, int b) throws UnexpectedResultException {
            if (b > 0) {
                bGreaterZero.enter();
                if (a >= 0) {
                    bGreaterZeroAGreaterEqualZero.enter();
                    return a / b;
                } else {
                    bGreaterZeroALessZero.enter();
                    return (a + 1) / b - 1;
                }
            } else if (a > 0) {
                aGreaterZero.enter();
                return (a - 1) / b - 1;
            } else if (b == -1) {
                bMinusOne.enter();
                if (a == Integer.MIN_VALUE) {
                    bMinusOneAMinimum.enter();
                    throw new UnexpectedResultException(BigInteger.valueOf(a).negate());
                } else {
                    bMinusOneANotMinimum.enter();
                    return -a;
                }
            } else {
                finalCase.enter();
                return a / b;
            }
        }

        @Specialization
        public Object divEdgeCase(int a, int b) {
            if (b > 0) {
                bGreaterZero.enter();
                if (a >= 0) {
                    bGreaterZeroAGreaterEqualZero.enter();
                    return a / b;
                } else {
                    bGreaterZeroALessZero.enter();
                    return (a + 1) / b - 1;
                }
            } else if (a > 0) {
                aGreaterZero.enter();
                return (a - 1) / b - 1;
            } else if (b == -1) {
                bMinusOne.enter();
                if (a == Integer.MIN_VALUE) {
                    bMinusOneAMinimum.enter();
                    return BigInteger.valueOf(a).negate();
                } else {
                    bMinusOneANotMinimum.enter();
                    return -a;
                }
            } else {
                finalCase.enter();
                return a / b;
            }
        }

        @Specialization(rewriteOn = UnexpectedResultException.class)
        public long div(int a, long b) throws UnexpectedResultException {
            return div((long) a, b);
        }

        @Specialization
        public Object divEdgeCase(int a, long b) {
            return divEdgeCase((long) a, b);
        }

        @Specialization
        public double div(int a, double b) {
            return a / b;
        }

        @Specialization
        public int div(@SuppressWarnings("unused") int a, @SuppressWarnings("unused") BigInteger b) {
            // TODO(CS): not entirely sure this is correct
            return 0;
        }

        @Specialization(rewriteOn = UnexpectedResultException.class)
        public long div(long a, int b) throws UnexpectedResultException {
            return div(a, (long) b);
        }

        @Specialization
        public Object divEdgeCase(long a, int b) {
            return divEdgeCase(a, (long) b);
        }

        @Specialization(rewriteOn = UnexpectedResultException.class)
        public long div(long a, long b) throws UnexpectedResultException {
            if (b > 0) {
                bGreaterZero.enter();
                if (a >= 0) {
                    bGreaterZeroAGreaterEqualZero.enter();
                    return a / b;
                } else {
                    bGreaterZeroALessZero.enter();
                    return (a + 1) / b - 1;
                }
            } else if (a > 0) {
                aGreaterZero.enter();
                return (a - 1) / b - 1;
            } else if (b == -1) {
                bMinusOne.enter();
                if (a == Long.MIN_VALUE) {
                    bMinusOneAMinimum.enter();
                    throw new UnexpectedResultException(BigInteger.valueOf(a).negate());
                } else {
                    bMinusOneANotMinimum.enter();
                    return -a;
                }
            } else {
                finalCase.enter();
                return a / b;
            }
        }

        @Specialization
        public Object divEdgeCase(long a, long b) {
            if (b > 0) {
                bGreaterZero.enter();
                if (a >= 0) {
                    bGreaterZeroAGreaterEqualZero.enter();
                    return a / b;
                } else {
                    bGreaterZeroALessZero.enter();
                    return (a + 1) / b - 1;
                }
            } else if (a > 0) {
                aGreaterZero.enter();
                return (a - 1) / b - 1;
            } else if (b == -1) {
                bMinusOne.enter();
                if (a == Long.MIN_VALUE) {
                    bMinusOneAMinimum.enter();
                    return BigInteger.valueOf(a).negate();
                } else {
                    bMinusOneANotMinimum.enter();
                    return -a;
                }
            } else {
                finalCase.enter();
                return a / b;
            }
        }

        @Specialization
        public double div(long a, double b) {
            return a / b;
        }

        @Specialization
        public int div(@SuppressWarnings("unused") long a, @SuppressWarnings("unused") BigInteger b) {
            // TODO(CS): not entirely sure this is correct
            return 0;
        }
    }

    @CoreMethod(names = "%", required = 1)
    public abstract static class ModNode extends CoreMethodNode {

        private final BranchProfile adjustProfile = BranchProfile.create();

        public ModNode(RubyContext context, SourceSection sourceSection) {
            super(context, sourceSection);
        }

        public ModNode(ModNode prev) {
            super(prev);
        }

        @Specialization
        public int mod(int a, int b) {
            int mod = a % b;

            if (mod < 0 && b > 0 || mod > 0 && b < 0) {
                adjustProfile.enter();
                mod += b;
            }

            return mod;
        }

        @Specialization
        public long mod(int a, long b) {
            return mod((long) a, b);
        }

        @Specialization
        public Object mod(int a, BigInteger b) {
            return mod(BigInteger.valueOf(a), b);
        }

        @Specialization
        public long mod(long a, int b) {
            return mod(a, (long) b);
        }

        @Specialization
        public long mod(long a, long b) {
            long mod = a % b;

            if (mod < 0 && b > 0 || mod > 0 && b < 0) {
                adjustProfile.enter();
                mod += b;
            }

            return mod;
        }

        @Specialization
        public Object mod(long a, BigInteger b) {
            return mod(BigInteger.valueOf(a), b);
        }

        public Object mod(BigInteger a, BigInteger b) {
            notDesignedForCompilation();
            return RubyFixnum.fixnumOrBignum(RuntimeBigInteger.mod(a, b));
        }
    }

    @CoreMethod(names = "divmod", required = 1)
    public abstract static class DivModNode extends CoreMethodNode {

        @Child protected GeneralDivModNode divModNode;

        public DivModNode(RubyContext context, SourceSection sourceSection) {
            super(context, sourceSection);
            divModNode = new GeneralDivModNode(context);
        }

        public DivModNode(DivModNode prev) {
            super(prev);
            divModNode = new GeneralDivModNode(getContext());
        }

        @Specialization
        public RubyArray divMod(int a, int b) {
            return divModNode.execute(a, b);
        }

        @Specialization
        public RubyArray divMod(int a, long b) {
            return divModNode.execute(a, b);
        }

        @Specialization
        public RubyArray divMod(int a, BigInteger b) {
            return divModNode.execute(a, b);
        }

        @Specialization
        public RubyArray divMod(long a, int b) {
            return divModNode.execute(a, b);
        }

        @Specialization
        public RubyArray divMod(long a, long b) {
            return divModNode.execute(a, b);
        }

        @Specialization
        public RubyArray divMod(long a, BigInteger b) {
            return divModNode.execute(a, b);
        }

    }

    @CoreMethod(names = "<", required = 1)
    public abstract static class LessNode extends CoreMethodNode {

        public LessNode(RubyContext context, SourceSection sourceSection) {
            super(context, sourceSection);
        }

        public LessNode(LessNode prev) {
            super(prev);
        }

        @Specialization
        public boolean less(int a, int b) {
            return a < b;
        }

        @Specialization
        public boolean less(int a, long b) {
            return a < b;
        }

        @Specialization
        public boolean less(int a, double b) {
            return a < b;
        }

        @Specialization
        public boolean less(int a, BigInteger b) {
            return RuntimeBigInteger.compareTo(BigInteger.valueOf(a), b) < 0;
        }

        @Specialization
        public boolean less(long a, int b) {
            return a < b;
        }

        @Specialization
        public boolean less(long a, long b) {
            return a < b;
        }

        @Specialization
        public boolean less(long a, double b) {
            return a < b;
        }

        @Specialization
        public boolean less(long a, BigInteger b) {
            return RuntimeBigInteger.compareTo(BigInteger.valueOf(a), b) < 0;
        }
    }

    @CoreMethod(names = "<=", required = 1)
    public abstract static class LessEqualNode extends CoreMethodNode {

        public LessEqualNode(RubyContext context, SourceSection sourceSection) {
            super(context, sourceSection);
        }

        public LessEqualNode(LessEqualNode prev) {
            super(prev);
        }

        @Specialization
        public boolean lessEqual(int a, int b) {
            return a <= b;
        }

        @Specialization
        public boolean lessEqual(int a, long b) {
            return a <= b;
        }

        @Specialization
        public boolean lessEqual(int a, double b) {
            return a <= b;
        }

        @Specialization
        public boolean lessEqual(int a, BigInteger b) {
            return RuntimeBigInteger.compareTo(BigInteger.valueOf(a), b) <= 0;
        }

        @Specialization
        public boolean lessEqual(long a, int b) {
            return a <= b;
        }

        @Specialization
        public boolean lessEqual(long a, long b) {
            return a <= b;
        }

        @Specialization
        public boolean lessEqual(long a, double b) {
            return a <= b;
        }

        @Specialization
        public boolean lessEqual(long a, BigInteger b) {
            return RuntimeBigInteger.compareTo(BigInteger.valueOf(a), b) <= 0;
        }
    }

    @CoreMethod(names = {"==", "==="}, required = 1)
    public abstract static class EqualNode extends CoreMethodNode {

        public EqualNode(RubyContext context, SourceSection sourceSection) {
            super(context, sourceSection);
        }

        public EqualNode(EqualNode prev) {
            super(prev);
        }

        @Specialization
        public boolean equal(int a, int b) {
            return a == b;
        }

        @Specialization
        public boolean equal(int a, long b) {
            return a == b;
        }

        @Specialization
        public boolean equal(int a, double b) {
            return a == b;
        }

        @Specialization
        public boolean equal(int a, BigInteger b) {
            return BigInteger.valueOf(a).equals(b);
        }

        @Specialization
        public boolean equal(long a, int b) {
            return a == b;
        }

        @Specialization
        public boolean equal(long a, long b) {
            return a == b;
        }

        @Specialization
        public boolean equal(long a, double b) {
            return a == b;
        }

        @Specialization
        public boolean equal(long a, BigInteger b) {
            return BigInteger.valueOf(a).equals(b);
        }

        @Fallback
        public boolean equal(Object a, Object b) {
            return false;
        }
    }

    @CoreMethod(names = "<=>", required = 1)
    public abstract static class CompareNode extends CoreMethodNode {

        public CompareNode(RubyContext context, SourceSection sourceSection) {
            super(context, sourceSection);
        }

        public CompareNode(CompareNode prev) {
            super(prev);
        }

        @Specialization
        public int compare(int a, int b) {
            return Integer.compare(a, b);
        }

        @Specialization
        public int compare(int a, long b) {
            return Long.compare(a, b);
        }

        @Specialization
        public int compare(int a, double b) {
            return Double.compare(a, b);
        }

        @Specialization
        public int compare(int a, BigInteger b) {
            return RuntimeBigInteger.compareTo(BigInteger.valueOf(a), b);
        }

        @Specialization
        public int compare(long a, int b) {
            return Long.compare(a, b);
        }

        @Specialization
        public int compare(long a, long b) {
            return Long.compare(a, b);
        }

        @Specialization
        public int compare(long a, double b) {
            return Double.compare(a, b);
        }

        @Specialization
        public int compare(long a, BigInteger b) {
            return RuntimeBigInteger.compareTo(BigInteger.valueOf(a), b);
        }
    }

    @CoreMethod(names = ">=", required = 1)
    public abstract static class GreaterEqualNode extends CoreMethodNode {

        public GreaterEqualNode(RubyContext context, SourceSection sourceSection) {
            super(context, sourceSection);
        }

        public GreaterEqualNode(GreaterEqualNode prev) {
            super(prev);
        }

        @Specialization
        public boolean greaterEqual(int a, int b) {
            return a >= b;
        }

        @Specialization
        public boolean greaterEqual(int a, long b) {
            return a >= b;
        }

        @Specialization
        public boolean greaterEqual(int a, double b) {
            return a >= b;
        }

        @Specialization
        public boolean greaterEqual(int a, BigInteger b) {
            return RuntimeBigInteger.compareTo(BigInteger.valueOf(a), b) >= 0;
        }

        @Specialization
        public boolean greaterEqual(long a, int b) {
            return a >= b;
        }

        @Specialization
        public boolean greaterEqual(long a, long b) {
            return a >= b;
        }

        @Specialization
        public boolean greaterEqual(long a, double b) {
            return a >= b;
        }

        @Specialization
        public boolean greaterEqual(long a, BigInteger b) {
            return RuntimeBigInteger.compareTo(BigInteger.valueOf(a), b) >= 0;
        }
    }

    @CoreMethod(names = ">", required = 1)
    public abstract static class GreaterNode extends CoreMethodNode {

        public GreaterNode(RubyContext context, SourceSection sourceSection) {
            super(context, sourceSection);
        }

        public GreaterNode(GreaterNode prev) {
            super(prev);
        }

        @Specialization
        public boolean greater(int a, int b) {
            return a > b;
        }

        @Specialization
        public boolean greater(int a, long b) {
            return a > b;
        }

        @Specialization
        public boolean greater(int a, double b) {
            return a > b;
        }

        @Specialization
        public boolean greater(int a, BigInteger b) {
            return RuntimeBigInteger.compareTo(BigInteger.valueOf(a), b) > 0;
        }

        @Specialization
        public boolean greater(long a, int b) {
            return a > b;
        }

        @Specialization
        public boolean greater(long a, long b) {
            return a > b;
        }

        @Specialization
        public boolean greater(long a, double b) {
            return a > b;
        }

        @Specialization
        public boolean greater(long a, BigInteger b) {
            return RuntimeBigInteger.compareTo(BigInteger.valueOf(a), b) > 0;
        }

    }

    @CoreMethod(names = "~")
    public abstract static class ComplementNode extends CoreMethodNode {

        public ComplementNode(RubyContext context, SourceSection sourceSection) {
            super(context, sourceSection);
        }

        public ComplementNode(ComplementNode prev) {
            super(prev);
        }

        @Specialization
        public int complement(int n) {
            return ~n;
        }

        @Specialization
        public long complement(long n) {
            return ~n;
        }

    }

    @CoreMethod(names = "&", required = 1)
    public abstract static class BitAndNode extends CoreMethodNode {

        public BitAndNode(RubyContext context, SourceSection sourceSection) {
            super(context, sourceSection);
        }

        public BitAndNode(BitAndNode prev) {
            super(prev);
        }

        @Specialization
        public int bitAnd(int a, int b) {
            return a & b;
        }

        @Specialization
        public long bitAnd(int a, long b) {
            return a & b;
        }

        @Specialization
        public Object bitAnd(int a, BigInteger b) {
            return RubyFixnum.fixnumOrBignum(RuntimeBigInteger.and(BigInteger.valueOf(a), b));
        }

        @Specialization
        public long bitAnd(long a, int b) {
            return a & b;
        }

        @Specialization
        public long bitAnd(long a, long b) {
            return a & b;
        }

        @Specialization
        public Object bitAnd(long a, BigInteger b) {
            return RubyFixnum.fixnumOrBignum(RuntimeBigInteger.and(BigInteger.valueOf(a), b));
        }
    }

    @CoreMethod(names = "|", required = 1)
    public abstract static class BitOrNode extends CoreMethodNode {

        public BitOrNode(RubyContext context, SourceSection sourceSection) {
            super(context, sourceSection);
        }

        public BitOrNode(BitOrNode prev) {
            super(prev);
        }

        @Specialization
        public int bitOr(int a, int b) {
            return a | b;
        }

        @Specialization
        public long bitOr(int a, long b) {
            return a | b;
        }

        @Specialization
        public Object bitOr(int a, BigInteger b) {
            return RubyFixnum.fixnumOrBignum(RuntimeBigInteger.or(BigInteger.valueOf(a), b));
        }

        @Specialization
        public long bitOr(long a, int b) {
            return a | b;
        }

        @Specialization
        public long bitOr(long a, long b) {
            return a | b;
        }

        @Specialization
        public Object bitOr(long a, BigInteger b) {
            return RubyFixnum.fixnumOrBignum(RuntimeBigInteger.or(BigInteger.valueOf(a), b));
        }
    }

    @CoreMethod(names = "^", required = 1)
    public abstract static class BitXOrNode extends CoreMethodNode {

        public BitXOrNode(RubyContext context, SourceSection sourceSection) {
            super(context, sourceSection);
        }

        public BitXOrNode(BitXOrNode prev) {
            super(prev);
        }

        @Specialization
        public int bitXOr(int a, int b) {
            return a ^ b;
        }

        @Specialization
        public long bitXOr(int a, long b) {
            return a ^ b;
        }

        @Specialization
        public Object bitXOr(int a, BigInteger b) {
            return RubyFixnum.fixnumOrBignum(RuntimeBigInteger.xor(BigInteger.valueOf(a), b));
        }

        @Specialization
        public long bitXOr(long a, int b) {
            return a ^ b;
        }

        @Specialization
        public long bitXOr(long a, long b) {
            return a ^ b;
        }

        @Specialization
        public Object bitXOr(long a, BigInteger b) {
            return RubyFixnum.fixnumOrBignum(RuntimeBigInteger.xor(BigInteger.valueOf(a), b));
        }
    }

    @CoreMethod(names = "<<", required = 1, lowerFixnumParameters = 0)
    public abstract static class LeftShiftNode extends CoreMethodNode {

        @Child protected FixnumOrBignumNode fixnumOrBignum;

        private final BranchProfile bAboveZeroProfile = BranchProfile.create();
        private final BranchProfile bNotAboveZeroProfile = BranchProfile.create();
        private final BranchProfile useBignumProfile = BranchProfile.create();

        public LeftShiftNode(RubyContext context, SourceSection sourceSection) {
            super(context, sourceSection);
            fixnumOrBignum = new FixnumOrBignumNode();
        }

        public LeftShiftNode(LeftShiftNode prev) {
            super(prev);
            fixnumOrBignum = prev.fixnumOrBignum;
        }

        @Specialization(guards = "canShiftIntoInt")
        public int leftShift(int a, int b) {
            if (b > 0) {
                bAboveZeroProfile.enter();

                return a << b;
            } else {
                bNotAboveZeroProfile.enter();
                if (-b >= Integer.SIZE) {
                    return 0;
                } else {
                    return a >> -b;
                }
            }
        }

        @Specialization
        public Object leftShiftWithOverflow(int a, int b) {
            return leftShiftWithOverflow((long) a, b);
        }

        @Specialization(guards = "canShiftIntoLong")
        public long leftShift(long a, int b) {
            if (b > 0) {
                bAboveZeroProfile.enter();

                return a << b;
            } else {
                bNotAboveZeroProfile.enter();

                if (-b >= Long.SIZE) {
                    return 0;
                } else {
                    return a >> -b;
                }
            }
        }

        @Specialization
        public Object leftShiftWithOverflow(long a, int b) {
            if (b > 0) {
                bAboveZeroProfile.enter();

                if (canShiftIntoLong(a, b)) {
                    return a << b;
                } else {
                    useBignumProfile.enter();
                    return fixnumOrBignum.fixnumOrBignum(RuntimeBigInteger.shiftLeft(BigInteger.valueOf(a), b));
                }
            } else {
                bNotAboveZeroProfile.enter();

                if (-b >= Long.SIZE) {
                    return 0;
                } else {
                    return a >> -b;
                }
            }
        }

        static boolean canShiftIntoInt(int a, int b) {
            return Integer.numberOfLeadingZeros(a) - b > 0;
        }

        static boolean canShiftIntoLong(long a, int b) {
            return Long.numberOfLeadingZeros(a) - b > 0;
        }

    }

    @CoreMethod(names = ">>", required = 1, lowerFixnumParameters = 0)
    public abstract static class RightShiftNode extends CoreMethodNode {

        public RightShiftNode(RubyContext context, SourceSection sourceSection) {
            super(context, sourceSection);
        }

        public RightShiftNode(RightShiftNode prev) {
            super(prev);
        }

        @Specialization
        public int rightShift(int a, int b) {
            if (b > 0) {
                return a >> b;
            } else {
                if (-b >= Long.SIZE) {
                    return 0;
                } else {
                    return a << -b;
                }
            }
        }

        @Specialization
        public long rightShift(long a, int b) {
            if (b > 0) {
                return a >> b;
            } else {
                if (-b >= Long.SIZE) {
                    return 0;
                } else {
                    return a << -b;
                }
            }
        }

    }

    @CoreMethod(names = "[]", required = 1)
    public abstract static class GetIndexNode extends CoreMethodNode {

        public GetIndexNode(RubyContext context, SourceSection sourceSection) {
            super(context, sourceSection);
        }

        public GetIndexNode(GetIndexNode prev) {
            super(prev);
        }

        @Specialization
        public int getIndex(int self, int index) {
            notDesignedForCompilation();

            if ((self & (1 << index)) == 0) {
                return 0;
            } else {
                return 1;
            }
        }

    }

    @CoreMethod(names = "abs")
    public abstract static class AbsNode extends CoreMethodNode {

        public AbsNode(RubyContext context, SourceSection sourceSection) {
            super(context, sourceSection);
        }

        public AbsNode(AbsNode prev) {
            super(prev);
        }

        @Specialization
        public int abs(int n) {
            return Math.abs(n);
        }

        @Specialization
        public long abs(long n) {
            return Math.abs(n);
        }

    }

    @CoreMethod(names = "size", needsSelf = false)
    public abstract static class SizeNode extends CoreMethodNode {

        public SizeNode(RubyContext context, SourceSection sourceSection) {
            super(context, sourceSection);
        }

        public SizeNode(SizeNode prev) {
            super(prev);
        }

        @Specialization
        public int size() {
            return Integer.SIZE / Byte.SIZE;
        }

    }

<<<<<<< HEAD
    @CoreMethod(names = "step", needsBlock = true, required = 2)
    public abstract static class StepNode extends YieldingCoreMethodNode {

        public StepNode(RubyContext context, SourceSection sourceSection) {
            super(context, sourceSection);
        }

        public StepNode(StepNode prev) {
            super(prev);
        }

        @Specialization
        public RubyNilClass step(VirtualFrame frame, int from, int to, int step, RubyProc block) {
            for (int i = from; i <= to; i += step) {
                yield(frame, block, i);
            }

            return getContext().getCoreLibrary().getNilObject();
        }

    }

    @CoreMethod(names = "times", needsBlock = true)
    public abstract static class TimesNode extends YieldingCoreMethodNode {

        private final BranchProfile breakProfile = BranchProfile.create();
        private final BranchProfile nextProfile = BranchProfile.create();
        private final BranchProfile redoProfile = BranchProfile.create();

        public TimesNode(RubyContext context, SourceSection sourceSection) {
            super(context, sourceSection);
        }

        public TimesNode(TimesNode prev) {
            super(prev);
        }

        @Specialization
        public Object times(VirtualFrame frame, int n, RubyProc block) {
            int count = 0;

            try {
                outer: for (int i = 0; i < n; i++) {
                    while (true) {
                        if (CompilerDirectives.inInterpreter()) {
                            count++;
                        }

                        try {
                            yield(frame, block, i);
                            continue outer;
                        } catch (BreakException e) {
                            breakProfile.enter();
                            return e.getResult();
                        } catch (NextException e) {
                            nextProfile.enter();
                            continue outer;
                        } catch (RedoException e) {
                            redoProfile.enter();
                        }
                    }
                }
            } finally {
                if (CompilerDirectives.inInterpreter()) {
                    ((RubyRootNode) getRootNode()).reportLoopCount(count);
                }
            }

            return n;
        }

        @Specialization
        public RubyArray times(VirtualFrame frame, int n, UndefinedPlaceholder block) {
            notDesignedForCompilation();

            final int[] array = new int[n];

            for (int i = 0; i < n; i++) {
                array[i] = i;
            }

            return new RubyArray(getContext().getCoreLibrary().getArrayClass(), array, n);
        }

        @Specialization
        public Object times(VirtualFrame frame, long n, RubyProc block) {
            int count = 0;

            try {
                outer: for (long i = 0; i < n; i++) {
                    while (true) {
                        if (CompilerDirectives.inInterpreter()) {
                            count++;
                        }

                        try {
                            yield(frame, block, i);
                            continue outer;
                        } catch (BreakException e) {
                            breakProfile.enter();
                            return e.getResult();
                        } catch (NextException e) {
                            nextProfile.enter();
                            continue outer;
                        } catch (RedoException e) {
                            redoProfile.enter();
                        }
                    }
                }
            } finally {
                if (CompilerDirectives.inInterpreter()) {
                    ((RubyRootNode) getRootNode()).reportLoopCount(count);
                }
            }

            return n;
        }

    }

    @CoreMethod(names = {"to_i", "to_int"})
    public abstract static class ToINode extends CoreMethodNode {

        public ToINode(RubyContext context, SourceSection sourceSection) {
            super(context, sourceSection);
        }

        public ToINode(ToINode prev) {
            super(prev);
        }

        @Specialization
        public int toI(int n) {
            return n;
        }

        @Specialization
        public long toI(long n) {
            return n;
        }

    }

=======
>>>>>>> 624823a7
    @CoreMethod(names = "to_f")
    public abstract static class ToFNode extends CoreMethodNode {

        public ToFNode(RubyContext context, SourceSection sourceSection) {
            super(context, sourceSection);
        }

        public ToFNode(ToFNode prev) {
            super(prev);
        }

        @Specialization
        public double toF(int n) {
            return n;
        }

        @Specialization
        public double toF(long n) {
            return n;
        }

    }

    @CoreMethod(names = {"to_s", "inspect"})
    public abstract static class ToSNode extends CoreMethodNode {

        public ToSNode(RubyContext context, SourceSection sourceSection) {
            super(context, sourceSection);
        }

        public ToSNode(ToSNode prev) {
            super(prev);
        }

        @CompilerDirectives.TruffleBoundary
        @Specialization
        public RubyString toS(int n) {
            return getContext().makeString(Integer.toString(n));
        }

        @CompilerDirectives.TruffleBoundary
        @Specialization
        public RubyString toS(long n) {
            return getContext().makeString(Long.toString(n));
        }

    }

<<<<<<< HEAD
    @CoreMethod(names = "upto", needsBlock = true, required = 1)
    public abstract static class UpToNode extends YieldingCoreMethodNode {

        private final BranchProfile breakProfile = BranchProfile.create();
        private final BranchProfile nextProfile = BranchProfile.create();
        private final BranchProfile redoProfile = BranchProfile.create();

        public UpToNode(RubyContext context, SourceSection sourceSection) {
            super(context, sourceSection);
        }

        public UpToNode(UpToNode prev) {
            super(prev);
        }

        @Specialization
        public Object upto(VirtualFrame frame, int from, int to, RubyProc block) {
            int count = 0;

            try {
                outer:
                for (int i = from; i <= to; i++) {
                    while (true) {
                        if (CompilerDirectives.inInterpreter()) {
                            count++;
                        }

                        try {
                            yield(frame, block, i);
                            continue outer;
                        } catch (BreakException e) {
                            breakProfile.enter();
                            return e.getResult();
                        } catch (NextException e) {
                            nextProfile.enter();
                            continue outer;
                        } catch (RedoException e) {
                            redoProfile.enter();
                        }
                    }
                }
            } finally {
                if (CompilerDirectives.inInterpreter()) {
                    ((RubyRootNode) getRootNode()).reportLoopCount(count);
                }
            }

            return getContext().getCoreLibrary().getNilObject();
        }

        @Specialization
        public Object upto(VirtualFrame frame, long from, long to, RubyProc block) {
            notDesignedForCompilation();

            int count = 0;

            try {
                outer:
                for (long i = from; i <= to; i++) {
                    while (true) {
                        if (CompilerDirectives.inInterpreter()) {
                            count++;
                        }

                        try {
                            yield(frame, block, i);
                            continue outer;
                        } catch (BreakException e) {
                            breakProfile.enter();
                            return e.getResult();
                        } catch (NextException e) {
                            nextProfile.enter();
                            continue outer;
                        } catch (RedoException e) {
                            redoProfile.enter();
                        }
                    }
                }
            } finally {
                if (CompilerDirectives.inInterpreter()) {
                    ((RubyRootNode) getRootNode()).reportLoopCount(count);
                }
            }

            return getContext().getCoreLibrary().getNilObject();
        }

    }

=======
>>>>>>> 624823a7
    @CoreMethod(names = "zero?")
    public abstract static class ZeroNode extends CoreMethodNode {

        public ZeroNode(RubyContext context, SourceSection sourceSection) {
            super(context, sourceSection);
        }

        public ZeroNode(ZeroNode prev) {
            super(prev);
        }

        @Specialization
        public boolean zero(int n) {
            return n == 0;
        }

        @Specialization
        public boolean zero(long n) {
            return n == 0;
        }

    }

}<|MERGE_RESOLUTION|>--- conflicted
+++ resolved
@@ -1286,152 +1286,6 @@
 
     }
 
-<<<<<<< HEAD
-    @CoreMethod(names = "step", needsBlock = true, required = 2)
-    public abstract static class StepNode extends YieldingCoreMethodNode {
-
-        public StepNode(RubyContext context, SourceSection sourceSection) {
-            super(context, sourceSection);
-        }
-
-        public StepNode(StepNode prev) {
-            super(prev);
-        }
-
-        @Specialization
-        public RubyNilClass step(VirtualFrame frame, int from, int to, int step, RubyProc block) {
-            for (int i = from; i <= to; i += step) {
-                yield(frame, block, i);
-            }
-
-            return getContext().getCoreLibrary().getNilObject();
-        }
-
-    }
-
-    @CoreMethod(names = "times", needsBlock = true)
-    public abstract static class TimesNode extends YieldingCoreMethodNode {
-
-        private final BranchProfile breakProfile = BranchProfile.create();
-        private final BranchProfile nextProfile = BranchProfile.create();
-        private final BranchProfile redoProfile = BranchProfile.create();
-
-        public TimesNode(RubyContext context, SourceSection sourceSection) {
-            super(context, sourceSection);
-        }
-
-        public TimesNode(TimesNode prev) {
-            super(prev);
-        }
-
-        @Specialization
-        public Object times(VirtualFrame frame, int n, RubyProc block) {
-            int count = 0;
-
-            try {
-                outer: for (int i = 0; i < n; i++) {
-                    while (true) {
-                        if (CompilerDirectives.inInterpreter()) {
-                            count++;
-                        }
-
-                        try {
-                            yield(frame, block, i);
-                            continue outer;
-                        } catch (BreakException e) {
-                            breakProfile.enter();
-                            return e.getResult();
-                        } catch (NextException e) {
-                            nextProfile.enter();
-                            continue outer;
-                        } catch (RedoException e) {
-                            redoProfile.enter();
-                        }
-                    }
-                }
-            } finally {
-                if (CompilerDirectives.inInterpreter()) {
-                    ((RubyRootNode) getRootNode()).reportLoopCount(count);
-                }
-            }
-
-            return n;
-        }
-
-        @Specialization
-        public RubyArray times(VirtualFrame frame, int n, UndefinedPlaceholder block) {
-            notDesignedForCompilation();
-
-            final int[] array = new int[n];
-
-            for (int i = 0; i < n; i++) {
-                array[i] = i;
-            }
-
-            return new RubyArray(getContext().getCoreLibrary().getArrayClass(), array, n);
-        }
-
-        @Specialization
-        public Object times(VirtualFrame frame, long n, RubyProc block) {
-            int count = 0;
-
-            try {
-                outer: for (long i = 0; i < n; i++) {
-                    while (true) {
-                        if (CompilerDirectives.inInterpreter()) {
-                            count++;
-                        }
-
-                        try {
-                            yield(frame, block, i);
-                            continue outer;
-                        } catch (BreakException e) {
-                            breakProfile.enter();
-                            return e.getResult();
-                        } catch (NextException e) {
-                            nextProfile.enter();
-                            continue outer;
-                        } catch (RedoException e) {
-                            redoProfile.enter();
-                        }
-                    }
-                }
-            } finally {
-                if (CompilerDirectives.inInterpreter()) {
-                    ((RubyRootNode) getRootNode()).reportLoopCount(count);
-                }
-            }
-
-            return n;
-        }
-
-    }
-
-    @CoreMethod(names = {"to_i", "to_int"})
-    public abstract static class ToINode extends CoreMethodNode {
-
-        public ToINode(RubyContext context, SourceSection sourceSection) {
-            super(context, sourceSection);
-        }
-
-        public ToINode(ToINode prev) {
-            super(prev);
-        }
-
-        @Specialization
-        public int toI(int n) {
-            return n;
-        }
-
-        @Specialization
-        public long toI(long n) {
-            return n;
-        }
-
-    }
-
-=======
->>>>>>> 624823a7
     @CoreMethod(names = "to_f")
     public abstract static class ToFNode extends CoreMethodNode {
 
@@ -1480,98 +1334,6 @@
 
     }
 
-<<<<<<< HEAD
-    @CoreMethod(names = "upto", needsBlock = true, required = 1)
-    public abstract static class UpToNode extends YieldingCoreMethodNode {
-
-        private final BranchProfile breakProfile = BranchProfile.create();
-        private final BranchProfile nextProfile = BranchProfile.create();
-        private final BranchProfile redoProfile = BranchProfile.create();
-
-        public UpToNode(RubyContext context, SourceSection sourceSection) {
-            super(context, sourceSection);
-        }
-
-        public UpToNode(UpToNode prev) {
-            super(prev);
-        }
-
-        @Specialization
-        public Object upto(VirtualFrame frame, int from, int to, RubyProc block) {
-            int count = 0;
-
-            try {
-                outer:
-                for (int i = from; i <= to; i++) {
-                    while (true) {
-                        if (CompilerDirectives.inInterpreter()) {
-                            count++;
-                        }
-
-                        try {
-                            yield(frame, block, i);
-                            continue outer;
-                        } catch (BreakException e) {
-                            breakProfile.enter();
-                            return e.getResult();
-                        } catch (NextException e) {
-                            nextProfile.enter();
-                            continue outer;
-                        } catch (RedoException e) {
-                            redoProfile.enter();
-                        }
-                    }
-                }
-            } finally {
-                if (CompilerDirectives.inInterpreter()) {
-                    ((RubyRootNode) getRootNode()).reportLoopCount(count);
-                }
-            }
-
-            return getContext().getCoreLibrary().getNilObject();
-        }
-
-        @Specialization
-        public Object upto(VirtualFrame frame, long from, long to, RubyProc block) {
-            notDesignedForCompilation();
-
-            int count = 0;
-
-            try {
-                outer:
-                for (long i = from; i <= to; i++) {
-                    while (true) {
-                        if (CompilerDirectives.inInterpreter()) {
-                            count++;
-                        }
-
-                        try {
-                            yield(frame, block, i);
-                            continue outer;
-                        } catch (BreakException e) {
-                            breakProfile.enter();
-                            return e.getResult();
-                        } catch (NextException e) {
-                            nextProfile.enter();
-                            continue outer;
-                        } catch (RedoException e) {
-                            redoProfile.enter();
-                        }
-                    }
-                }
-            } finally {
-                if (CompilerDirectives.inInterpreter()) {
-                    ((RubyRootNode) getRootNode()).reportLoopCount(count);
-                }
-            }
-
-            return getContext().getCoreLibrary().getNilObject();
-        }
-
-    }
-
-=======
->>>>>>> 624823a7
     @CoreMethod(names = "zero?")
     public abstract static class ZeroNode extends CoreMethodNode {
 
