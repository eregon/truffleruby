/*
 * Copyright (c) 2013, 2014 Oracle and/or its affiliates. All rights reserved. This
 * code is released under a tri EPL/GPL/LGPL license. You can use it,
 * redistribute it and/or modify it under the terms of the:
 *
 * Eclipse Public License version 1.0
 * GNU General Public License version 2
 * GNU Lesser General Public License version 2.1
 */
package org.jruby.truffle.nodes.core;

import java.math.*;

import com.oracle.truffle.api.*;
import com.oracle.truffle.api.source.*;
import com.oracle.truffle.api.dsl.*;
import com.oracle.truffle.api.nodes.UnexpectedResultException;
import com.oracle.truffle.api.utilities.*;
import org.jruby.truffle.runtime.*;
import org.jruby.truffle.runtime.core.*;
<<<<<<< HEAD
import org.jruby.truffle.runtime.control.*;
import org.jruby.truffle.runtime.util.RuntimeBigInteger;
=======
>>>>>>> 8bdf8e21

@CoreClass(name = "Fixnum")
public abstract class FixnumNodes {

    @CoreMethod(names = "-@")
    public abstract static class NegNode extends CoreMethodNode {

        public NegNode(RubyContext context, SourceSection sourceSection) {
            super(context, sourceSection);
        }

        public NegNode(NegNode prev) {
            super(prev);
        }

        @Specialization(rewriteOn = ArithmeticException.class)
        public int neg(int value) {
            return ExactMath.subtractExact(0, value);
        }

        @Specialization
        public long negWithOverflow(int value) {
            return -(long) (value);
        }

        @Specialization(rewriteOn = ArithmeticException.class)
        public long neg(long value) {
            return ExactMath.subtractExact(0, value);
        }

        @Specialization
        public RubyBignum negWithOverflow(long value) {
            return bignum(value).negate();
        }

    }

    @CoreMethod(names = "+", required = 1)
    public abstract static class AddNode extends BignumNodes.BignumCoreMethodNode {

        public AddNode(RubyContext context, SourceSection sourceSection) {
            super(context, sourceSection);
        }

        public AddNode(AddNode prev) {
            super(prev);
        }

        @Specialization(rewriteOn = ArithmeticException.class)
        public int add(int a, int b) {
            return ExactMath.addExact(a, b);
        }

        @Specialization
        public long addWithOverflow(int a, int b) {
            return (long) a + (long) b;
        }

        @Specialization
        public double add(int a, double b) {
            return a + b;
        }

        @Specialization(rewriteOn = ArithmeticException.class)
        public long add(int a, long b) {
            return ExactMath.addExact(a, b);
        }

        @Specialization
        public Object addWithOverflow(int a, long b) {
<<<<<<< HEAD
            return fixnumOrBignum.fixnumOrBignum(RuntimeBigInteger.add(BigInteger.valueOf(a), BigInteger.valueOf(b)));
        }

        @Specialization
        public Object add(int a, BigInteger b) {
            return fixnumOrBignum.fixnumOrBignum(RuntimeBigInteger.add(BigInteger.valueOf(a), b));
=======
            return fixnumOrBignum(bignum(a).add(bignum(b)));
        }

        @Specialization
        public Object add(int a, RubyBignum b) {
            return fixnumOrBignum(bignum(a).add(b));
>>>>>>> 8bdf8e21
        }

        @Specialization(rewriteOn = ArithmeticException.class)
        public long add(long a, int b) {
            return ExactMath.addExact(a, b);
        }

        @Specialization
        public Object addWithOverflow(long a, int b) {
<<<<<<< HEAD
            return fixnumOrBignum.fixnumOrBignum(RuntimeBigInteger.add(BigInteger.valueOf(a), BigInteger.valueOf(b)));
=======
            return fixnumOrBignum(bignum(a).add(bignum(b)));
>>>>>>> 8bdf8e21
        }

        @Specialization(rewriteOn = ArithmeticException.class)
        public long add(long a, long b) {
            return ExactMath.addExact(a, b);
        }

        @Specialization
        public Object addWithOverflow(long a, long b) {
<<<<<<< HEAD
            return fixnumOrBignum.fixnumOrBignum(RuntimeBigInteger.add(BigInteger.valueOf(a), BigInteger.valueOf(b)));
=======
            return fixnumOrBignum(bignum(a).add(bignum(b)));
>>>>>>> 8bdf8e21
        }

        @Specialization
        public double add(long a, double b) {
            return a + b;
        }

        @Specialization
<<<<<<< HEAD
        public Object add(long a, BigInteger b) {
            return fixnumOrBignum.fixnumOrBignum(RuntimeBigInteger.add(BigInteger.valueOf(a), b));
=======
        public Object add(long a, RubyBignum b) {
            return fixnumOrBignum(bignum(a).add(b));
>>>>>>> 8bdf8e21
        }

    }

    @CoreMethod(names = "-", required = 1)
    public abstract static class SubNode extends BignumNodes.BignumCoreMethodNode {

        public SubNode(RubyContext context, SourceSection sourceSection) {
            super(context, sourceSection);
        }

        public SubNode(SubNode prev) {
            super(prev);
        }

        @Specialization(rewriteOn = ArithmeticException.class)
        public int sub(int a, int b) {
            return ExactMath.subtractExact(a, b);
        }

        @Specialization
        public long subWithOverflow(int a, int b) {
            return (long) a - (long) b;
        }

        @Specialization
        public double sub(int a, double b) {
            return a - b;
        }

        @Specialization
        public long sub(int a, long b) {
            return ExactMath.subtractExact(a, b);
        }

        @Specialization
<<<<<<< HEAD
        public Object sub(int a, BigInteger b) {
            return fixnumOrBignum.fixnumOrBignum(RuntimeBigInteger.subtract(BigInteger.valueOf(a), b));
=======
        public Object sub(int a, RubyBignum b) {
            return fixnumOrBignum(bignum(a).subtract(b));
>>>>>>> 8bdf8e21
        }

        @Specialization(rewriteOn = ArithmeticException.class)
        public long sub(long a, int b) {
            return ExactMath.subtractExact(a, b);
        }

        @Specialization
        public Object subWithOverflow(long a, int b) {
            return fixnumOrBignum(bignum(a).subtract(bignum(b)));
        }

        @Specialization(rewriteOn = ArithmeticException.class)
        public long sub(long a, long b) {
            return ExactMath.subtractExact(a, b);
        }

        @Specialization
        public Object subWithOverflow(long a, long b) {
            return fixnumOrBignum(bignum(a).subtract(bignum(b)));
        }

        @Specialization
        public double sub(long a, double b) {
            return a - b;
        }

        @Specialization
<<<<<<< HEAD
        public Object sub(long a, BigInteger b) {
            return fixnumOrBignum.fixnumOrBignum(RuntimeBigInteger.subtract(BigInteger.valueOf(a), b));
=======
        public Object sub(long a, RubyBignum b) {
            return fixnumOrBignum(bignum(a).subtract(b));
>>>>>>> 8bdf8e21
        }

    }

    @CoreMethod(names = "*", required = 1)
    public abstract static class MulNode extends BignumNodes.BignumCoreMethodNode {

        public MulNode(RubyContext context, SourceSection sourceSection) {
            super(context, sourceSection);
        }

        public MulNode(MulNode prev) {
            super(prev);
        }

        @Specialization(rewriteOn = ArithmeticException.class)
        public int mul(int a, int b) {
            return ExactMath.multiplyExact(a, b);
        }

        @Specialization
        public long mulWithOverflow(int a, int b) {
            return (long) a * (long) b;
        }

        @Specialization(rewriteOn = ArithmeticException.class)
        public Object mul(int a, long b) {
            return ExactMath.multiplyExact(a, b);
        }

        @Specialization
        public Object mulWithOverflow(int a, long b) {
            return fixnumOrBignum(bignum(a).multiply(bignum(b)));
        }

        @Specialization
        public double mul(int a, double b) {
            return a * b;
        }

        @Specialization
<<<<<<< HEAD
        public Object mul(int a, BigInteger b) {
            return CoreLibrary.fixnumOrBignum(RuntimeBigInteger.multiply(BigInteger.valueOf(a), b));
=======
        public Object mul(int a, RubyBignum b) {
            return fixnumOrBignum(bignum(a).multiply(b));
>>>>>>> 8bdf8e21
        }

        @Specialization(rewriteOn = ArithmeticException.class)
        public long mul(long a, int b) {
            return ExactMath.multiplyExact(a, b);
        }

        @Specialization
        public Object mulWithOverflow(long a, int b) {
<<<<<<< HEAD
            return fixnumOrBignum.fixnumOrBignum(RuntimeBigInteger.multiply(BigInteger.valueOf(a), BigInteger.valueOf(b)));
=======
            return fixnumOrBignum(bignum(a).multiply(bignum(b)));
>>>>>>> 8bdf8e21
        }

        @Specialization(rewriteOn = ArithmeticException.class)
        public long mul(long a, long b) {
            return ExactMath.multiplyExact(a, b);
        }

        @Specialization
        public Object mulWithOverflow(long a, long b) {
<<<<<<< HEAD
            return fixnumOrBignum.fixnumOrBignum(RuntimeBigInteger.multiply(BigInteger.valueOf(a), BigInteger.valueOf(b)));
=======
            return fixnumOrBignum(bignum(a).multiply(bignum(b)));
>>>>>>> 8bdf8e21
        }

        @Specialization
        public double mul(long a, double b) {
            return a * b;
        }

        @Specialization
<<<<<<< HEAD
        public Object mul(long a, BigInteger b) {
            return fixnumOrBignum.fixnumOrBignum(RuntimeBigInteger.multiply(BigInteger.valueOf(a), b));
=======
        public Object mul(long a, RubyBignum b) {
            return fixnumOrBignum(bignum(a).multiply(b));
>>>>>>> 8bdf8e21
        }

    }

    @CoreMethod(names = "**", required = 1, lowerFixnumSelf = true, lowerFixnumParameters = 0)
    public abstract static class PowNode extends BignumNodes.BignumCoreMethodNode {

        public PowNode(RubyContext context, SourceSection sourceSection) {
            super(context, sourceSection);
        }

        public PowNode(PowNode prev) {
            super(prev);
        }

        @Specialization(guards = "canShiftIntoInt")
        public int pow2(int a, int b) {
            return 1 << b;
        }

        @Specialization
        public Object pow(int a, int b) {
<<<<<<< HEAD
            return fixnumOrBignum.fixnumOrBignum(RuntimeBigInteger.pow(BigInteger.valueOf(a), b));
=======
            return fixnumOrBignum(bignum(a).pow(b));
>>>>>>> 8bdf8e21
        }

        @Specialization
        public double pow(int a, double b) {
            return Math.pow(a, b);
        }

        @Specialization
        public Object pow(int a, RubyBignum b) {
            notDesignedForCompilation();

            final RubyBignum bigA = bignum(a);

            RubyBignum result = bignum(1);

            for (RubyBignum n = bignum(0); b.compareTo(n) < 0; n = n.add(bignum(1))) {
                result = result.multiply(bigA);
            }

            return result;
        }

        protected static boolean canShiftIntoInt(int a, int b) {
            // Highest bit we can set is the 30th due to sign
            return a == 2 && b <= 30;
        }

    }

    @CoreMethod(names = "/", required = 1)
    public abstract static class DivNode extends CoreMethodNode {

        private final BranchProfile bGreaterZero = BranchProfile.create();
        private final BranchProfile bGreaterZeroAGreaterEqualZero = BranchProfile.create();
        private final BranchProfile bGreaterZeroALessZero = BranchProfile.create();
        private final BranchProfile aGreaterZero = BranchProfile.create();
        private final BranchProfile bMinusOne = BranchProfile.create();
        private final BranchProfile bMinusOneAMinimum = BranchProfile.create();
        private final BranchProfile bMinusOneANotMinimum = BranchProfile.create();
        private final BranchProfile finalCase = BranchProfile.create();

        public DivNode(RubyContext context, SourceSection sourceSection) {
            super(context, sourceSection);
        }

        public DivNode(DivNode prev) {
            super(prev);
        }

        @Specialization(rewriteOn = UnexpectedResultException.class)
        public int div(int a, int b) throws UnexpectedResultException {
            if (b > 0) {
                bGreaterZero.enter();
                if (a >= 0) {
                    bGreaterZeroAGreaterEqualZero.enter();
                    return a / b;
                } else {
                    bGreaterZeroALessZero.enter();
                    return (a + 1) / b - 1;
                }
            } else if (a > 0) {
                aGreaterZero.enter();
                return (a - 1) / b - 1;
            } else if (b == -1) {
                bMinusOne.enter();
                if (a == Integer.MIN_VALUE) {
                    bMinusOneAMinimum.enter();
                    throw new UnexpectedResultException(bignum(a).negate());
                } else {
                    bMinusOneANotMinimum.enter();
                    return -a;
                }
            } else {
                finalCase.enter();
                return a / b;
            }
        }

        @Specialization
        public Object divEdgeCase(int a, int b) {
            if (b > 0) {
                bGreaterZero.enter();
                if (a >= 0) {
                    bGreaterZeroAGreaterEqualZero.enter();
                    return a / b;
                } else {
                    bGreaterZeroALessZero.enter();
                    return (a + 1) / b - 1;
                }
            } else if (a > 0) {
                aGreaterZero.enter();
                return (a - 1) / b - 1;
            } else if (b == -1) {
                bMinusOne.enter();
                if (a == Integer.MIN_VALUE) {
                    bMinusOneAMinimum.enter();
                    return bignum(a).negate();
                } else {
                    bMinusOneANotMinimum.enter();
                    return -a;
                }
            } else {
                finalCase.enter();
                return a / b;
            }
        }

        @Specialization(rewriteOn = UnexpectedResultException.class)
        public long div(int a, long b) throws UnexpectedResultException {
            return div((long) a, b);
        }

        @Specialization
        public Object divEdgeCase(int a, long b) {
            return divEdgeCase((long) a, b);
        }

        @Specialization
        public double div(int a, double b) {
            return a / b;
        }

        @Specialization
        public int div(@SuppressWarnings("unused") int a, @SuppressWarnings("unused") RubyBignum b) {
            // TODO(CS): not entirely sure this is correct
            return 0;
        }

        @Specialization(rewriteOn = UnexpectedResultException.class)
        public long div(long a, int b) throws UnexpectedResultException {
            return div(a, (long) b);
        }

        @Specialization
        public Object divEdgeCase(long a, int b) {
            return divEdgeCase(a, (long) b);
        }

        @Specialization(rewriteOn = UnexpectedResultException.class)
        public long div(long a, long b) throws UnexpectedResultException {
            if (b > 0) {
                bGreaterZero.enter();
                if (a >= 0) {
                    bGreaterZeroAGreaterEqualZero.enter();
                    return a / b;
                } else {
                    bGreaterZeroALessZero.enter();
                    return (a + 1) / b - 1;
                }
            } else if (a > 0) {
                aGreaterZero.enter();
                return (a - 1) / b - 1;
            } else if (b == -1) {
                bMinusOne.enter();
                if (a == Long.MIN_VALUE) {
                    bMinusOneAMinimum.enter();
                    throw new UnexpectedResultException(bignum(a).negate());
                } else {
                    bMinusOneANotMinimum.enter();
                    return -a;
                }
            } else {
                finalCase.enter();
                return a / b;
            }
        }

        @Specialization
        public Object divEdgeCase(long a, long b) {
            if (b > 0) {
                bGreaterZero.enter();
                if (a >= 0) {
                    bGreaterZeroAGreaterEqualZero.enter();
                    return a / b;
                } else {
                    bGreaterZeroALessZero.enter();
                    return (a + 1) / b - 1;
                }
            } else if (a > 0) {
                aGreaterZero.enter();
                return (a - 1) / b - 1;
            } else if (b == -1) {
                bMinusOne.enter();
                if (a == Long.MIN_VALUE) {
                    bMinusOneAMinimum.enter();
                    return bignum(a).negate();
                } else {
                    bMinusOneANotMinimum.enter();
                    return -a;
                }
            } else {
                finalCase.enter();
                return a / b;
            }
        }

        @Specialization
        public double div(long a, double b) {
            return a / b;
        }

        @Specialization
        public int div(@SuppressWarnings("unused") long a, @SuppressWarnings("unused") RubyBignum b) {
            // TODO(CS): not entirely sure this is correct
            return 0;
        }
    }

    @CoreMethod(names = "%", required = 1)
    public abstract static class ModNode extends BignumNodes.BignumCoreMethodNode {

        private final BranchProfile adjustProfile = BranchProfile.create();

        public ModNode(RubyContext context, SourceSection sourceSection) {
            super(context, sourceSection);
        }

        public ModNode(ModNode prev) {
            super(prev);
        }

        @Specialization
        public int mod(int a, int b) {
            int mod = a % b;

            if (mod < 0 && b > 0 || mod > 0 && b < 0) {
                adjustProfile.enter();
                mod += b;
            }

            return mod;
        }

        @Specialization
        public long mod(int a, long b) {
            return mod((long) a, b);
        }

        @Specialization
        public long mod(long a, int b) {
            return mod(a, (long) b);
        }

        @Specialization
        public long mod(long a, long b) {
            long mod = a % b;

            if (mod < 0 && b > 0 || mod > 0 && b < 0) {
                adjustProfile.enter();
                mod += b;
            }

            return mod;
        }

<<<<<<< HEAD
        @Specialization
        public Object mod(long a, BigInteger b) {
            return mod(BigInteger.valueOf(a), b);
        }

        public Object mod(BigInteger a, BigInteger b) {
            notDesignedForCompilation();
            return CoreLibrary.fixnumOrBignum(RuntimeBigInteger.mod(a, b));
        }
=======
>>>>>>> 8bdf8e21
    }

    @CoreMethod(names = "divmod", required = 1)
    public abstract static class DivModNode extends CoreMethodNode {

        @Child protected GeneralDivModNode divModNode;

        public DivModNode(RubyContext context, SourceSection sourceSection) {
            super(context, sourceSection);
            divModNode = new GeneralDivModNode(context);
        }

        public DivModNode(DivModNode prev) {
            super(prev);
            divModNode = new GeneralDivModNode(getContext());
        }

        @Specialization
        public RubyArray divMod(int a, int b) {
            return divModNode.execute(a, b);
        }

        @Specialization
        public RubyArray divMod(int a, long b) {
            return divModNode.execute(a, b);
        }

        @Specialization
        public RubyArray divMod(int a, RubyBignum b) {
            return divModNode.execute(a, b);
        }

        @Specialization
        public RubyArray divMod(long a, int b) {
            return divModNode.execute(a, b);
        }

        @Specialization
        public RubyArray divMod(long a, long b) {
            return divModNode.execute(a, b);
        }

        @Specialization
        public RubyArray divMod(long a, RubyBignum b) {
            return divModNode.execute(a, b);
        }

    }

    @CoreMethod(names = "<", required = 1)
    public abstract static class LessNode extends CoreMethodNode {

        public LessNode(RubyContext context, SourceSection sourceSection) {
            super(context, sourceSection);
        }

        public LessNode(LessNode prev) {
            super(prev);
        }

        @Specialization
        public boolean less(int a, int b) {
            return a < b;
        }

        @Specialization
        public boolean less(int a, long b) {
            return a < b;
        }

        @Specialization
        public boolean less(int a, double b) {
            return a < b;
        }

        @Specialization
<<<<<<< HEAD
        public boolean less(int a, BigInteger b) {
            return RuntimeBigInteger.compareTo(BigInteger.valueOf(a), b) < 0;
=======
        public boolean less(int a, RubyBignum b) {
            return bignum(a).compareTo(b) < 0;
>>>>>>> 8bdf8e21
        }

        @Specialization
        public boolean less(long a, int b) {
            return a < b;
        }

        @Specialization
        public boolean less(long a, long b) {
            return a < b;
        }

        @Specialization
        public boolean less(long a, double b) {
            return a < b;
        }

        @Specialization
<<<<<<< HEAD
        public boolean less(long a, BigInteger b) {
            return RuntimeBigInteger.compareTo(BigInteger.valueOf(a), b) < 0;
=======
        public boolean less(long a, RubyBignum b) {
            return bignum(a).compareTo(b) < 0;
>>>>>>> 8bdf8e21
        }
    }

    @CoreMethod(names = "<=", required = 1)
    public abstract static class LessEqualNode extends CoreMethodNode {

        public LessEqualNode(RubyContext context, SourceSection sourceSection) {
            super(context, sourceSection);
        }

        public LessEqualNode(LessEqualNode prev) {
            super(prev);
        }

        @Specialization
        public boolean lessEqual(int a, int b) {
            return a <= b;
        }

        @Specialization
        public boolean lessEqual(int a, long b) {
            return a <= b;
        }

        @Specialization
        public boolean lessEqual(int a, double b) {
            return a <= b;
        }

        @Specialization
<<<<<<< HEAD
        public boolean lessEqual(int a, BigInteger b) {
            return RuntimeBigInteger.compareTo(BigInteger.valueOf(a), b) <= 0;
=======
        public boolean lessEqual(int a, RubyBignum b) {
            return bignum(a).compareTo(b) <= 0;
>>>>>>> 8bdf8e21
        }

        @Specialization
        public boolean lessEqual(long a, int b) {
            return a <= b;
        }

        @Specialization
        public boolean lessEqual(long a, long b) {
            return a <= b;
        }

        @Specialization
        public boolean lessEqual(long a, double b) {
            return a <= b;
        }

        @Specialization
<<<<<<< HEAD
        public boolean lessEqual(long a, BigInteger b) {
            return RuntimeBigInteger.compareTo(BigInteger.valueOf(a), b) <= 0;
=======
        public boolean lessEqual(long a, RubyBignum b) {
            return bignum(a).compareTo(b) <= 0;
>>>>>>> 8bdf8e21
        }
    }

    @CoreMethod(names = {"==", "==="}, required = 1)
    public abstract static class EqualNode extends CoreMethodNode {

        public EqualNode(RubyContext context, SourceSection sourceSection) {
            super(context, sourceSection);
        }

        public EqualNode(EqualNode prev) {
            super(prev);
        }

        @Specialization
        public boolean equal(int a, int b) {
            return a == b;
        }

        @Specialization
        public boolean equal(int a, long b) {
            return a == b;
        }

        @Specialization
        public boolean equal(int a, double b) {
            return a == b;
        }

        @Specialization
        public boolean equal(int a, RubyBignum b) {
            return bignum(a).equals(b);
        }

        @Specialization
        public boolean equal(long a, int b) {
            return a == b;
        }

        @Specialization
        public boolean equal(long a, long b) {
            return a == b;
        }

        @Specialization
        public boolean equal(long a, double b) {
            return a == b;
        }

        @Specialization
        public boolean equal(long a, RubyBignum b) {
            return bignum(a).equals(b);
        }

        @Fallback
        public boolean equal(Object a, Object b) {
            return false;
        }
    }

    @CoreMethod(names = "<=>", required = 1)
    public abstract static class CompareNode extends CoreMethodNode {

        public CompareNode(RubyContext context, SourceSection sourceSection) {
            super(context, sourceSection);
        }

        public CompareNode(CompareNode prev) {
            super(prev);
        }

        @Specialization
        public int compare(int a, int b) {
            return Integer.compare(a, b);
        }

        @Specialization
        public int compare(int a, long b) {
            return Long.compare(a, b);
        }

        @Specialization
        public int compare(int a, double b) {
            return Double.compare(a, b);
        }

        @Specialization
<<<<<<< HEAD
        public int compare(int a, BigInteger b) {
            return RuntimeBigInteger.compareTo(BigInteger.valueOf(a), b);
=======
        public int compare(int a, RubyBignum b) {
            return bignum(a).compareTo(b);
>>>>>>> 8bdf8e21
        }

        @Specialization
        public int compare(long a, int b) {
            return Long.compare(a, b);
        }

        @Specialization
        public int compare(long a, long b) {
            return Long.compare(a, b);
        }

        @Specialization
        public int compare(long a, double b) {
            return Double.compare(a, b);
        }

        @Specialization
<<<<<<< HEAD
        public int compare(long a, BigInteger b) {
            return RuntimeBigInteger.compareTo(BigInteger.valueOf(a), b);
=======
        public int compare(long a, RubyBignum b) {
            return bignum(a).compareTo(b);
>>>>>>> 8bdf8e21
        }
    }

    @CoreMethod(names = ">=", required = 1)
    public abstract static class GreaterEqualNode extends CoreMethodNode {

        public GreaterEqualNode(RubyContext context, SourceSection sourceSection) {
            super(context, sourceSection);
        }

        public GreaterEqualNode(GreaterEqualNode prev) {
            super(prev);
        }

        @Specialization
        public boolean greaterEqual(int a, int b) {
            return a >= b;
        }

        @Specialization
        public boolean greaterEqual(int a, long b) {
            return a >= b;
        }

        @Specialization
        public boolean greaterEqual(int a, double b) {
            return a >= b;
        }

        @Specialization
<<<<<<< HEAD
        public boolean greaterEqual(int a, BigInteger b) {
            return RuntimeBigInteger.compareTo(BigInteger.valueOf(a), b) >= 0;
=======
        public boolean greaterEqual(int a, RubyBignum b) {
            return bignum(a).compareTo(b) >= 0;
>>>>>>> 8bdf8e21
        }

        @Specialization
        public boolean greaterEqual(long a, int b) {
            return a >= b;
        }

        @Specialization
        public boolean greaterEqual(long a, long b) {
            return a >= b;
        }

        @Specialization
        public boolean greaterEqual(long a, double b) {
            return a >= b;
        }

        @Specialization
<<<<<<< HEAD
        public boolean greaterEqual(long a, BigInteger b) {
            return RuntimeBigInteger.compareTo(BigInteger.valueOf(a), b) >= 0;
=======
        public boolean greaterEqual(long a, RubyBignum b) {
            return bignum(a).compareTo(b) >= 0;
>>>>>>> 8bdf8e21
        }
    }

    @CoreMethod(names = ">", required = 1)
    public abstract static class GreaterNode extends CoreMethodNode {

        public GreaterNode(RubyContext context, SourceSection sourceSection) {
            super(context, sourceSection);
        }

        public GreaterNode(GreaterNode prev) {
            super(prev);
        }

        @Specialization
        public boolean greater(int a, int b) {
            return a > b;
        }

        @Specialization
        public boolean greater(int a, long b) {
            return a > b;
        }

        @Specialization
        public boolean greater(int a, double b) {
            return a > b;
        }

        @Specialization
<<<<<<< HEAD
        public boolean greater(int a, BigInteger b) {
            return RuntimeBigInteger.compareTo(BigInteger.valueOf(a), b) > 0;
=======
        public boolean greater(int a, RubyBignum b) {
            return bignum(a).compareTo(b) > 0;
>>>>>>> 8bdf8e21
        }

        @Specialization
        public boolean greater(long a, int b) {
            return a > b;
        }

        @Specialization
        public boolean greater(long a, long b) {
            return a > b;
        }

        @Specialization
        public boolean greater(long a, double b) {
            return a > b;
        }

        @Specialization
<<<<<<< HEAD
        public boolean greater(long a, BigInteger b) {
            return RuntimeBigInteger.compareTo(BigInteger.valueOf(a), b) > 0;
=======
        public boolean greater(long a, RubyBignum b) {
            return bignum(a).compareTo(b) > 0;
>>>>>>> 8bdf8e21
        }

    }

    @CoreMethod(names = "~")
    public abstract static class ComplementNode extends CoreMethodNode {

        public ComplementNode(RubyContext context, SourceSection sourceSection) {
            super(context, sourceSection);
        }

        public ComplementNode(ComplementNode prev) {
            super(prev);
        }

        @Specialization
        public int complement(int n) {
            return ~n;
        }

        @Specialization
        public long complement(long n) {
            return ~n;
        }

    }

    @CoreMethod(names = "&", required = 1)
    public abstract static class BitAndNode extends BignumNodes.BignumCoreMethodNode {

        public BitAndNode(RubyContext context, SourceSection sourceSection) {
            super(context, sourceSection);
        }

        public BitAndNode(BitAndNode prev) {
            super(prev);
        }

        @Specialization
        public int bitAnd(int a, int b) {
            return a & b;
        }

        @Specialization
        public long bitAnd(int a, long b) {
            return a & b;
        }

        @Specialization
<<<<<<< HEAD
        public Object bitAnd(int a, BigInteger b) {
            return CoreLibrary.fixnumOrBignum(RuntimeBigInteger.and(BigInteger.valueOf(a), b));
=======
        public Object bitAnd(int a, RubyBignum b) {
            return fixnumOrBignum(bignum(a).and(b));
>>>>>>> 8bdf8e21
        }

        @Specialization
        public long bitAnd(long a, int b) {
            return a & b;
        }

        @Specialization
        public long bitAnd(long a, long b) {
            return a & b;
        }

        @Specialization
<<<<<<< HEAD
        public Object bitAnd(long a, BigInteger b) {
            return CoreLibrary.fixnumOrBignum(RuntimeBigInteger.and(BigInteger.valueOf(a), b));
=======
        public Object bitAnd(long a, RubyBignum b) {
            return fixnumOrBignum(bignum(a).and(b));
>>>>>>> 8bdf8e21
        }
    }

    @CoreMethod(names = "|", required = 1)
    public abstract static class BitOrNode extends BignumNodes.BignumCoreMethodNode {

        public BitOrNode(RubyContext context, SourceSection sourceSection) {
            super(context, sourceSection);
        }

        public BitOrNode(BitOrNode prev) {
            super(prev);
        }

        @Specialization
        public int bitOr(int a, int b) {
            return a | b;
        }

        @Specialization
        public long bitOr(int a, long b) {
            return a | b;
        }

        @Specialization
<<<<<<< HEAD
        public Object bitOr(int a, BigInteger b) {
            return CoreLibrary.fixnumOrBignum(RuntimeBigInteger.or(BigInteger.valueOf(a), b));
=======
        public Object bitOr(int a, RubyBignum b) {
            return fixnumOrBignum(bignum(a).or(b));
>>>>>>> 8bdf8e21
        }

        @Specialization
        public long bitOr(long a, int b) {
            return a | b;
        }

        @Specialization
        public long bitOr(long a, long b) {
            return a | b;
        }

        @Specialization
<<<<<<< HEAD
        public Object bitOr(long a, BigInteger b) {
            return CoreLibrary.fixnumOrBignum(RuntimeBigInteger.or(BigInteger.valueOf(a), b));
=======
        public Object bitOr(long a, RubyBignum b) {
            return fixnumOrBignum(bignum(a).or(b));
>>>>>>> 8bdf8e21
        }
    }

    @CoreMethod(names = "^", required = 1)
    public abstract static class BitXOrNode extends BignumNodes.BignumCoreMethodNode {

        public BitXOrNode(RubyContext context, SourceSection sourceSection) {
            super(context, sourceSection);
        }

        public BitXOrNode(BitXOrNode prev) {
            super(prev);
        }

        @Specialization
        public int bitXOr(int a, int b) {
            return a ^ b;
        }

        @Specialization
        public long bitXOr(int a, long b) {
            return a ^ b;
        }

        @Specialization
<<<<<<< HEAD
        public Object bitXOr(int a, BigInteger b) {
            return CoreLibrary.fixnumOrBignum(RuntimeBigInteger.xor(BigInteger.valueOf(a), b));
=======
        public Object bitXOr(int a, RubyBignum b) {
            return fixnumOrBignum(bignum(a).xor(b));
>>>>>>> 8bdf8e21
        }

        @Specialization
        public long bitXOr(long a, int b) {
            return a ^ b;
        }

        @Specialization
        public long bitXOr(long a, long b) {
            return a ^ b;
        }

        @Specialization
<<<<<<< HEAD
        public Object bitXOr(long a, BigInteger b) {
            return CoreLibrary.fixnumOrBignum(RuntimeBigInteger.xor(BigInteger.valueOf(a), b));
=======
        public Object bitXOr(long a, RubyBignum b) {
            return fixnumOrBignum(bignum(a).xor(b));
>>>>>>> 8bdf8e21
        }
    }

    @CoreMethod(names = "<<", required = 1, lowerFixnumParameters = 0)
    public abstract static class LeftShiftNode extends BignumNodes.BignumCoreMethodNode {

        public LeftShiftNode(RubyContext context, SourceSection sourceSection) {
            super(context, sourceSection);
        }

        public LeftShiftNode(LeftShiftNode prev) {
            super(prev);
        }

        protected Object lower(RubyBignum value) {
            return fixnumOrBignum(value);
        }

        @Specialization(guards = {"isPositive(arguments[1])", "canShiftIntoInt"})
        public int leftShift(int a, int b) {
            return a << b;
        }

        @Specialization(guards = {"isPositive(arguments[1])", "canShiftIntoLong"})
        public long leftShiftToLong(int a, int b) {
            return leftShiftToLong((long) a, b);
        }

        @Specialization(guards = {"isPositive(arguments[1])"})
        public Object leftShiftWithOverflow(int a, int b) {
            return leftShiftWithOverflow((long) a, b);
        }

        @Specialization(guards = "isStrictlyNegative(arguments[1])")
        public int leftShiftNeg(int a, int b) {
            if (-b >= Integer.SIZE) {
                return 0;
            } else {
                return a >> -b;
            }
        }

        @Specialization(guards = {"isPositive(arguments[1])", "canShiftIntoLong"})
        public long leftShiftToLong(long a, int b) {
            return a << b;
        }

        @Specialization(guards = {"isPositive(arguments[1])"})
        public Object leftShiftWithOverflow(long a, int b) {
            if (canShiftIntoLong(a, b)) {
                return leftShiftToLong(a, b);
            } else {
<<<<<<< HEAD
                return lower(RuntimeBigInteger.shiftLeft(BigInteger.valueOf(a), b));
=======
                return lower(bignum(a).shiftLeft(b));
>>>>>>> 8bdf8e21
            }
        }

        @Specialization(guards = "isStrictlyNegative(arguments[1])")
        public long leftShiftNeg(long a, int b) {
            if (-b >= Integer.SIZE) {
                return 0;
            } else {
                return a >> -b;
            }
        }

        static boolean canShiftIntoInt(int a, int b) {
            return Integer.numberOfLeadingZeros(a) - b > 0;
        }

        static boolean canShiftIntoLong(int a, int b) {
            return canShiftIntoLong((long) a, b);
        }

        static boolean canShiftIntoLong(long a, int b) {
            return Long.numberOfLeadingZeros(a) - b > 0;
        }

        static boolean isPositive(int value) {
            return value >= 0;
        }

        static boolean isStrictlyNegative(int value) {
            return value < 0;
        }

    }

    @CoreMethod(names = ">>", required = 1, lowerFixnumParameters = 0)
    public abstract static class RightShiftNode extends CoreMethodNode {

        public RightShiftNode(RubyContext context, SourceSection sourceSection) {
            super(context, sourceSection);
        }

        public RightShiftNode(RightShiftNode prev) {
            super(prev);
        }

        @Specialization
        public int rightShift(int a, int b) {
            if (b > 0) {
                return a >> b;
            } else {
                if (-b >= Long.SIZE) {
                    return 0;
                } else {
                    return a << -b;
                }
            }
        }

        @Specialization
        public long rightShift(long a, int b) {
            if (b > 0) {
                return a >> b;
            } else {
                if (-b >= Long.SIZE) {
                    return 0;
                } else {
                    return a << -b;
                }
            }
        }

    }

    @CoreMethod(names = "[]", required = 1)
    public abstract static class GetIndexNode extends CoreMethodNode {

        public GetIndexNode(RubyContext context, SourceSection sourceSection) {
            super(context, sourceSection);
        }

        public GetIndexNode(GetIndexNode prev) {
            super(prev);
        }

        @Specialization
        public int getIndex(int self, int index) {
            notDesignedForCompilation();

            if ((self & (1 << index)) == 0) {
                return 0;
            } else {
                return 1;
            }
        }

    }

    @CoreMethod(names = "abs")
    public abstract static class AbsNode extends CoreMethodNode {

        public AbsNode(RubyContext context, SourceSection sourceSection) {
            super(context, sourceSection);
        }

        public AbsNode(AbsNode prev) {
            super(prev);
        }

        @Specialization
        public int abs(int n) {
            return Math.abs(n);
        }

        @Specialization
        public long abs(long n) {
            return Math.abs(n);
        }

    }

    @CoreMethod(names = "size", needsSelf = false)
    public abstract static class SizeNode extends CoreMethodNode {

        public SizeNode(RubyContext context, SourceSection sourceSection) {
            super(context, sourceSection);
        }

        public SizeNode(SizeNode prev) {
            super(prev);
        }

        @Specialization
        public int size() {
            return Integer.SIZE / Byte.SIZE;
        }

    }

    @CoreMethod(names = "to_f")
    public abstract static class ToFNode extends CoreMethodNode {

        public ToFNode(RubyContext context, SourceSection sourceSection) {
            super(context, sourceSection);
        }

        public ToFNode(ToFNode prev) {
            super(prev);
        }

        @Specialization
        public double toF(int n) {
            return n;
        }

        @Specialization
        public double toF(long n) {
            return n;
        }

    }

    @CoreMethod(names = {"to_s", "inspect"})
    public abstract static class ToSNode extends CoreMethodNode {

        public ToSNode(RubyContext context, SourceSection sourceSection) {
            super(context, sourceSection);
        }

        public ToSNode(ToSNode prev) {
            super(prev);
        }

        @CompilerDirectives.TruffleBoundary
        @Specialization
        public RubyString toS(int n) {
            return getContext().makeString(Integer.toString(n));
        }

        @CompilerDirectives.TruffleBoundary
        @Specialization
        public RubyString toS(long n) {
            return getContext().makeString(Long.toString(n));
        }

    }

    @CoreMethod(names = "zero?")
    public abstract static class ZeroNode extends CoreMethodNode {

        public ZeroNode(RubyContext context, SourceSection sourceSection) {
            super(context, sourceSection);
        }

        public ZeroNode(ZeroNode prev) {
            super(prev);
        }

        @Specialization
        public boolean zero(int n) {
            return n == 0;
        }

        @Specialization
        public boolean zero(long n) {
            return n == 0;
        }

    }

}<|MERGE_RESOLUTION|>--- conflicted
+++ resolved
@@ -18,11 +18,6 @@
 import com.oracle.truffle.api.utilities.*;
 import org.jruby.truffle.runtime.*;
 import org.jruby.truffle.runtime.core.*;
-<<<<<<< HEAD
-import org.jruby.truffle.runtime.control.*;
-import org.jruby.truffle.runtime.util.RuntimeBigInteger;
-=======
->>>>>>> 8bdf8e21
 
 @CoreClass(name = "Fixnum")
 public abstract class FixnumNodes {
@@ -93,21 +88,12 @@
 
         @Specialization
         public Object addWithOverflow(int a, long b) {
-<<<<<<< HEAD
-            return fixnumOrBignum.fixnumOrBignum(RuntimeBigInteger.add(BigInteger.valueOf(a), BigInteger.valueOf(b)));
-        }
-
-        @Specialization
-        public Object add(int a, BigInteger b) {
-            return fixnumOrBignum.fixnumOrBignum(RuntimeBigInteger.add(BigInteger.valueOf(a), b));
-=======
             return fixnumOrBignum(bignum(a).add(bignum(b)));
         }
 
         @Specialization
         public Object add(int a, RubyBignum b) {
             return fixnumOrBignum(bignum(a).add(b));
->>>>>>> 8bdf8e21
         }
 
         @Specialization(rewriteOn = ArithmeticException.class)
@@ -117,11 +103,7 @@
 
         @Specialization
         public Object addWithOverflow(long a, int b) {
-<<<<<<< HEAD
-            return fixnumOrBignum.fixnumOrBignum(RuntimeBigInteger.add(BigInteger.valueOf(a), BigInteger.valueOf(b)));
-=======
             return fixnumOrBignum(bignum(a).add(bignum(b)));
->>>>>>> 8bdf8e21
         }
 
         @Specialization(rewriteOn = ArithmeticException.class)
@@ -131,11 +113,7 @@
 
         @Specialization
         public Object addWithOverflow(long a, long b) {
-<<<<<<< HEAD
-            return fixnumOrBignum.fixnumOrBignum(RuntimeBigInteger.add(BigInteger.valueOf(a), BigInteger.valueOf(b)));
-=======
             return fixnumOrBignum(bignum(a).add(bignum(b)));
->>>>>>> 8bdf8e21
         }
 
         @Specialization
@@ -144,13 +122,8 @@
         }
 
         @Specialization
-<<<<<<< HEAD
-        public Object add(long a, BigInteger b) {
-            return fixnumOrBignum.fixnumOrBignum(RuntimeBigInteger.add(BigInteger.valueOf(a), b));
-=======
         public Object add(long a, RubyBignum b) {
             return fixnumOrBignum(bignum(a).add(b));
->>>>>>> 8bdf8e21
         }
 
     }
@@ -187,13 +160,8 @@
         }
 
         @Specialization
-<<<<<<< HEAD
-        public Object sub(int a, BigInteger b) {
-            return fixnumOrBignum.fixnumOrBignum(RuntimeBigInteger.subtract(BigInteger.valueOf(a), b));
-=======
         public Object sub(int a, RubyBignum b) {
             return fixnumOrBignum(bignum(a).subtract(b));
->>>>>>> 8bdf8e21
         }
 
         @Specialization(rewriteOn = ArithmeticException.class)
@@ -222,13 +190,8 @@
         }
 
         @Specialization
-<<<<<<< HEAD
-        public Object sub(long a, BigInteger b) {
-            return fixnumOrBignum.fixnumOrBignum(RuntimeBigInteger.subtract(BigInteger.valueOf(a), b));
-=======
         public Object sub(long a, RubyBignum b) {
             return fixnumOrBignum(bignum(a).subtract(b));
->>>>>>> 8bdf8e21
         }
 
     }
@@ -270,13 +233,8 @@
         }
 
         @Specialization
-<<<<<<< HEAD
-        public Object mul(int a, BigInteger b) {
-            return CoreLibrary.fixnumOrBignum(RuntimeBigInteger.multiply(BigInteger.valueOf(a), b));
-=======
         public Object mul(int a, RubyBignum b) {
             return fixnumOrBignum(bignum(a).multiply(b));
->>>>>>> 8bdf8e21
         }
 
         @Specialization(rewriteOn = ArithmeticException.class)
@@ -286,11 +244,7 @@
 
         @Specialization
         public Object mulWithOverflow(long a, int b) {
-<<<<<<< HEAD
-            return fixnumOrBignum.fixnumOrBignum(RuntimeBigInteger.multiply(BigInteger.valueOf(a), BigInteger.valueOf(b)));
-=======
             return fixnumOrBignum(bignum(a).multiply(bignum(b)));
->>>>>>> 8bdf8e21
         }
 
         @Specialization(rewriteOn = ArithmeticException.class)
@@ -300,11 +254,7 @@
 
         @Specialization
         public Object mulWithOverflow(long a, long b) {
-<<<<<<< HEAD
-            return fixnumOrBignum.fixnumOrBignum(RuntimeBigInteger.multiply(BigInteger.valueOf(a), BigInteger.valueOf(b)));
-=======
             return fixnumOrBignum(bignum(a).multiply(bignum(b)));
->>>>>>> 8bdf8e21
         }
 
         @Specialization
@@ -313,13 +263,8 @@
         }
 
         @Specialization
-<<<<<<< HEAD
-        public Object mul(long a, BigInteger b) {
-            return fixnumOrBignum.fixnumOrBignum(RuntimeBigInteger.multiply(BigInteger.valueOf(a), b));
-=======
         public Object mul(long a, RubyBignum b) {
             return fixnumOrBignum(bignum(a).multiply(b));
->>>>>>> 8bdf8e21
         }
 
     }
@@ -342,11 +287,7 @@
 
         @Specialization
         public Object pow(int a, int b) {
-<<<<<<< HEAD
-            return fixnumOrBignum.fixnumOrBignum(RuntimeBigInteger.pow(BigInteger.valueOf(a), b));
-=======
             return fixnumOrBignum(bignum(a).pow(b));
->>>>>>> 8bdf8e21
         }
 
         @Specialization
@@ -602,18 +543,6 @@
             return mod;
         }
 
-<<<<<<< HEAD
-        @Specialization
-        public Object mod(long a, BigInteger b) {
-            return mod(BigInteger.valueOf(a), b);
-        }
-
-        public Object mod(BigInteger a, BigInteger b) {
-            notDesignedForCompilation();
-            return CoreLibrary.fixnumOrBignum(RuntimeBigInteger.mod(a, b));
-        }
-=======
->>>>>>> 8bdf8e21
     }
 
     @CoreMethod(names = "divmod", required = 1)
@@ -690,13 +619,8 @@
         }
 
         @Specialization
-<<<<<<< HEAD
-        public boolean less(int a, BigInteger b) {
-            return RuntimeBigInteger.compareTo(BigInteger.valueOf(a), b) < 0;
-=======
         public boolean less(int a, RubyBignum b) {
             return bignum(a).compareTo(b) < 0;
->>>>>>> 8bdf8e21
         }
 
         @Specialization
@@ -715,13 +639,8 @@
         }
 
         @Specialization
-<<<<<<< HEAD
-        public boolean less(long a, BigInteger b) {
-            return RuntimeBigInteger.compareTo(BigInteger.valueOf(a), b) < 0;
-=======
         public boolean less(long a, RubyBignum b) {
             return bignum(a).compareTo(b) < 0;
->>>>>>> 8bdf8e21
         }
     }
 
@@ -752,13 +671,8 @@
         }
 
         @Specialization
-<<<<<<< HEAD
-        public boolean lessEqual(int a, BigInteger b) {
-            return RuntimeBigInteger.compareTo(BigInteger.valueOf(a), b) <= 0;
-=======
         public boolean lessEqual(int a, RubyBignum b) {
             return bignum(a).compareTo(b) <= 0;
->>>>>>> 8bdf8e21
         }
 
         @Specialization
@@ -777,13 +691,8 @@
         }
 
         @Specialization
-<<<<<<< HEAD
-        public boolean lessEqual(long a, BigInteger b) {
-            return RuntimeBigInteger.compareTo(BigInteger.valueOf(a), b) <= 0;
-=======
         public boolean lessEqual(long a, RubyBignum b) {
             return bignum(a).compareTo(b) <= 0;
->>>>>>> 8bdf8e21
         }
     }
 
@@ -871,13 +780,8 @@
         }
 
         @Specialization
-<<<<<<< HEAD
-        public int compare(int a, BigInteger b) {
-            return RuntimeBigInteger.compareTo(BigInteger.valueOf(a), b);
-=======
         public int compare(int a, RubyBignum b) {
             return bignum(a).compareTo(b);
->>>>>>> 8bdf8e21
         }
 
         @Specialization
@@ -896,13 +800,8 @@
         }
 
         @Specialization
-<<<<<<< HEAD
-        public int compare(long a, BigInteger b) {
-            return RuntimeBigInteger.compareTo(BigInteger.valueOf(a), b);
-=======
         public int compare(long a, RubyBignum b) {
             return bignum(a).compareTo(b);
->>>>>>> 8bdf8e21
         }
     }
 
@@ -933,13 +832,8 @@
         }
 
         @Specialization
-<<<<<<< HEAD
-        public boolean greaterEqual(int a, BigInteger b) {
-            return RuntimeBigInteger.compareTo(BigInteger.valueOf(a), b) >= 0;
-=======
         public boolean greaterEqual(int a, RubyBignum b) {
             return bignum(a).compareTo(b) >= 0;
->>>>>>> 8bdf8e21
         }
 
         @Specialization
@@ -958,13 +852,8 @@
         }
 
         @Specialization
-<<<<<<< HEAD
-        public boolean greaterEqual(long a, BigInteger b) {
-            return RuntimeBigInteger.compareTo(BigInteger.valueOf(a), b) >= 0;
-=======
         public boolean greaterEqual(long a, RubyBignum b) {
             return bignum(a).compareTo(b) >= 0;
->>>>>>> 8bdf8e21
         }
     }
 
@@ -995,13 +884,8 @@
         }
 
         @Specialization
-<<<<<<< HEAD
-        public boolean greater(int a, BigInteger b) {
-            return RuntimeBigInteger.compareTo(BigInteger.valueOf(a), b) > 0;
-=======
         public boolean greater(int a, RubyBignum b) {
             return bignum(a).compareTo(b) > 0;
->>>>>>> 8bdf8e21
         }
 
         @Specialization
@@ -1020,13 +904,8 @@
         }
 
         @Specialization
-<<<<<<< HEAD
-        public boolean greater(long a, BigInteger b) {
-            return RuntimeBigInteger.compareTo(BigInteger.valueOf(a), b) > 0;
-=======
         public boolean greater(long a, RubyBignum b) {
             return bignum(a).compareTo(b) > 0;
->>>>>>> 8bdf8e21
         }
 
     }
@@ -1076,13 +955,8 @@
         }
 
         @Specialization
-<<<<<<< HEAD
-        public Object bitAnd(int a, BigInteger b) {
-            return CoreLibrary.fixnumOrBignum(RuntimeBigInteger.and(BigInteger.valueOf(a), b));
-=======
         public Object bitAnd(int a, RubyBignum b) {
             return fixnumOrBignum(bignum(a).and(b));
->>>>>>> 8bdf8e21
         }
 
         @Specialization
@@ -1096,13 +970,8 @@
         }
 
         @Specialization
-<<<<<<< HEAD
-        public Object bitAnd(long a, BigInteger b) {
-            return CoreLibrary.fixnumOrBignum(RuntimeBigInteger.and(BigInteger.valueOf(a), b));
-=======
         public Object bitAnd(long a, RubyBignum b) {
             return fixnumOrBignum(bignum(a).and(b));
->>>>>>> 8bdf8e21
         }
     }
 
@@ -1128,13 +997,8 @@
         }
 
         @Specialization
-<<<<<<< HEAD
-        public Object bitOr(int a, BigInteger b) {
-            return CoreLibrary.fixnumOrBignum(RuntimeBigInteger.or(BigInteger.valueOf(a), b));
-=======
         public Object bitOr(int a, RubyBignum b) {
             return fixnumOrBignum(bignum(a).or(b));
->>>>>>> 8bdf8e21
         }
 
         @Specialization
@@ -1148,13 +1012,8 @@
         }
 
         @Specialization
-<<<<<<< HEAD
-        public Object bitOr(long a, BigInteger b) {
-            return CoreLibrary.fixnumOrBignum(RuntimeBigInteger.or(BigInteger.valueOf(a), b));
-=======
         public Object bitOr(long a, RubyBignum b) {
             return fixnumOrBignum(bignum(a).or(b));
->>>>>>> 8bdf8e21
         }
     }
 
@@ -1180,13 +1039,8 @@
         }
 
         @Specialization
-<<<<<<< HEAD
-        public Object bitXOr(int a, BigInteger b) {
-            return CoreLibrary.fixnumOrBignum(RuntimeBigInteger.xor(BigInteger.valueOf(a), b));
-=======
         public Object bitXOr(int a, RubyBignum b) {
             return fixnumOrBignum(bignum(a).xor(b));
->>>>>>> 8bdf8e21
         }
 
         @Specialization
@@ -1200,13 +1054,8 @@
         }
 
         @Specialization
-<<<<<<< HEAD
-        public Object bitXOr(long a, BigInteger b) {
-            return CoreLibrary.fixnumOrBignum(RuntimeBigInteger.xor(BigInteger.valueOf(a), b));
-=======
         public Object bitXOr(long a, RubyBignum b) {
             return fixnumOrBignum(bignum(a).xor(b));
->>>>>>> 8bdf8e21
         }
     }
 
@@ -1259,11 +1108,7 @@
             if (canShiftIntoLong(a, b)) {
                 return leftShiftToLong(a, b);
             } else {
-<<<<<<< HEAD
-                return lower(RuntimeBigInteger.shiftLeft(BigInteger.valueOf(a), b));
-=======
                 return lower(bignum(a).shiftLeft(b));
->>>>>>> 8bdf8e21
             }
         }
 
