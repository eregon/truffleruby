--- conflicted
+++ resolved
@@ -63,13 +63,12 @@
       return createResource(context.runtime, pathname);
     }
 
-<<<<<<< HEAD
     public static FileResource createResourceAsFile(Ruby runtime, String pathname) {
         return createResource(runtime, runtime.getCurrentDirectory(), pathname, true);
-=======
+    }
+
     public static FileResource createRestrictedResource(String cwd, String pathname) {
-      return createResource(null, null, cwd, pathname);
->>>>>>> 7f1739b7
+      return createResource(null, cwd, pathname);
     }
 
     public static FileResource createResource(Ruby runtime, String pathname) {
@@ -109,23 +108,13 @@
             }
         }
 
-<<<<<<< HEAD
-        JRubyFile f = create(cwd, pathname);
-        if (cwd != null && cwd.startsWith("uri:")){
-            return createResource(runtime, null, f.getPath());
-        }
-
-        // If any other special resource types fail, count it as a filesystem backed resource.
-        return new RegularFileResource(runtime == null ? null : runtime.getPosix(), f);
-=======
         if (cwd != null && (cwd.startsWith("uri:") || cwd.startsWith("file:"))) {
-            return createResource(posix, runtime, null, cwd + "/" + pathname);
+            return createResource(runtime, null, cwd + "/" + pathname);
         }
 
         // If any other special resource types fail, count it as a filesystem backed resource.
         JRubyFile f = create(cwd, pathname);
-        return new RegularFileResource(posix, f);
->>>>>>> 7f1739b7
+        return new RegularFileResource(runtime != null ? runtime.getPosix() : null, f);
     }
 
     public static String normalizeSeps(String path) {
