/***** BEGIN LICENSE BLOCK *****
 * Version: EPL 1.0/GPL 2.0/LGPL 2.1
 *
 * The contents of this file are subject to the Eclipse Public
 * License Version 1.0 (the "License"); you may not use this file
 * except in compliance with the License. You may obtain a copy of
 * the License at http://www.eclipse.org/legal/epl-v10.html
 *
 * Software distributed under the License is distributed on an "AS
 * IS" basis, WITHOUT WARRANTY OF ANY KIND, either express or
 * implied. See the License for the specific language governing
 * rights and limitations under the License.
 *
 * Copyright (C) 2007-2011 Nick Sieger <nicksieger@gmail.com>
 * Copyright (C) 2009 Joseph LaFata <joe@quibb.org>
 *
 * Alternatively, the contents of this file may be used under the terms of
 * either of the GNU General Public License Version 2 or later (the "GPL"),
 * or the GNU Lesser General Public License Version 2.1 or later (the "LGPL"),
 * in which case the provisions of the GPL or the LGPL are applicable instead
 * of those above. If you wish to allow use of your version of this file only
 * under the terms of either the GPL or the LGPL, and not to allow others to
 * use your version of this file under the terms of the EPL, indicate your
 * decision by deleting the provisions above and replace them with the notice
 * and other provisions required by the GPL or the LGPL. If you do not delete
 * the provisions above, a recipient may use your version of this file under
 * the terms of any one of the EPL, the GPL or the LGPL.
 ***** END LICENSE BLOCK *****/
package org.jruby;

import org.jruby.ast.executable.Script;
import org.jruby.compiler.ASTCompiler;
import org.jruby.embed.util.SystemPropertyCatcher;
import org.jruby.exceptions.MainExitException;
import org.jruby.runtime.Constants;
import org.jruby.runtime.backtrace.TraceType;
import org.jruby.runtime.load.LoadService;
import org.jruby.runtime.profile.builtin.ProfileOutput;
import org.jruby.util.ClassCache;
import org.jruby.util.InputStreamMarkCursor;
import org.jruby.util.JRubyFile;
import org.jruby.util.KCode;
import org.jruby.util.NormalizedFile;
import org.jruby.util.SafePropertyAccessor;
import org.jruby.util.cli.ArgumentProcessor;
import org.jruby.util.cli.Options;
import org.jruby.util.cli.OutputStrings;
import org.objectweb.asm.Opcodes;

import java.io.BufferedInputStream;
import java.io.BufferedReader;
import java.io.ByteArrayInputStream;
import java.io.File;
import java.io.FileInputStream;
import java.io.FileReader;
import java.io.IOException;
import java.io.InputStream;
import java.io.InputStreamReader;
import java.io.PrintStream;
import java.net.URL;
import java.util.ArrayList;
import java.util.Arrays;
import java.util.Collection;
import java.util.HashMap;
import java.util.HashSet;
import java.util.LinkedHashSet;
import java.util.List;
import java.util.Map;
import java.util.Set;
import java.util.jar.JarEntry;
import java.util.jar.JarFile;
import java.util.regex.Pattern;

/**
 * A structure used to configure new JRuby instances. All publicly-tweakable
 * aspects of Ruby can be modified here, including those settable by command-
 * line options, those available through JVM properties, and those suitable for
 * embedding.
 */
public class RubyInstanceConfig {
    public RubyInstanceConfig() {
        currentDirectory = Ruby.isSecurityRestricted() ? "/" : JRubyFile.getFileProperty("user.dir");

        if (Ruby.isSecurityRestricted()) {
            compileMode = CompileMode.OFF;
            jitLogging = false;
            jitDumping = false;
            jitLoggingVerbose = false;
            jitLogEvery = 0;
            jitThreshold = -1;
            jitMax = 0;
            jitMaxSize = -1;
            managementEnabled = false;
        } else {
            if (COMPILE_EXCLUDE != null) {
                String[] elements = COMPILE_EXCLUDE.split(",");
                excludedMethods.addAll(Arrays.asList(elements));
            }
            
            managementEnabled = Options.MANAGEMENT_ENABLED.load();
            runRubyInProcess = Options.LAUNCH_INPROC.load();
            compileMode = Options.COMPILE_MODE.load();
            
            jitLogging = Options.JIT_LOGGING.load();
            jitDumping = Options.JIT_DUMPING.load();
            jitLoggingVerbose = Options.JIT_LOGGING_VERBOSE.load();
            jitLogEvery = Options.JIT_LOGEVERY.load();
            jitThreshold = Options.JIT_THRESHOLD.load();
            jitMax = Options.JIT_MAX.load();
            jitMaxSize = Options.JIT_MAXSIZE.load();
        }

        // default ClassCache using jitMax as a soft upper bound
        classCache = new ClassCache<Script>(loader, jitMax);
        threadDumpSignal = Options.THREAD_DUMP_SIGNAL.load();
        
        try {
            environment = System.getenv();
        } catch (SecurityException se) {
            environment = new HashMap();
        }
    }
    
    public RubyInstanceConfig(RubyInstanceConfig parentConfig) {
        currentDirectory = parentConfig.getCurrentDirectory();
        compileMode = parentConfig.getCompileMode();
        jitLogging = parentConfig.jitLogging;
        jitDumping = parentConfig.jitDumping;
        jitLoggingVerbose = parentConfig.jitLoggingVerbose;
        jitLogEvery = parentConfig.jitLogEvery;
        jitThreshold = parentConfig.jitThreshold;
        jitMax = parentConfig.jitMax;
        jitMaxSize = parentConfig.jitMaxSize;
        managementEnabled = parentConfig.managementEnabled;
        runRubyInProcess = parentConfig.runRubyInProcess;
        excludedMethods = parentConfig.excludedMethods;
        threadDumpSignal = parentConfig.threadDumpSignal;
        updateNativeENVEnabled = parentConfig.updateNativeENVEnabled;

        profilingService = parentConfig.profilingService;
        profilingMode = parentConfig.profilingMode;

        classCache = new ClassCache<Script>(loader, jitMax);

        try {
            environment = System.getenv();
        } catch (SecurityException se) {
            environment = new HashMap();
        }
    }
    
    public RubyInstanceConfig(final InputStream in, final PrintStream out, final PrintStream err) {
        this();
        setInput(in);
        setOutput(out);
        setError(err);
    }

    public LoadService createLoadService(Ruby runtime) {
        return creator.create(runtime);
    }

    public void processArguments(String[] arguments) {
        new ArgumentProcessor(arguments, this).processArguments();
        tryProcessArgumentsWithRubyopts();
    }

    public void tryProcessArgumentsWithRubyopts() {
        try {
            // environment defaults to System.getenv normally
            Object rubyoptObj = environment.get("RUBYOPT");
            String rubyopt = rubyoptObj == null ? null : rubyoptObj.toString();
            
            if (rubyopt == null || "".equals(rubyopt)) return;

            if (rubyopt.split("\\s").length != 0) {
                String[] rubyoptArgs = rubyopt.split("\\s+");
                new ArgumentProcessor(rubyoptArgs, false, true, this).processArguments();
            }
        } catch (SecurityException se) {
            // ignore and do nothing
        }
    }
    
    // This method does not work like previous version in verifying it is
    // a Ruby shebang line.  Looking for ruby before \n is possible to add,
    // but I wanted to keep this short.
    private boolean isShebang(InputStreamMarkCursor cursor) throws IOException {
        if (cursor.read() == '#') {
            int c = cursor.read();
            if (c == '!') {
                cursor.endPoint(-2);
                return true;
            } else if (c == '\n') {
                cursor.rewind();
            }
        } else {
            cursor.rewind();
        }
        
        return false;
    }
    
    private boolean skipToNextLine(InputStreamMarkCursor cursor) throws IOException {
        int c = cursor.read();
        do {
            if (c == '\n') return true;
        } while ((c = cursor.read()) != -1);
        
        return false;
    }

    private void eatToShebang(InputStream in) {
        InputStreamMarkCursor cursor = new InputStreamMarkCursor(in, 8192);
        try {
            do {
                if (isShebang(cursor)) break;
            } while (skipToNextLine(cursor));
        } catch (IOException e) {
        } finally {
            try { cursor.finish(); } catch (IOException e) {}
        }
    }
    
    /**
     * The intent here is to gather up any options that might have
     * been specified in the shebang line and return them so they can
     * be merged into the ones specified on the command-line.  This is
     * kind of a hopeless task because it's impossible to figure out
     * where the command invocation stops and the parameters start.
     * We try to work with the common scenarios where /usr/bin/env is
     * used to invoke the JRuby shell script, and skip any parameters
     * it might have.  Then we look for the interpreter invocation and
     * assume that the binary will have the word "ruby" in the name.
     * This is error prone but should cover more cases than the
     * previous code.
     */
    public String[] parseShebangOptions(InputStream in) {
        BufferedReader reader = null;
        String[] result = new String[0];
        if (in == null) return result;
        
        if (isXFlag()) eatToShebang(in);
        
        try {
            InputStreamMarkCursor cursor = new InputStreamMarkCursor(in, 8192);
            try {
                if (!isShebang(cursor)) return result;
            } finally {
                cursor.finish();
            }

            in.mark(8192);
            reader = new BufferedReader(new InputStreamReader(in, "iso-8859-1"), 8192);
            String firstLine = reader.readLine();

            boolean usesEnv = false;
            if (firstLine.length() > 2 && firstLine.charAt(0) == '#' && firstLine.charAt(1) == '!') {
                String[] options = firstLine.substring(2).split("\\s+");
                int i;
                for (i = 0; i < options.length; i++) {
                    // Skip /usr/bin/env if it's first
                    if (i == 0 && options[i].endsWith("/env")) {
                        usesEnv = true;
                        continue;
                    }
                    // Skip any assignments if /usr/bin/env is in play
                    if (usesEnv && options[i].indexOf('=') > 0) continue;

                    // Skip any commandline args if /usr/bin/env is in play
                    if (usesEnv && options[i].startsWith("-")) continue;

                    String basename = (new File(options[i])).getName();
                    if (basename.indexOf("ruby") > 0) break;
                }
                setHasShebangLine(true);
                System.arraycopy(options, i, result, 0, options.length - i);
            } else {
                // No shebang line found
                setHasShebangLine(false);
            }
        } catch (Exception ex) {
            // ignore error
        } finally {
            try {
                in.reset();
            } catch (IOException ex) {}
        }
        return result;
    }
    
    private static final Pattern RUBY_SHEBANG = Pattern.compile("#!.*ruby.*");

    protected static boolean isRubyShebangLine(String line) {
        return RUBY_SHEBANG.matcher(line).matches();
    }
    
    private String calculateJRubyHome() {
        String newJRubyHome = null;
        
        // try the normal property first
        if (!Ruby.isSecurityRestricted()) {
            newJRubyHome = SafePropertyAccessor.getProperty("jruby.home");
        }

        if (newJRubyHome != null) {
            // verify it if it's there
            newJRubyHome = verifyHome(newJRubyHome, error);
        } else {
            try {
                newJRubyHome = SystemPropertyCatcher.findFromJar(this);
            } catch (Exception e) {}

            if (newJRubyHome != null) {
                // verify it if it's there
                newJRubyHome = verifyHome(newJRubyHome, error);
            } else {
                // otherwise fall back on system temp location
                newJRubyHome = SafePropertyAccessor.getProperty("java.io.tmpdir");
            }
        }
        
        return newJRubyHome;
    }

    // We require the home directory to be absolute
    private static String verifyHome(String home, PrintStream error) {
        if (home.equals(".")) {
            home = SafePropertyAccessor.getProperty("user.dir");
        }
        if (home.startsWith("cp:")) {
            home = home.substring(3);
        } else if (!home.startsWith("file:") && !home.startsWith("classpath:")) {
            NormalizedFile f = new NormalizedFile(home);
            if (!f.isAbsolute()) {
                home = f.getAbsolutePath();
            }
            if (!f.exists()) {
                error.println("Warning: JRuby home \"" + f + "\" does not exist, using " + SafePropertyAccessor.getProperty("java.io.tmpdir"));
                return System.getProperty("java.io.tmpdir");
            }
        }
        return home;
    }

    /** Indicates whether the JVM process' native environment will be updated when ENV[...] is set from Ruby. */
    public boolean isUpdateNativeENVEnabled() {
        return updateNativeENVEnabled;
    }

    /** Ensure that the JVM process' native environment will be updated when ENV is modified .*/
    public void setUpdateNativeENVEnabled(boolean updateNativeENVEnabled) {
        this.updateNativeENVEnabled = updateNativeENVEnabled;
    }

    public byte[] inlineScript() {
        return inlineScript.toString().getBytes();
    }

    public InputStream getScriptSource() {
        try {
            // KCode.NONE is used because KCODE does not affect parse in Ruby 1.8
            // if Ruby 2.0 encoding pragmas are implemented, this will need to change
            if (hasInlineScript) {
                return new ByteArrayInputStream(inlineScript());
            } else if (isSourceFromStdin()) {
                // can't use -v and stdin
                if (isShowVersion()) {
                    return null;
                }
                return getInput();
            } else {
                String script = getScriptFileName();
                InputStream stream = null;
                if (script.startsWith("file:") && script.indexOf(".jar!/") != -1) {
                    stream = new URL("jar:" + script).openStream();
                } else if (script.startsWith("classpath:")) {
                    stream = Ruby.getClassLoader().getResourceAsStream(script.substring("classpath:".length()));
                } else {
                    File file = JRubyFile.create(getCurrentDirectory(), getScriptFileName());
                    if (isXFlag()) {
                        // search for a shebang line and
                        // return the script between shebang and __END__ or CTRL-Z (0x1A)
                        return findScript(file);
                    }
                    stream = new FileInputStream(file);
                }

                return new BufferedInputStream(stream, 8192);
            }
        } catch (IOException e) {
            // We haven't found any file directly on the file system,
            // now check for files inside the JARs.
            InputStream is = getJarScriptSource(scriptFileName);
            if (is != null) {
                return new BufferedInputStream(is, 8129);
            }
            throw new MainExitException(1, "Error opening script file: " + e.getMessage());
        }
    }

    private static InputStream findScript(File file) throws IOException {
        StringBuffer buf = new StringBuffer();
        BufferedReader br = new BufferedReader(new FileReader(file));
        String currentLine = br.readLine();
        while (currentLine != null && !isRubyShebangLine(currentLine)) {
            currentLine = br.readLine();
        }

        buf.append(currentLine);
        buf.append("\n");

        do {
            currentLine = br.readLine();
            if (currentLine != null) {
            buf.append(currentLine);
            buf.append("\n");
            }
        } while (!(currentLine == null || currentLine.contains("__END__") || currentLine.contains("\026")));
        return new BufferedInputStream(new ByteArrayInputStream(buf.toString().getBytes()), 8192);
    }

    private static InputStream getJarScriptSource(String scriptFileName) {
        boolean looksLikeJarURL = scriptFileName.startsWith("file:") && scriptFileName.indexOf("!/") != -1;
        if (!looksLikeJarURL) {
            return null;
        }

        String before = scriptFileName.substring("file:".length(), scriptFileName.indexOf("!/"));
        String after =  scriptFileName.substring(scriptFileName.indexOf("!/") + 2);

        try {
            JarFile jFile = new JarFile(before);
            JarEntry entry = jFile.getJarEntry(after);

            if (entry != null && !entry.isDirectory()) {
                return jFile.getInputStream(entry);
            }
        } catch (IOException ignored) {
        }
        return null;
    }

    public String displayedFileName() {
        if (hasInlineScript) {
            if (scriptFileName != null) {
                return scriptFileName;
            } else {
                return "-e";
            }
        } else if (isSourceFromStdin()) {
            return "-";
        } else {
            return getScriptFileName();
        }
    }

    public ASTCompiler newCompiler() {
        return new ASTCompiler();
    }
    
    ////////////////////////////////////////////////////////////////////////////
    // Static utilities and global state management methods.
    ////////////////////////////////////////////////////////////////////////////
    
    public static boolean hasLoadedNativeExtensions() {
        return loadedNativeExtensions;
    }
    
    public static void setLoadedNativeExtensions(boolean loadedNativeExtensions) {
        RubyInstanceConfig.loadedNativeExtensions = loadedNativeExtensions;
    }
    
    ////////////////////////////////////////////////////////////////////////////
    // Getters and setters for config settings.
    ////////////////////////////////////////////////////////////////////////////

    public LoadServiceCreator getLoadServiceCreator() {
        return creator;
    }

    public void setLoadServiceCreator(LoadServiceCreator creator) {
        this.creator = creator;
    }

    public String getJRubyHome() {
        if (jrubyHome == null) {
            jrubyHome = calculateJRubyHome();
        }
        return jrubyHome;
    }

    public void setJRubyHome(String home) {
        jrubyHome = verifyHome(home, error);
    }

    public CompileMode getCompileMode() {
        return compileMode;
    }

    public void setCompileMode(CompileMode compileMode) {
        this.compileMode = compileMode;
    }

    /**
     * @see Options#JIT_LOGGING
     */
    public boolean isJitLogging() {
        return jitLogging;
    }

    /**
     * @see Options#JIT_DUMPING
     */
    public boolean isJitDumping() {
        return jitDumping;
    }

    /**
     * @see Options#JIT_LOGGING_VERBOSE
     */
    public boolean isJitLoggingVerbose() {
        return jitLoggingVerbose;
    }

    /**
     * @see Options#JIT_LOGEVERY
     */
    public int getJitLogEvery() {
        return jitLogEvery;
    }

    /**
     * @see Options#JIT_LOGEVERY
     */
    public void setJitLogEvery(int jitLogEvery) {
        this.jitLogEvery = jitLogEvery;
    }

    /**
     * @see Options#JIT_THRESHOLD
     */
    public int getJitThreshold() {
        return jitThreshold;
    }

    /**
     * @see Options#JIT_THRESHOLD
     */
    public void setJitThreshold(int jitThreshold) {
        this.jitThreshold = jitThreshold;
    }

    /**
     * @see Options#JIT_MAX
     */
    public int getJitMax() {
        return jitMax;
    }

    /**
     * @see Options#JIT_MAX
     */
    public void setJitMax(int jitMax) {
        this.jitMax = jitMax;
    }

    /**
     * @see Options#JIT_MAXSIZE
     */
    public int getJitMaxSize() {
        return jitMaxSize;
    }

    /**
     * @see Options#JIT_MAXSIZE
     */
    public void setJitMaxSize(int jitMaxSize) {
        this.jitMaxSize = jitMaxSize;
    }

    /**
     * @see Options#LAUNCH_INPROC
     */
    public boolean isRunRubyInProcess() {
        return runRubyInProcess;
    }

    /**
     * @see Options#LAUNCH_INPROC
     */
    public void setRunRubyInProcess(boolean flag) {
        this.runRubyInProcess = flag;
    }

    public void setInput(InputStream newInput) {
        input = newInput;
    }

    public InputStream getInput() {
        return input;
    }

    @Deprecated
    public CompatVersion getCompatVersion() {
        return CompatVersion.RUBY2_1;
    }

    @Deprecated
    public void setCompatVersion(CompatVersion compatVersion) {
    }

    public void setOutput(PrintStream newOutput) {
        output = newOutput;
    }

    public PrintStream getOutput() {
        return output;
    }

    public void setError(PrintStream newError) {
        error = newError;
    }

    public PrintStream getError() {
        return error;
    }

    public void setCurrentDirectory(String newCurrentDirectory) {
        currentDirectory = newCurrentDirectory;
    }

    public String getCurrentDirectory() {
        return currentDirectory;
    }

    public void setProfile(Profile newProfile) {
        profile = newProfile;
    }

    public Profile getProfile() {
        return profile;
    }

    /**
     * @see Options#OBJECTSPACE_ENABLED
     */
    public void setObjectSpaceEnabled(boolean newObjectSpaceEnabled) {
        objectSpaceEnabled = newObjectSpaceEnabled;
    }

    /**
     * @see Options#OBJECTSPACE_ENABLED
     */
    public boolean isObjectSpaceEnabled() {
        return objectSpaceEnabled;
    }
    
    /**
     * @see Options#SIPHASH_ENABLED
     */
    public void setSiphashEnabled(boolean newSiphashEnabled) {
        siphashEnabled = newSiphashEnabled;
    }
    
    /**
     * @see Options#SIPHASH_ENABLED
     */
    public boolean isSiphashEnabled() {
        return siphashEnabled;
    }

    public void setEnvironment(Map newEnvironment) {
        if (newEnvironment == null) newEnvironment = new HashMap();
        environment = newEnvironment;
    }

    public Map getEnvironment() {
        return environment;
    }

    public ClassLoader getLoader() {
        return loader;
    }

    public void setLoader(ClassLoader loader) {
        // Setting the loader needs to reset the class cache
        if(this.loader != loader) {
            this.classCache = new ClassCache<Script>(loader, this.classCache.getMax());
        }
        this.loader = loader;
    }

    public String[] getArgv() {
        return argv;
    }

    public void setArgv(String[] argv) {
        this.argv = argv;
    }
    
    public StringBuffer getInlineScript() {
        return inlineScript;
    }
    
    public void setHasInlineScript(boolean hasInlineScript) {
        this.hasScriptArgv = true;
        this.hasInlineScript = hasInlineScript;
    }
    
    public boolean hasInlineScript() {
        return hasInlineScript;
    }
    
    public Collection<String> getRequiredLibraries() {
        return requiredLibraries;
    }
    
    public List<String> getLoadPaths() {
        return loadPaths;
    }

    public void setLoadPaths(List<String> loadPaths) {
        this.loadPaths = loadPaths;
    }
    
    /**
     * @see Options#CLI_HELP
     */
    public void setShouldPrintUsage(boolean shouldPrintUsage) {
        this.shouldPrintUsage = shouldPrintUsage;
    }
    
    /**
     * @see Options#CLI_HELP
     */
    public boolean getShouldPrintUsage() {
        return shouldPrintUsage;
    }
    
    /**
     * @see Options#CLI_PROPERTIES
     */
    public void setShouldPrintProperties(boolean shouldPrintProperties) {
        this.shouldPrintProperties = shouldPrintProperties;
    }
    
    /**
     * @see Options#CLI_PROPERTIES
     */
    public boolean getShouldPrintProperties() {
        return shouldPrintProperties;
    }

    public boolean isInlineScript() {
        return hasInlineScript;
    }

    private boolean isSourceFromStdin() {
        return getScriptFileName() == null;
    }

    public void setScriptFileName(String scriptFileName) {
        this.hasScriptArgv = true;
        this.scriptFileName = scriptFileName;
    }

    public String getScriptFileName() {
        return scriptFileName;
    }
    
    /**
     * @see Options#CLI_ASSUME_LOOP
     */
    public void setAssumeLoop(boolean assumeLoop) {
        this.assumeLoop = assumeLoop;
    }

    /**
     * @see Options#CLI_ASSUME_LOOP
     */
    public boolean isAssumeLoop() {
        return assumeLoop;
    }
    
    /**
     * @see Options#CLI_ASSUME_PRINT
     */
    public void setAssumePrinting(boolean assumePrinting) {
        this.assumePrinting = assumePrinting;
    }

    /**
     * @see Options#CLI_ASSUME_PRINT
     */
    public boolean isAssumePrinting() {
        return assumePrinting;
    }
    
    /**
     * @see Options#CLI_PROCESS_LINE_ENDS
     */
    public void setProcessLineEnds(boolean processLineEnds) {
        this.processLineEnds = processLineEnds;
    }

    /**
     * @see Options#CLI_PROCESS_LINE_ENDS
     */
    public boolean isProcessLineEnds() {
        return processLineEnds;
    }
    
    /**
     * @see Options#CLI_AUTOSPLIT
     */
    public void setSplit(boolean split) {
        this.split = split;
    }

    /**
     * @see Options#CLI_AUTOSPLIT
     */
    public boolean isSplit() {
        return split;
    }
    
    /**
     * @see Options#CLI_WARNING_LEVEL
     */
    public Verbosity getVerbosity() {
        return verbosity;
    }
    
    /**
     * @see Options#CLI_WARNING_LEVEL
     */
    public void setVerbosity(Verbosity verbosity) {
        this.verbosity = verbosity;
    }

    /**
     * @see Options#CLI_VERBOSE
     */
    public boolean isVerbose() {
        return verbosity == Verbosity.TRUE;
    }

    /**
     * @see Options#CLI_DEBUG
     */
    public boolean isDebug() {
        return debug;
    }

    /**
     * @see Options#CLI_DEBUG
     */
    public void setDebug(boolean debug) {
        this.debug = debug;
    }
    
    /**
     * @see Options#CLI_PARSER_DEBUG
     */
    public boolean isParserDebug() {
        return parserDebug;
    }
    
    /**
     * @see Options#CLI_PARSER_DEBUG
     */
    public void setParserDebug(boolean parserDebug) {
        this.parserDebug = parserDebug;
    }
    
    /**
     * @see Options#CLI_PARSER_DEBUG
     */
    public boolean getParserDebug() {
        return parserDebug;
    }

    /**
     * @see Options#CLI_VERSION
     */
    public void setShowVersion(boolean showVersion) {
        this.showVersion = showVersion;
    }

    /**
     * @see Options#CLI_VERSION
     */
    public boolean isShowVersion() {
        return showVersion;
    }
    
    /**
     * @see Options#CLI_BYTECODE
     */
    public void setShowBytecode(boolean showBytecode) {
        this.showBytecode = showBytecode;
    }
    
    /**
     * @see Options#CLI_BYTECODE
     */
    public boolean isShowBytecode() {
        return showBytecode;
    }

    /**
     * @see Options#CLI_COPYRIGHT
     */
    public void setShowCopyright(boolean showCopyright) {
        this.showCopyright = showCopyright;
    }

    /**
     * @see Options#CLI_COPYRIGHT
     */
    public boolean isShowCopyright() {
        return showCopyright;
    }
    
    public void setShouldRunInterpreter(boolean shouldRunInterpreter) {
        this.shouldRunInterpreter = shouldRunInterpreter;
    }
    
    public boolean getShouldRunInterpreter() {
        return shouldRunInterpreter && (hasScriptArgv || !showVersion);
    }
    
    /**
     * @see Options#CLI_CHECK_SYNTAX
     */
    public void setShouldCheckSyntax(boolean shouldSetSyntax) {
        this.shouldCheckSyntax = shouldSetSyntax;
    }

    /**
     * @see Options#CLI_CHECK_SYNTAX
     */
    public boolean getShouldCheckSyntax() {
        return shouldCheckSyntax;
    }
    
    /**
     * @see Options#CLI_AUTOSPLIT_SEPARATOR
     */
    public void setInputFieldSeparator(String inputFieldSeparator) {
        this.inputFieldSeparator = inputFieldSeparator;
    }

    /**
     * @see Options#CLI_AUTOSPLIT_SEPARATOR
     */
    public String getInputFieldSeparator() {
        return inputFieldSeparator;
    }

    /**
     * @see Options#CLI_KCODE
     */
    public KCode getKCode() {
        return kcode;
    }

    /**
     * @see Options#CLI_KCODE
     */
    public void setKCode(KCode kcode) {
        this.kcode = kcode;
    }
    
    /**
     * @see Options#CLI_ENCODING_INTERNAL
     */
    public void setInternalEncoding(String internalEncoding) {
        this.internalEncoding = internalEncoding;
    }

    /**
     * @see Options#CLI_ENCODING_INTERNAL
     */
    public String getInternalEncoding() {
        return internalEncoding;
    }
    
    /**
     * @see Options#CLI_ENCODING_EXTERNAL
     */
    public void setExternalEncoding(String externalEncoding) {
        this.externalEncoding = externalEncoding;
    }

    /**
     * @see Options#CLI_ENCODING_EXTERNAL
     */
    public String getExternalEncoding() {
        return externalEncoding;
    }

    /**
     * @see Options#CLI_ENCODING_SOURCE
     */
    public void setSourceEncoding(String sourceEncoding) {
        this.sourceEncoding = sourceEncoding;
    }

    /**
     * @see Options#CLI_ENCODING_SOURCE
     */
    public String getSourceEncoding() {
        return sourceEncoding;
    }
    
    /**
     * @see Options#CLI_RECORD_SEPARATOR
     */
    public void setRecordSeparator(String recordSeparator) {
        this.recordSeparator = recordSeparator;
    }

    /**
     * @see Options#CLI_RECORD_SEPARATOR
     */
    public String getRecordSeparator() {
        return recordSeparator;
    }

    public int getSafeLevel() {
        return 0;
    }

    public ClassCache getClassCache() {
        return classCache;
    }
    
    /**
     * @see Options#CLI_BACKUP_EXTENSION
     */
    public void setInPlaceBackupExtension(String inPlaceBackupExtension) {
        this.inPlaceBackupExtension = inPlaceBackupExtension;
    }

    /**
     * @see Options#CLI_BACKUP_EXTENSION
     */
    public String getInPlaceBackupExtension() {
        return inPlaceBackupExtension;
    }

    public void setClassCache(ClassCache classCache) {
        this.classCache = classCache;
    }

    public Map getOptionGlobals() {
        return optionGlobals;
    }
    
    public boolean isManagementEnabled() {
        return managementEnabled;
    }
    
    public Set getExcludedMethods() {
        return excludedMethods;
    }

    public boolean isArgvGlobalsOn() {
        return argvGlobalsOn;
    }

    public void setArgvGlobalsOn(boolean argvGlobalsOn) {
        this.argvGlobalsOn = argvGlobalsOn;
    }

    public String getThreadDumpSignal() {
        return threadDumpSignal;
    }

    public boolean isHardExit() {
        return hardExit;
    }

    public void setHardExit(boolean hardExit) {
        this.hardExit = hardExit;
    }

    /**
     * @see Options#CLI_PROFILING_MODE
     */
    public boolean isProfiling() {
        return profilingMode != ProfilingMode.OFF;
    }
    
    /**
     * @see Options#CLI_PROFILING_MODE
     */
    public boolean isProfilingEntireRun() {
        return profilingMode != ProfilingMode.OFF && profilingMode != ProfilingMode.API;
    }
    
    /**
     * @see Options#CLI_PROFILING_MODE
     */
    public void setProfilingMode(ProfilingMode profilingMode) {
        this.profilingMode = profilingMode;
    }

    /**
     * @see Options#CLI_PROFILING_MODE
     */
    public ProfilingMode getProfilingMode() {
        return profilingMode;
    }

    public void setProfileOutput(ProfileOutput output) {
        this.profileOutput = output;
    }

    public ProfileOutput getProfileOutput() {
        return profileOutput;
    }

    public boolean hasShebangLine() {
        return hasShebangLine;
    }

    public void setHasShebangLine(boolean hasShebangLine) {
        this.hasShebangLine = hasShebangLine;
    }

    /**
     * @see Options#CLI_RUBYGEMS_ENABLE
     */
    public boolean isDisableGems() {
        return disableGems;
    }

    /**
<<<<<<< HEAD
     * @see Options.CLI_RUBYOPT_ENABLE
     */
    public void setDisableRUBYOPT(boolean dr) {
        this.disableRUBYOPT = dr;
    }

    /**
     * @see Options.CLI_RUBYGEMS_ENABLE
=======
     * @see Options#CLI_RUBYGEMS_ENABLE
>>>>>>> 639ec146
     */
    public void setDisableGems(boolean dg) {
        this.disableGems = dg;
    }

    /**
     * @see Options#BACKTRACE_STYLE
     */
    public TraceType getTraceType() {
        return traceType;
    }

    /**
     * @see Options#BACKTRACE_STYLE
     */
    public void setTraceType(TraceType traceType) {
        this.traceType = traceType;
    }

    public void setHasScriptArgv(boolean argvRemains) {
        hasScriptArgv = argvRemains;
    }
    
    public boolean getHasScriptArgv() {
        return hasScriptArgv;
    }
    
    /**
     * Whether to mask .java lines in the Ruby backtrace, as MRI does for C calls.
     *
     * @see Options#BACKTRACE_MASK
     * 
     * @return true if masking; false otherwise
     */
    public boolean getBacktraceMask() {
        return backtraceMask;
    }

    /**
     * Set whether to mask .java lines in the Ruby backtrace.
     *
     * @see Options#BACKTRACE_MASK
     * 
     * @param backtraceMask true to mask; false otherwise
     */
    public void setBacktraceMask(boolean backtraceMask) {
        this.backtraceMask = backtraceMask;
    }
    
    /**
     * Set whether native code is enabled for this config.
     * 
     * @see Options#NATIVE_ENABLED
     * 
     * @param b new value indicating whether native code is enabled
     */
    public void setNativeEnabled(boolean b) {
        _nativeEnabled = false;
    }
    
    /**
     * Get whether native code is enabled for this config.
     * 
     * @see Options#NATIVE_ENABLED
     * 
     * @return true if native code is enabled; false otherwise.
     */
    public boolean isNativeEnabled() {
        return _nativeEnabled;
    }
    
    /**
     * @see Options#CLI_STRIP_HEADER
     */
    public void setXFlag(boolean xFlag) {
        this.xFlag = xFlag;
    }

    /**
     * @see Options#CLI_STRIP_HEADER
     */
    public boolean isXFlag() {
        return xFlag;
    }
    
    /**
     * True if colorized backtraces are enabled. False otherwise.
     * 
     * @see Options#BACKTRACE_COLOR
     */
    public boolean getBacktraceColor() {
        return backtraceColor;
    }
    
    /**
     * Set to true to enable colorized backtraces.
     * 
     * @see Options#BACKTRACE_COLOR
     */
    public void setBacktraceColor(boolean backtraceColor) {
        this.backtraceColor = backtraceColor;
    }
    
    /**
     * Whether to use a single global lock for requires.
     * 
     * @see Options#GLOBAL_REQUIRE_LOCK
     */
    public boolean isGlobalRequireLock() {
        return globalRequireLock;
    }
    
    /**
     * Set whether to use a single global lock for requires.
     * 
     * @see Options#GLOBAL_REQUIRE_LOCK
     */
    public void setGlobalRequireLock(boolean globalRequireLock) {
        this.globalRequireLock = globalRequireLock;
    }

    /**
     * Set whether the JIT compiler should run in a background thread (Executor-based).
     * 
     * @see Options#JIT_BACKGROUND
     *
     * @param jitBackground whether to run the JIT compiler in a background thread
     */
    public void setJitBackground(boolean jitBackground) {
        this.jitBackground = jitBackground;
    }

    /**
     * Get whether the JIT compiler will run in a background thread.
     * 
     * @see Options#JIT_BACKGROUND
     *
     * @return whether the JIT compiler will run in a background thread
     */
    public boolean getJitBackground() {
        return jitBackground;
    }

    /**
     * Set whether to load and setup bundler on startup.
     * 
     * @see Options#CLI_LOAD_GEMFILE
     */
    public void setLoadGemfile(boolean loadGemfile) {
        this.loadGemfile = loadGemfile;
    }

    /**
     * Whether to load and setup bundler on startup.
     * 
     * @see Options#CLI_LOAD_GEMFILE
     */
    public boolean getLoadGemfile() {
        return loadGemfile;
    }

    /**
     * Set the maximum number of methods to consider when profiling.
     * 
     * @see Options#PROFILE_MAX_METHODS
     */
    public void setProfileMaxMethods(int profileMaxMethods) {
        this.profileMaxMethods = profileMaxMethods;
    }

    /**
     * Get the maximum number of methods to consider when profiling.
     * 
     * @see Options#PROFILE_MAX_METHODS
     */
    public int getProfileMaxMethods() {
        return profileMaxMethods;
    }
    
    /**
     * Set whether Kernel#gsub should be defined
     */
    public void setKernelGsubDefined(boolean setDefineKernelGsub) {
        this.kernelGsubDefined = setDefineKernelGsub;
    }
    
    /**
     * Get Kernel#gsub is defined or not
     */
    public boolean getKernelGsubDefined() {
        return kernelGsubDefined;
    }
    
    /**
     * getService whether IPv4 is preferred
     * 
     * @see Options#PREFER_IPV4
     */
    public boolean getIPv4Preferred() {
        return preferIPv4;
    }

    /**
     * getService whether uppercase package names will be honored
     */
    public boolean getAllowUppercasePackageNames() {
        return allowUppercasePackageNames;
    }

    /**
     * set whether uppercase package names will be honored
     */
    public void setAllowUppercasePackageNames(boolean allow) {
        allowUppercasePackageNames = allow;
    }

    public String getProfilingService() {
        return profilingService;
    }

    public void setProfilingService( String service )  {
        this.profilingService = service;
    }

    ////////////////////////////////////////////////////////////////////////////
    // Configuration fields.
    ////////////////////////////////////////////////////////////////////////////
    
    /**
     * Indicates whether the script must be extracted from script source
     */
    private boolean xFlag = Options.CLI_STRIP_HEADER.load();

    /**
     * Indicates whether the script has a shebang line or not
     */
    private boolean hasShebangLine;
    private InputStream input          = System.in;
    private PrintStream output         = System.out;
    private PrintStream error          = System.err;
    private Profile profile            = Profile.DEFAULT;
    private boolean objectSpaceEnabled = Options.OBJECTSPACE_ENABLED.load();
    private boolean siphashEnabled     = Options.SIPHASH_ENABLED.load();

    private CompileMode compileMode = CompileMode.OFF;
    private boolean runRubyInProcess   = true;
    private String currentDirectory;

    /** Environment variables; defaults to System.getenv() in constructor */
    private Map environment;
    private String[] argv = {};

    private final boolean jitLogging;
    private final boolean jitDumping;
    private final boolean jitLoggingVerbose;
    private int jitLogEvery;
    private int jitThreshold;
    private int jitMax;
    private int jitMaxSize;

    private String internalEncoding = Options.CLI_ENCODING_INTERNAL.load();
    private String externalEncoding = Options.CLI_ENCODING_EXTERNAL.load();
    private String sourceEncoding = Options.CLI_ENCODING_SOURCE.load();

    private ProfilingMode profilingMode = Options.CLI_PROFILING_MODE.load();
    private ProfileOutput profileOutput = new ProfileOutput(System.err);
    private String profilingService;
    
    private ClassLoader contextLoader = Thread.currentThread().getContextClassLoader();
    private ClassLoader loader = contextLoader == null ? RubyInstanceConfig.class.getClassLoader() : contextLoader;

    private ClassCache<Script> classCache;

    // from CommandlineParser
    private List<String> loadPaths = new ArrayList<String>();
    private Set<String> excludedMethods = new HashSet<String>();
    private StringBuffer inlineScript = new StringBuffer();
    private boolean hasInlineScript = false;
    private String scriptFileName = null;
    private Collection<String> requiredLibraries = new LinkedHashSet<String>();
    private boolean argvGlobalsOn = false;
    private boolean assumeLoop = Options.CLI_ASSUME_LOOP.load();
    private boolean assumePrinting = Options.CLI_ASSUME_PRINT.load();
    private Map optionGlobals = new HashMap();
    private boolean processLineEnds = Options.CLI_PROCESS_LINE_ENDS.load();
    private boolean split = Options.CLI_AUTOSPLIT.load();
    private Verbosity verbosity = Options.CLI_WARNING_LEVEL.load();
    private boolean debug = Options.CLI_DEBUG.load();
    private boolean showVersion = Options.CLI_VERSION.load();
    private boolean showBytecode = Options.CLI_BYTECODE.load();
    private boolean showCopyright = Options.CLI_COPYRIGHT.load();
    private boolean shouldRunInterpreter = true;
    private boolean shouldPrintUsage = Options.CLI_HELP.load();
    private boolean shouldPrintProperties=Options.CLI_PROPERTIES.load();
    private boolean dumpConfig=false;
    private KCode kcode = Options.CLI_KCODE.load();
    private String recordSeparator = Options.CLI_RECORD_SEPARATOR.load();
    private boolean shouldCheckSyntax = Options.CLI_CHECK_SYNTAX.load();
    private String inputFieldSeparator = Options.CLI_AUTOSPLIT_SEPARATOR.load();
    private boolean managementEnabled = false;
    private String inPlaceBackupExtension = Options.CLI_BACKUP_EXTENSION.load();
    private boolean parserDebug = false;
    private String threadDumpSignal = null;
    private boolean hardExit = false;
    private boolean disableGems = !Options.CLI_RUBYGEMS_ENABLE.load();
    private boolean disableRUBYOPT = !Options.CLI_RUBYOPT_ENABLE.load();
    private boolean updateNativeENVEnabled = true;
    private boolean kernelGsubDefined;
    private boolean hasScriptArgv = false;
    private boolean preferIPv4 = Options.PREFER_IPV4.load();

    private String jrubyHome;
    
    /**
     * Whether native code is enabled for this configuration.
     */
    private boolean _nativeEnabled = NATIVE_ENABLED;

    private TraceType traceType =
            TraceType.traceTypeFor(Options.BACKTRACE_STYLE.load());

    private boolean backtraceMask = Options.BACKTRACE_MASK.load();
    
    private boolean backtraceColor = Options.BACKTRACE_COLOR.load();

    private LoadServiceCreator creator = LoadServiceCreator.DEFAULT;
    
    private boolean globalRequireLock = Options.GLOBAL_REQUIRE_LOCK.load();

    private boolean jitBackground = Options.JIT_BACKGROUND.load();

    private boolean loadGemfile = Options.CLI_LOAD_GEMFILE.load();

    private int profileMaxMethods = Options.PROFILE_MAX_METHODS.load();

    private boolean allowUppercasePackageNames = Options.JI_UPPER_CASE_PACKAGE_NAME_ALLOWED.load();
    
    ////////////////////////////////////////////////////////////////////////////
    // Support classes, etc.
    ////////////////////////////////////////////////////////////////////////////
    
    public enum Verbosity { NIL, FALSE, TRUE }

    public static interface LoadServiceCreator {
        LoadService create(Ruby runtime);

        LoadServiceCreator DEFAULT = new LoadServiceCreator() {
                public LoadService create(Ruby runtime) {
                    return new LoadService(runtime);
                }
            };
    }

    public enum ProfilingMode {
		OFF, API, FLAT, GRAPH, HTML, JSON, SERVICE
	}

    public enum CompileMode {
        JIT, FORCE, OFF, TRUFFLE;

        public boolean shouldPrecompileCLI() {
            return this == JIT || this == FORCE;
        }

        public boolean shouldJIT() {
            return this == JIT || this == FORCE;
        }

        public boolean shouldPrecompileAll() {
            return this == FORCE;
        }
    }
    
    ////////////////////////////////////////////////////////////////////////////
    // Static configuration fields, used as defaults for new JRuby instances.
    ////////////////////////////////////////////////////////////////////////////
    
    /**
     * The version to use for generated classes. Set to current JVM version by default
     */
    public static final int JAVA_VERSION = initGlobalJavaVersion();
    
    /**
     * The number of lines at which a method, class, or block body is split into
     * chained methods (to dodge 64k method-size limit in JVM).
     */
    public static final int CHAINED_COMPILE_LINE_COUNT = Options.COMPILE_CHAINSIZE.load();

    /**
     * Enable compiler peephole optimizations.
     *
     * Set with the <tt>jruby.compile.peephole</tt> system property.
     */
    public static final boolean PEEPHOLE_OPTZ = Options.COMPILE_PEEPHOLE.load();

    /**
     * Enable compiler "noguards" optimizations.
     *
     * Set with the <tt>jruby.compile.noguards</tt> system property.
     */
    public static boolean NOGUARDS_COMPILE_ENABLED = Options.COMPILE_NOGUARDS.load();

    /**
     * Enable compiler "fastest" set of optimizations.
     *
     * Set with the <tt>jruby.compile.fastest</tt> system property.
     */
    public static boolean FASTEST_COMPILE_ENABLED = Options.COMPILE_FASTEST.load();

    /**
     * Enable fast operator compiler optimizations.
     *
     * Set with the <tt>jruby.compile.fastops</tt> system property.
     */
    public static boolean FASTOPS_COMPILE_ENABLED
            = FASTEST_COMPILE_ENABLED || Options.COMPILE_FASTOPS.load();

    /**
     * Enable "threadless" compile.
     *
     * Set with the <tt>jruby.compile.threadless</tt> system property.
     */
    public static boolean THREADLESS_COMPILE_ENABLED
            = FASTEST_COMPILE_ENABLED || Options.COMPILE_THREADLESS.load();

    /**
     * Enable "fast send" compiler optimizations.
     *
     * Set with the <tt>jruby.compile.fastsend</tt> system property.
     */
    public static boolean FASTSEND_COMPILE_ENABLED
            = FASTEST_COMPILE_ENABLED || Options.COMPILE_FASTSEND.load();

    /**
     * Enable lazy handles optimizations.
     *
     * Set with the <tt>jruby.compile.lazyHandles</tt> system property.
     */
    public static boolean LAZYHANDLES_COMPILE = Options.COMPILE_LAZYHANDLES.load();

    /**
     * Enable fast multiple assignment optimization.
     *
     * Set with the <tt>jruby.compile.fastMasgn</tt> system property.
     */
    public static boolean FAST_MULTIPLE_ASSIGNMENT = Options.COMPILE_FASTMASGN.load();

    /**
     * Enable a thread pool. Each Ruby thread will be mapped onto a thread from this pool.
     *
     * Set with the <tt>jruby.thread.pool.enabled</tt> system property.
     */
    public static final boolean POOLING_ENABLED = false;

    /**
     * Maximum thread pool size (integer, default Integer.MAX_VALUE).
     *
     * Set with the <tt>jruby.thread.pool.max</tt> system property.
     */
    public static final int POOL_MAX = Options.THREADPOOL_MAX.load();
    /**
     * Minimum thread pool size (integer, default 0).
     *
     * Set with the <tt>jruby.thread.pool.min</tt> system property.
     */
    public static final int POOL_MIN = Options.THREADPOOL_MIN.load();
    /**
     * Thread pool time-to-live in seconds.
     *
     * Set with the <tt>jruby.thread.pool.max</tt> system property.
     */
    public static final int POOL_TTL = Options.THREADPOOL_TTL.load();
    /**
     * Fiber thread pool time-to-live in seconds.
     *
     * Set with the <tt>jruby.fiber.thread.pool.max</tt> system property.
     */
    public static final int FIBER_POOL_TTL = Options.FIBER_THREADPOOL_TTL.load();

    /**
     * Enable use of the native Java version of the 'net/protocol' library.
     *
     * Set with the <tt>jruby.thread.pool.max</tt> system property.
     */
    public static final boolean NATIVE_NET_PROTOCOL = Options.NATIVE_NET_PROTOCOL.load();

    /**
     * Enable tracing of method calls.
     *
     * Set with the <tt>jruby.debug.fullTrace</tt> system property.
     */
    public static boolean FULL_TRACE_ENABLED = Options.DEBUG_FULLTRACE.load();

    /**
     * Comma-separated list of methods to exclude from JIT compilation.
     * Specify as "Module", "Module#method" or "method".
     *
     * Set with the <tt>jruby.jit.exclude</tt> system property.
     */
    public static final String COMPILE_EXCLUDE = Options.JIT_EXCLUDE.load();

    /**
     * Indicates the global default for whether native code is enabled. Default
     * is true. This value is used to default new runtime configurations.
     *
     * Set with the <tt>jruby.native.enabled</tt> system property.
     */
    public static final boolean NATIVE_ENABLED = Options.NATIVE_ENABLED.load();

    @Deprecated
    public final static boolean CEXT_ENABLED = false;

    /**
     * Whether to reify (pre-compile and generate) a Java class per Ruby class.
     *
     * Set with the <tt>jruby.reify.classes</tt> system property.
     */
    public static final boolean REIFY_RUBY_CLASSES = Options.REIFY_CLASSES.load();

    /**
     * Log errors that occur during reification.
     *
     * Set with the <tt>jruby.reify.logErrors</tt> system property.
     */
    public static final boolean REIFY_LOG_ERRORS = Options.REIFY_LOGERRORS.load();

    /**
     * Whether to use a custom-generated handle for Java methods instead of
     * reflection.
     *
     * Set with the <tt>jruby.java.handles</tt> system property.
     */
    public static final boolean USE_GENERATED_HANDLES = Options.JAVA_HANDLES.load();

    /**
     * Turn on debugging of the load service (requires and loads).
     *
     * Set with the <tt>jruby.debug.loadService</tt> system property.
     */
    public static final boolean DEBUG_LOAD_SERVICE = Options.DEBUG_LOADSERVICE.load();

    /**
     * Turn on timings of the load service (requires and loads).
     *
     * Set with the <tt>jruby.debug.loadService.timing</tt> system property.
     */
    public static final boolean DEBUG_LOAD_TIMINGS = Options.DEBUG_LOADSERVICE_TIMING.load();

    /**
     * Turn on debugging of subprocess launching.
     *
     * Set with the <tt>jruby.debug.launch</tt> system property.
     */
    public static final boolean DEBUG_LAUNCHING = Options.DEBUG_LAUNCH.load();

    /**
     * Turn on debugging of script resolution with "-S".
     *
     * Set with the <tt>jruby.debug.scriptResolution</tt> system property.
     */
    public static final boolean DEBUG_SCRIPT_RESOLUTION = Options.DEBUG_SCRIPTRESOLUTION.load();

    public static final boolean DEBUG_PARSER = Options.DEBUG_PARSER.load();

    public static final boolean JUMPS_HAVE_BACKTRACE = Options.JUMP_BACKTRACE.load();

    public static final boolean JIT_CACHE_ENABLED = Options.JIT_CACHE.load();

    public static final String JIT_CODE_CACHE = Options.JIT_CODECACHE.load();

    public static final boolean REFLECTED_HANDLES = Options.REFLECTED_HANDLES.load();

    public static final boolean NO_UNWRAP_PROCESS_STREAMS = Options.PROCESS_NOUNWRAP.load();

    public static final boolean INTERFACES_USE_PROXY = Options.INTERFACES_USEPROXY.load();

    public static final boolean JIT_LOADING_DEBUG = Options.JIT_DEBUG.load();

    public static final boolean CAN_SET_ACCESSIBLE = Options.JI_SETACCESSIBLE.load();

    // properties for logging exceptions, backtraces, and caller invocations
    public static final boolean LOG_EXCEPTIONS = Options.LOG_EXCEPTIONS.load();
    public static final boolean LOG_BACKTRACES = Options.LOG_BACKTRACES.load();
    public static final boolean LOG_CALLERS = Options.LOG_CALLERS.load();
    public static final boolean LOG_WARNINGS = Options.LOG_WARNINGS.load();

    public static final boolean ERRNO_BACKTRACE = Options.ERRNO_BACKTRACE.load();
    public static final boolean STOPITERATION_BACKTRACE = Options.STOPITERATION_BACKTRACE.load();

    public static boolean IR_DEBUG = Options.IR_DEBUG.load();
    public static boolean IR_PROFILE = Options.IR_PROFILE.load();
    public static boolean IR_COMPILER_DEBUG = Options.IR_COMPILER_DEBUG.load();
    public static boolean IR_WRITING = Options.IR_WRITING.load();
    public static boolean IR_READING = Options.IR_READING.load();
    public static boolean IR_READING_DEBUG = Options.IR_READING_DEBUG.load();
    public static boolean IR_WRITING_DEBUG = Options.IR_WRITING_DEBUG.load();
    public static boolean IR_VISUALIZER = Options.IR_VISUALIZER.load();
    public static boolean IR_UNBOXING = Options.IR_UNBOXING.load();
    public static String IR_COMPILER_PASSES = Options.IR_COMPILER_PASSES.load();
    public static String IR_JIT_PASSES = Options.IR_JIT_PASSES.load();
    public static String IR_INLINE_COMPILER_PASSES = Options.IR_INLINE_COMPILER_PASSES.load();

    private TruffleHooksStub truffleHooks = null;

    public static final boolean COROUTINE_FIBERS = Options.FIBER_COROUTINES.load();

    /**
     * Whether to calculate consistent hashes across JVM instances, or to ensure
     * un-predicatable hash values using SecureRandom.
     *
     * Set with the <tt>jruby.consistent.hashing.enabled</tt> system property.
     */
    public static final boolean CONSISTENT_HASHING_ENABLED = Options.CONSISTENT_HASHING.load();

    private static volatile boolean loadedNativeExtensions = false;

    ////////////////////////////////////////////////////////////////////////////
    // Static initializers
    ////////////////////////////////////////////////////////////////////////////

    private static int initGlobalJavaVersion() {
        String specVersion = Options.BYTECODE_VERSION.load();

        // stack map calculation is failing for some compilation scenarios, so
        // forcing both 1.5 and 1.6 to use 1.5 bytecode for the moment.
        if (specVersion.equals("1.5")) {// || specVersion.equals("1.6")) {
           return Opcodes.V1_5;
        } else if (specVersion.equals("1.6")) {
            return Opcodes.V1_6;
        } else if (specVersion.equals("1.7") || specVersion.equals("1.8")) {
            return Opcodes.V1_7;
        } else {
            throw new RuntimeException("unsupported Java version: " + specVersion);
        }
    }

    @Deprecated
    public void setSafeLevel(int safeLevel) {
    }

    @Deprecated
    public String getInPlaceBackupExtention() {
        return inPlaceBackupExtension;
    }

    @Deprecated
    public String getBasicUsageHelp() {
        return OutputStrings.getBasicUsageHelp();
    }

    @Deprecated
    public String getExtendedHelp() {
        return OutputStrings.getExtendedHelp();
    }

    @Deprecated
    public String getPropertyHelp() {
        return OutputStrings.getPropertyHelp();
    }

    @Deprecated
    public String getVersionString() {
        return OutputStrings.getVersionString();
    }

    @Deprecated
    public String getCopyrightString() {
        return OutputStrings.getCopyrightString();
    }

    @Deprecated
    public Collection<String> requiredLibraries() {
        return requiredLibraries;
    }

    @Deprecated
    public List<String> loadPaths() {
        return loadPaths;
    }

    @Deprecated
    public boolean shouldPrintUsage() {
        return shouldPrintUsage;
    }

    @Deprecated
    public boolean shouldPrintProperties() {
        return shouldPrintProperties;
    }

    @Deprecated
    public Boolean getVerbose() {
        return isVerbose();
    }

    @Deprecated
    public boolean shouldRunInterpreter() {
        return isShouldRunInterpreter();
    }

    @Deprecated
    public boolean isShouldRunInterpreter() {
        return shouldRunInterpreter;
    }

    @Deprecated
    public boolean isxFlag() {
        return xFlag;
    }

    /**
     * The max count of active methods eligible for JIT-compilation.
     */
    @Deprecated
    public static final int JIT_MAX_METHODS_LIMIT = Constants.JIT_MAX_METHODS_LIMIT;

    /**
     * The max size of JIT-compiled methods (full class size) allowed.
     */
    @Deprecated
    public static final int JIT_MAX_SIZE_LIMIT = Constants.JIT_MAX_SIZE_LIMIT;

    /**
     * The JIT threshold to the specified method invocation count.
     */
    @Deprecated
    public static final int JIT_THRESHOLD = Constants.JIT_THRESHOLD;

    /**
     * Default size for chained compilation.
     */
    @Deprecated
    public static final int CHAINED_COMPILE_LINE_COUNT_DEFAULT = Constants.CHAINED_COMPILE_LINE_COUNT_DEFAULT;

    @Deprecated
    public static final boolean nativeEnabled = NATIVE_ENABLED;

    @Deprecated
    public boolean isSamplingEnabled() {
        return false;
    }

    @Deprecated
    public void setBenchmarking(boolean benchmarking) {
    }

    @Deprecated
    public boolean isBenchmarking() {
        return false;
    }

    @Deprecated
    public void setCextEnabled(boolean b) {
    }

    @Deprecated
    public boolean isCextEnabled() {
        return false;
    }

    /**
     * In Java integration, allow upper case name for a Java package;
     * e.g., com.example.UpperCase.Class
     */
    @Deprecated
    public static final boolean UPPER_CASE_PACKAGE_NAME_ALLOWED = Options.JI_UPPER_CASE_PACKAGE_NAME_ALLOWED.load();

    @Deprecated public static final boolean USE_INVOKEDYNAMIC = Options.COMPILE_INVOKEDYNAMIC.load();

    // max times an indy call site can fail before it goes to simple IC
    @Deprecated public static final int MAX_FAIL_COUNT = Options.INVOKEDYNAMIC_MAXFAIL.load();

    // max polymorphism at a call site to build a chained method handle PIC
    @Deprecated public static final int MAX_POLY_COUNT = Options.INVOKEDYNAMIC_MAXPOLY.load();

    // logging of various indy aspects
    @Deprecated public static final boolean LOG_INDY_BINDINGS = Options.INVOKEDYNAMIC_LOG_BINDING.load();
    @Deprecated public static final boolean LOG_INDY_CONSTANTS = Options.INVOKEDYNAMIC_LOG_CONSTANTS.load();

    // properties enabling or disabling certain uses of invokedynamic
    @Deprecated public static final boolean INVOKEDYNAMIC_ALL = USE_INVOKEDYNAMIC && Options.INVOKEDYNAMIC_ALL.load();
    @Deprecated public static final boolean INVOKEDYNAMIC_SAFE = USE_INVOKEDYNAMIC && Options.INVOKEDYNAMIC_SAFE.load();

    @Deprecated private static final boolean invokedynamicOn = INVOKEDYNAMIC_ALL || INVOKEDYNAMIC_SAFE || USE_INVOKEDYNAMIC;

    @Deprecated public static final boolean INVOKEDYNAMIC_INVOCATION = invokedynamicOn && Options.INVOKEDYNAMIC_INVOCATION.load();

    @Deprecated private static final boolean invokedynamicInvocation = invokedynamicOn && INVOKEDYNAMIC_INVOCATION;

    @Deprecated public static final boolean INVOKEDYNAMIC_INVOCATION_SWITCHPOINT = invokedynamicInvocation && Options.INVOKEDYNAMIC_INVOCATION_SWITCHPOINT.load();
    @Deprecated public static final boolean INVOKEDYNAMIC_INDIRECT = invokedynamicInvocation && Options.INVOKEDYNAMIC_INVOCATION_INDIRECT.load();
    @Deprecated public static final boolean INVOKEDYNAMIC_JAVA = invokedynamicInvocation && Options.INVOKEDYNAMIC_INVOCATION_JAVA.load();
    @Deprecated public static final boolean INVOKEDYNAMIC_ATTR = invokedynamicInvocation && Options.INVOKEDYNAMIC_INVOCATION_ATTR.load();
    @Deprecated public static final boolean INVOKEDYNAMIC_FFI = invokedynamicInvocation && Options.INVOKEDYNAMIC_INVOCATION_FFI.load();
    @Deprecated public static final boolean INVOKEDYNAMIC_FASTOPS = invokedynamicInvocation && Options.INVOKEDYNAMIC_INVOCATION_FASTOPS.load();

    @Deprecated public static final boolean INVOKEDYNAMIC_CACHE = invokedynamicOn && Options.INVOKEDYNAMIC_CACHE.load();

    @Deprecated private static final boolean invokedynamicCache = invokedynamicOn && INVOKEDYNAMIC_CACHE;

    @Deprecated public static final boolean INVOKEDYNAMIC_CONSTANTS = invokedynamicCache && Options.INVOKEDYNAMIC_CACHE_CONSTANTS.load();
    @Deprecated public static final boolean INVOKEDYNAMIC_LITERALS = invokedynamicCache&& Options.INVOKEDYNAMIC_CACHE_LITERALS.load();
    @Deprecated public static final boolean INVOKEDYNAMIC_IVARS = invokedynamicCache&& Options.INVOKEDYNAMIC_CACHE_IVARS.load();

    public void setTruffleHooks(TruffleHooksStub truffleHooks) {
        this.truffleHooks = truffleHooks;
    }

    public TruffleHooksStub getTruffleHooks() {
        return truffleHooks;
    }
}<|MERGE_RESOLUTION|>--- conflicted
+++ resolved
@@ -1139,7 +1139,6 @@
     }
 
     /**
-<<<<<<< HEAD
      * @see Options.CLI_RUBYOPT_ENABLE
      */
     public void setDisableRUBYOPT(boolean dr) {
@@ -1147,10 +1146,7 @@
     }
 
     /**
-     * @see Options.CLI_RUBYGEMS_ENABLE
-=======
      * @see Options#CLI_RUBYGEMS_ENABLE
->>>>>>> 639ec146
      */
     public void setDisableGems(boolean dg) {
         this.disableGems = dg;
