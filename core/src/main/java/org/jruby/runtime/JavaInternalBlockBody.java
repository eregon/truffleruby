--- conflicted
+++ resolved
@@ -66,16 +66,9 @@
     }
 
     @Override
-<<<<<<< HEAD
-    public IRubyObject yield(ThreadContext context, IRubyObject[] args, IRubyObject self, RubyModule klass, boolean aValue, Binding binding, Type type) {
-        threadCheck(context);
-        
-        
-=======
     protected IRubyObject doYield(ThreadContext context, IRubyObject[] args, IRubyObject self, RubyModule klass, boolean aValue, Binding binding, Type type) {
         threadCheck(context);
         
->>>>>>> 2e5e2863
         return yield(context, args);
     }
     
