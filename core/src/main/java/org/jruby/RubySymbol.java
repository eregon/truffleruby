/*
 ***** BEGIN LICENSE BLOCK *****
 * Version: EPL 1.0/GPL 2.0/LGPL 2.1
 *
 * The contents of this file are subject to the Eclipse Public
 * License Version 1.0 (the "License"); you may not use this file
 * except in compliance with the License. You may obtain a copy of
 * the License at http://www.eclipse.org/legal/epl-v10.html
 *
 * Software distributed under the License is distributed on an "AS
 * IS" basis, WITHOUT WARRANTY OF ANY KIND, either express or
 * implied. See the License for the specific language governing
 * rights and limitations under the License.
 *
 * Copyright (C) 2001 Alan Moore <alan_moore@gmx.net>
 * Copyright (C) 2001-2004 Jan Arne Petersen <jpetersen@uni-bonn.de>
 * Copyright (C) 2002-2004 Anders Bengtsson <ndrsbngtssn@yahoo.se>
 * Copyright (C) 2004 Thomas E Enebo <enebo@acm.org>
 * Copyright (C) 2004 Joey Gibson <joey@joeygibson.com>
 * Copyright (C) 2004 Stefan Matthias Aust <sma@3plus4.de>
 * Copyright (C) 2006 Derek Berner <derek.berner@state.nm.us>
 * Copyright (C) 2006 Miguel Covarrubias <mlcovarrubias@gmail.com>
 * Copyright (C) 2007 William N Dortch <bill.dortch@gmail.com>
 *
 * Alternatively, the contents of this file may be used under the terms of
 * either of the GNU General Public License Version 2 or later (the "GPL"),
 * or the GNU Lesser General Public License Version 2.1 or later (the "LGPL"),
 * in which case the provisions of the GPL or the LGPL are applicable instead
 * of those above. If you wish to allow use of your version of this file only
 * under the terms of either the GPL or the LGPL, and not to allow others to
 * use your version of this file under the terms of the EPL, indicate your
 * decision by deleting the provisions above and replace them with the notice
 * and other provisions required by the GPL or the LGPL. If you do not delete
 * the provisions above, a recipient may use your version of this file under
 * the terms of any one of the EPL, the GPL or the LGPL.
 ***** END LICENSE BLOCK *****/
package org.jruby;

import org.jcodings.Encoding;
import org.jcodings.specific.USASCIIEncoding;
import org.jruby.anno.JRubyClass;
import org.jruby.anno.JRubyMethod;
import org.jruby.ast.util.ArgsUtil;
import org.jruby.compiler.Constantizable;
import org.jruby.RubyEncoding;
import org.jruby.parser.StaticScope;
import org.jruby.runtime.Arity;
import org.jruby.runtime.Binding;
import org.jruby.runtime.Block;
import org.jruby.runtime.Block.Type;
import org.jruby.runtime.BlockBody;
import org.jruby.runtime.CallSite;
import org.jruby.runtime.ClassIndex;
import org.jruby.runtime.ContextAwareBlockBody;
import org.jruby.runtime.ObjectAllocator;
import org.jruby.runtime.Signature;
import org.jruby.runtime.ThreadContext;
import org.jruby.runtime.builtin.IRubyObject;
import org.jruby.runtime.callsite.FunctionalCachingCallSite;
import org.jruby.runtime.encoding.MarshalEncoding;
import org.jruby.runtime.marshal.UnmarshalStream;
import org.jruby.runtime.opto.OptoFactory;
import org.jruby.util.ByteList;
import org.jruby.util.PerlHash;
import org.jruby.util.SipHashInline;

import java.lang.ref.WeakReference;
import java.util.concurrent.locks.ReentrantLock;
import java.util.Arrays;

import static org.jruby.util.StringSupport.codeLength;
import static org.jruby.util.StringSupport.codePoint;

/**
 * Represents a Ruby symbol (e.g. :bar)
 */
@JRubyClass(name="Symbol")
public class RubySymbol extends RubyObject implements MarshalEncoding, Constantizable {
    public static final long symbolHashSeedK0 = 5238926673095087190l;

    private final String symbol;
    private final int id;
    private final ByteList symbolBytes;
    private final int hashCode;
<<<<<<< HEAD
    private Object constant;
    
=======

>>>>>>> e92030e4
    /**
     *
     * @param runtime
     * @param internedSymbol the String value of the new Symbol. This <em>must</em>
     *                       have been previously interned
     */
    private RubySymbol(Ruby runtime, String internedSymbol, ByteList symbolBytes) {
        super(runtime, runtime.getSymbol(), false);
        // symbol string *must* be interned

        //        assert internedSymbol == internedSymbol.intern() : internedSymbol + " is not interned";

        this.symbol = internedSymbol;
        this.symbolBytes = symbolBytes;
        this.id = runtime.allocSymbolId();

        long hash = runtime.isSiphashEnabled() ? SipHashInline.hash24(
                symbolHashSeedK0, 0, symbolBytes.getUnsafeBytes(),
                symbolBytes.getBegin(), symbolBytes.getRealSize()) :
                PerlHash.hash(symbolHashSeedK0, symbolBytes.getUnsafeBytes(),
                symbolBytes.getBegin(), symbolBytes.getRealSize());
        this.hashCode = (int) hash;
        setFrozen(true);
    }

    private RubySymbol(Ruby runtime, String internedSymbol) {
        this(runtime, internedSymbol, symbolBytesFromString(runtime, internedSymbol));
    }

    public static RubyClass createSymbolClass(Ruby runtime) {
        RubyClass symbolClass = runtime.defineClass("Symbol", runtime.getObject(), ObjectAllocator.NOT_ALLOCATABLE_ALLOCATOR);
        runtime.setSymbol(symbolClass);
        RubyClass symbolMetaClass = symbolClass.getMetaClass();
        symbolClass.setClassIndex(ClassIndex.SYMBOL);
        symbolClass.setReifiedClass(RubySymbol.class);
        symbolClass.kindOf = new RubyModule.JavaClassKindOf(RubySymbol.class);

        symbolClass.defineAnnotatedMethods(RubySymbol.class);
        symbolMetaClass.undefineMethod("new");

<<<<<<< HEAD
        symbolClass.includeModule(runtime.getComparable());
        
=======
        if (runtime.is1_9()) {
            symbolClass.includeModule(runtime.getComparable());
        }

>>>>>>> e92030e4
        return symbolClass;
    }

    @Override
    public ClassIndex getNativeClassIndex() {
        return ClassIndex.SYMBOL;
    }

    /** rb_to_id
     *
     * @return a String representation of the symbol
     */
    @Override
    public String asJavaString() {
        return symbol;
    }

    @Override
    public String toString() {
        return symbol;
    }

    final ByteList getBytes() {
        return symbolBytes;
    }

    /**
     * RubySymbol is created by passing in a String and bytes are extracted from that.  We will
     * pass in encoding of that string after construction but before use so it does not forget
     * what it is.
     */
    public void associateEncoding(Encoding encoding) {
        symbolBytes.setEncoding(encoding);
    }

    /** short circuit for Symbol key comparison
     *
     */
    @Override
    public final boolean eql(IRubyObject other) {
        return other == this;
    }

    @Override
    public boolean isImmediate() {
    	return true;
    }

    @Override
    public RubyClass getSingletonClass() {
        throw getRuntime().newTypeError("can't define singleton");
    }

    public static RubySymbol getSymbolLong(Ruby runtime, long id) {
        return runtime.getSymbolTable().lookup(id);
    }

    /* Symbol class methods.
     *
     */

    public static RubySymbol newSymbol(Ruby runtime, IRubyObject name) {
        if (!(name instanceof RubyString)) return newSymbol(runtime, name.asJavaString());

        return runtime.getSymbolTable().getSymbol(((RubyString) name).getByteList());
    }

    public static RubySymbol newSymbol(Ruby runtime, String name) {
        return runtime.getSymbolTable().getSymbol(name);
    }

    // FIXME: same bytesequences will fight over encoding of the symbol once cached.  I think largely
    // this will only happen in some ISO_8859_?? encodings making symbols at the same time so it should
    // be pretty rare.
    public static RubySymbol newSymbol(Ruby runtime, String name, Encoding encoding) {
        RubySymbol newSymbol = newSymbol(runtime, name);

        newSymbol.associateEncoding(encoding);

        return newSymbol;
    }

    /**
     * @see org.jruby.compiler.Constantizable
     */
    @Override
    public Object constant() {
        return constant == null ?
                constant = OptoFactory.newConstantWrapper(IRubyObject.class, this) :
                constant;
    }

    @Deprecated
    @Override
    public IRubyObject inspect() {
        return inspect19(getRuntime().getCurrentContext());
    }
<<<<<<< HEAD
=======
    private final IRubyObject inspect(Ruby runtime) {
        final ByteList bytes = isSymbolName(symbol) ? symbolBytes :
                ((RubyString)RubyString.newString(runtime, symbolBytes).dump()).getByteList();
>>>>>>> e92030e4

    public IRubyObject inspect(ThreadContext context) {
        return inspect19(context.runtime);
    }

    @JRubyMethod(name = "inspect")
    public IRubyObject inspect19(ThreadContext context) {
        return inspect19(context.runtime);
    }

    private final IRubyObject inspect19(Ruby runtime) {
        ByteList result = new ByteList(symbolBytes.getRealSize() + 1);
        result.setEncoding(symbolBytes.getEncoding());
        result.append((byte)':');
        result.append(symbolBytes);

        RubyString str = RubyString.newString(runtime, result);
        // TODO: 1.9 rb_enc_symname_p
        Encoding resenc = runtime.getDefaultInternalEncoding();
        if (resenc == null) {
            resenc = runtime.getDefaultExternalEncoding();
        }

        if (isPrintable() && (resenc.equals(symbolBytes.getEncoding()) || str.isAsciiOnly()) && isSymbolName19(symbol)) {
            return str;
        }

        str = (RubyString)str.inspect19();
        ByteList bytes = str.getByteList();
        bytes.set(0, ':');
        bytes.set(1, '"');

        return str;
    }

    @Override
    public IRubyObject to_s() {
        return to_s(getRuntime());
    }
<<<<<<< HEAD
    
    @JRubyMethod
=======

    @JRubyMethod(name = "to_s")
>>>>>>> e92030e4
    public IRubyObject to_s(ThreadContext context) {
        return to_s(context.runtime);
    }

    private final IRubyObject to_s(Ruby runtime) {
        return RubyString.newStringShared(runtime, symbolBytes);
    }

    public IRubyObject id2name() {
        return to_s(getRuntime());
    }
<<<<<<< HEAD
    
    @JRubyMethod
=======

    @JRubyMethod(name = "id2name")
>>>>>>> e92030e4
    public IRubyObject id2name(ThreadContext context) {
        return to_s(context);
    }

    @JRubyMethod(name = "===", required = 1)
    @Override
    public IRubyObject op_eqq(ThreadContext context, IRubyObject other) {
        return context.runtime.newBoolean(this == other);
    }

    @JRubyMethod(name = "==", required = 1)
    @Override
    public IRubyObject op_equal(ThreadContext context, IRubyObject other) {
        return context.runtime.newBoolean(this == other);
    }

    @Deprecated
    @Override
    public RubyFixnum hash() {
        return getRuntime().newFixnum(hashCode());
    }

    @JRubyMethod
    public RubyFixnum hash(ThreadContext context) {
        return context.runtime.newFixnum(hashCode());
    }

    @Override
    public int hashCode() {
        return hashCode;
    }

    public int getId() {
        return id;
    }

    @Override
    public boolean equals(Object other) {
        return other == this;
    }

    /**
     * @see RubyBasicObject#compareTo(IRubyObject)
     */
    @Override
    public int compareTo(final IRubyObject that) {
        // NOTE: we're expecting RubySymbol to always be Java sortable
        if ( that instanceof RubySymbol ) {
            return this.symbol.compareTo( ((RubySymbol) that).symbol );
        }
        return 0; // our <=> contract is to return 0 on non-comparables
    }

    @JRubyMethod(name = "to_sym")
    public IRubyObject to_sym() {
        return this;
    }

    @JRubyMethod(name = "intern")
    public IRubyObject to_sym19() {
        return this;
    }

    @Override
    public IRubyObject taint(ThreadContext context) {
        return this;
    }

    private RubyString newShared(Ruby runtime) {
        return RubyString.newStringShared(runtime, symbolBytes);
    }

    private RubyString rubyStringFromString(Ruby runtime) {
        return RubyString.newString(runtime, symbol);
    }

    @JRubyMethod(name = {"succ", "next"})
    public IRubyObject succ(ThreadContext context) {
        Ruby runtime = context.runtime;
        return newSymbol(runtime, newShared(runtime).succ19(context).toString());
    }

    @JRubyMethod(name = "<=>")
    @Override
    public IRubyObject op_cmp(ThreadContext context, IRubyObject other) {
        Ruby runtime = context.runtime;

        return !(other instanceof RubySymbol) ? runtime.getNil() :
                newShared(runtime).op_cmp(context, ((RubySymbol)other).newShared(runtime));
    }

    @JRubyMethod
    public IRubyObject casecmp(ThreadContext context, IRubyObject other) {
        Ruby runtime = context.runtime;

        return !(other instanceof RubySymbol) ? runtime.getNil() :
                newShared(runtime).casecmp19(context, ((RubySymbol) other).newShared(runtime));
    }

    @JRubyMethod(name = {"=~", "match"})
    @Override
    public IRubyObject op_match19(ThreadContext context, IRubyObject other) {
        return newShared(context.runtime).op_match19(context, other);
    }

    @JRubyMethod(name = {"[]", "slice"})
    public IRubyObject op_aref(ThreadContext context, IRubyObject arg) {
        return newShared(context.runtime).op_aref19(context, arg);
    }

    @JRubyMethod(name = {"[]", "slice"})
    public IRubyObject op_aref(ThreadContext context, IRubyObject arg1, IRubyObject arg2) {
        return newShared(context.runtime).op_aref19(context, arg1, arg2);
    }

    @JRubyMethod(name = {"length", "size"})
    public IRubyObject length() {
        return newShared(getRuntime()).length19();
    }

    @JRubyMethod(name = "empty?")
    public IRubyObject empty_p(ThreadContext context) {
        return newShared(context.runtime).empty_p(context);
    }

    @JRubyMethod
    public IRubyObject upcase(ThreadContext context) {
        Ruby runtime = context.runtime;

        return newSymbol(runtime, rubyStringFromString(runtime).upcase19(context).toString());
    }

    @JRubyMethod
    public IRubyObject downcase(ThreadContext context) {
        Ruby runtime = context.runtime;

        return newSymbol(runtime, rubyStringFromString(runtime).downcase19(context).toString());
    }

    @JRubyMethod
    public IRubyObject capitalize(ThreadContext context) {
        Ruby runtime = context.runtime;

        return newSymbol(runtime, rubyStringFromString(runtime).capitalize19(context).toString());
    }

    @JRubyMethod
    public IRubyObject swapcase(ThreadContext context) {
        Ruby runtime = context.runtime;

        return newSymbol(runtime, rubyStringFromString(runtime).swapcase19(context).toString());
    }

    @JRubyMethod
    public IRubyObject encoding(ThreadContext context) {
        return context.runtime.getEncodingService().getEncoding(symbolBytes.getEncoding());
    }

    @JRubyMethod
    public IRubyObject to_proc(ThreadContext context) {
        StaticScope scope = context.runtime.getStaticScopeFactory().getDummyScope();
        final CallSite site = new FunctionalCachingCallSite(symbol);
        BlockBody body = new ContextAwareBlockBody(scope, Signature.OPTIONAL) {
            private IRubyObject yieldInner(ThreadContext context, RubyArray array, Block block) {
                if (array.isEmpty()) {
                    throw context.runtime.newArgumentError("no receiver given");
                }

                IRubyObject self = array.shift(context);

                return site.call(context, self, self, array.toJavaArray(), block);
            }

            @Override
            public IRubyObject yield(ThreadContext context, IRubyObject[] args, IRubyObject self,
                                     Binding binding, Type type, Block block) {
                RubyProc.prepareArgs(context, type, block.getBody(), args);
                return yieldInner(context, context.runtime.newArrayNoCopyLight(args), block);
            }

            @Override
            public IRubyObject yield(ThreadContext context, IRubyObject value,
                    Binding binding, Block.Type type, Block block) {
                return yieldInner(context, ArgsUtil.convertToRubyArray(context.runtime, value, false), block);
            }

            @Override
            protected IRubyObject doYield(ThreadContext context, IRubyObject value, Binding binding, Type type) {
                return yieldInner(context, ArgsUtil.convertToRubyArray(context.runtime, value, false), Block.NULL_BLOCK);
            }

            @Override
            protected IRubyObject doYield(ThreadContext context, IRubyObject[] args, IRubyObject self, Binding binding, Type type) {
                return yieldInner(context, context.runtime.newArrayNoCopyLight(args), Block.NULL_BLOCK);
            }

            @Override
            public IRubyObject yieldSpecific(ThreadContext context, IRubyObject arg0, Binding binding, Block.Type type) {
                return site.call(context, arg0, arg0);
            }

            @Override
            public IRubyObject yieldSpecific(ThreadContext context, IRubyObject arg0, IRubyObject arg1, Binding binding, Block.Type type) {
                return site.call(context, arg0, arg0, arg1);
            }

            @Override
            public IRubyObject yieldSpecific(ThreadContext context, IRubyObject arg0, IRubyObject arg1, IRubyObject arg2, Binding binding, Block.Type type) {
                return site.call(context, arg0, arg0, arg1, arg2);
            }

            @Override
            public String getFile() {
                return symbol;
            }

            @Override
            public int getLine() {
                return -1;
            }
        };

        return RubyProc.newProc(context.runtime,
                                new Block(body, context.currentBinding()),
                                Block.Type.PROC);
    }

    private static boolean isIdentStart(char c) {
        return ((c >= 'a' && c <= 'z')|| (c >= 'A' && c <= 'Z') || c == '_' || !(c < 128));
    }

    private static boolean isIdentChar(char c) {
        return ((c >= 'a' && c <= 'z') || (c >= '0' && c <= '9') || (c >= 'A' && c <= 'Z') || c == '_' || !(c < 128));
    }

    private static boolean isIdentifier(String s) {
        if (s == null || s.length() <= 0 || !isIdentStart(s.charAt(0))) return false;

        for (int i = 1; i < s.length(); i++) {
            if (!isIdentChar(s.charAt(i))) return false;
        }

        return true;
    }

    /**
     * is_special_global_name from parse.c.
     * @param s
     * @return
     */
    private static boolean isSpecialGlobalName(String s) {
        if (s == null || s.length() <= 0) return false;

        int length = s.length();

        switch (s.charAt(0)) {
        case '~': case '*': case '$': case '?': case '!': case '@': case '/': case '\\':
        case ';': case ',': case '.': case '=': case ':': case '<': case '>': case '\"':
        case '&': case '`': case '\'': case '+': case '0':
            return length == 1;
        case '-':
            return (length == 1 || (length == 2 && isIdentChar(s.charAt(1))));

        default:
            for (int i = 0; i < length; i++) {
                if (!Character.isDigit(s.charAt(i))) return false;
            }
        }

        return true;
    }

    private boolean isPrintable() {
        Ruby runtime = getRuntime();
        int p = symbolBytes.getBegin();
        int end = p + symbolBytes.getRealSize();
        byte[]bytes = symbolBytes.getUnsafeBytes();
        Encoding enc = symbolBytes.getEncoding();

        while (p < end) {
            int c = codePoint(runtime, enc, bytes, p, end);

            if (!enc.isPrint(c)) return false;
<<<<<<< HEAD
            
            p += codeLength(enc, c);
=======

            p += codeLength(runtime, enc, c);
>>>>>>> e92030e4
        }

        return true;
    }

    private static boolean isSymbolName19(String s) {
        if (s == null || s.length() < 1) return false;

        int length = s.length();
        char c = s.charAt(0);

        return isSymbolNameCommon(s, c, length) ||
                (c == '!' && (length == 1 ||
                             (length == 2 && (s.charAt(1) == '~' || s.charAt(1) == '=')))) ||
                isSymbolLocal(s, c, length);
    }

<<<<<<< HEAD
    private static boolean isSymbolNameCommon(String s, char c, int length) {        
=======
    private static boolean isSymbolName(String s) {
        if (s == null || s.length() < 1) return false;

        int length = s.length();
        char c = s.charAt(0);

        return isSymbolNameCommon(s, c, length) || isSymbolLocal(s, c, length);
    }

    private static boolean isSymbolNameCommon(String s, char c, int length) {
>>>>>>> e92030e4
        switch (c) {
        case '$':
            if (length > 1 && isSpecialGlobalName(s.substring(1))) return true;

            return isIdentifier(s.substring(1));
        case '@':
            int offset = 1;
            if (length >= 2 && s.charAt(1) == '@') offset++;

            return isIdentifier(s.substring(offset));
        case '<':
            return (length == 1 || (length == 2 && (s.equals("<<") || s.equals("<="))) ||
                    (length == 3 && s.equals("<=>")));
        case '>':
            return (length == 1) || (length == 2 && (s.equals(">>") || s.equals(">=")));
        case '=':
            return ((length == 2 && (s.equals("==") || s.equals("=~"))) ||
                    (length == 3 && s.equals("===")));
        case '*':
            return (length == 1 || (length == 2 && s.equals("**")));
        case '+':
            return (length == 1 || (length == 2 && s.equals("+@")));
        case '-':
            return (length == 1 || (length == 2 && s.equals("-@")));
        case '|': case '^': case '&': case '/': case '%': case '~': case '`':
            return length == 1;
        case '[':
            return s.equals("[]") || s.equals("[]=");
        }
        return false;
    }

    private static boolean isSymbolLocal(String s, char c, int length) {
        if (!isIdentStart(c)) return false;

        boolean localID = (c >= 'a' && c <= 'z');
        int last = 1;

        for (; last < length; last++) {
            char d = s.charAt(last);

            if (!isIdentChar(d)) break;
        }

        if (last == length) return true;
        if (localID && last == length - 1) {
            char d = s.charAt(last);

            return d == '!' || d == '?' || d == '=';
        }

        return false;
    }
<<<<<<< HEAD
    
    @JRubyMethod(meta = true)
=======

    @JRubyMethod(name = "all_symbols", meta = true)
>>>>>>> e92030e4
    public static IRubyObject all_symbols(ThreadContext context, IRubyObject recv) {
        return context.runtime.getSymbolTable().all_symbols();
    }
    @Deprecated
    public static IRubyObject all_symbols(IRubyObject recv) {
        return recv.getRuntime().getSymbolTable().all_symbols();
    }

    public static RubySymbol unmarshalFrom(UnmarshalStream input) throws java.io.IOException {
        RubySymbol result = newSymbol(input.getRuntime(), RubyString.byteListToString(input.unmarshalString()));

        input.registerLinkTarget(result);

        return result;
    }

    @Override
    public Object toJava(Class target) {
        if (target == String.class || target == CharSequence.class) return symbol;

        return super.toJava(target);
    }

    public static ByteList symbolBytesFromString(Ruby runtime, String internedSymbol) {
        return new ByteList(ByteList.plain(internedSymbol), USASCIIEncoding.INSTANCE, false);
    }

    public static final class SymbolTable {
        static final int DEFAULT_INITIAL_CAPACITY = 1 << 10; // *must* be power of 2!
        static final int MAXIMUM_CAPACITY = 1 << 16; // enough for a 64k buckets; if you need more than this, something's wrong
        static final float DEFAULT_LOAD_FACTOR = 0.75f;

        private final ReentrantLock tableLock = new ReentrantLock();
        private volatile SymbolEntry[] symbolTable;
        private int size;
        private int threshold;
        private final float loadFactor;
        private final Ruby runtime;

        public SymbolTable(Ruby runtime) {
            this.runtime = runtime;
            this.loadFactor = DEFAULT_LOAD_FACTOR;
            this.threshold = (int)(DEFAULT_INITIAL_CAPACITY * DEFAULT_LOAD_FACTOR);
            this.symbolTable = new SymbolEntry[DEFAULT_INITIAL_CAPACITY];
        }

        // note all fields are final -- rehash creates new entries when necessary.
        // as documented in java.util.concurrent.ConcurrentHashMap.java, that will
        // statistically affect only a small percentage (< 20%) of entries for a given rehash.
        static class SymbolEntry {
            final int hash;
            final String name;
<<<<<<< HEAD
            final ByteList bytes;
            final WeakReference<RubySymbol> symbol;
            SymbolEntry next;
            
            SymbolEntry(int hash, String name, ByteList bytes, WeakReference<RubySymbol> symbol, SymbolEntry next) {
=======
            final RubySymbol symbol;
            final SymbolEntry next;

            SymbolEntry(int hash, String name, RubySymbol symbol, SymbolEntry next) {
>>>>>>> e92030e4
                this.hash = hash;
                this.name = name;
                this.bytes = bytes;
                this.symbol = symbol;
                this.next = next;
            }
        }

        public RubySymbol getSymbol(String name) {
<<<<<<< HEAD
            int hash = javaStringHashCode(name);
            RubySymbol symbol = null;
            
            for (SymbolEntry e = getEntryFromTable(symbolTable, hash); e != null; e = e.next) {
                if (isSymbolMatch(name, hash, e)) {
                    symbol = e.symbol.get();
                    break;
                }
            }
            
            if (symbol == null) symbol = createSymbol(name, symbolBytesFromString(runtime, name), hash);

            return symbol;
=======
            int hash = name.hashCode();
            SymbolEntry[] table = symbolTable;

            for (SymbolEntry e = getEntryFromTable(table, hash); e != null; e = e.next) {
                if (isSymbolMatch(name, hash, e)) return e.symbol;
            }

            return createSymbol(name, symbolBytesFromString(runtime, name), hash, table);
>>>>>>> e92030e4
        }

        public RubySymbol getSymbol(ByteList bytes) {
            RubySymbol symbol = null;
            int hash = javaStringHashCode(bytes);

<<<<<<< HEAD
            for (SymbolEntry e = getEntryFromTable(symbolTable, hash); e != null; e = e.next) {
                if (isSymbolMatch(bytes, hash, e)) {
                    symbol = e.symbol.get();
=======
            String name = bytes.toString();
            int hash = name.hashCode();
            SymbolEntry[] table = symbolTable;

            for (SymbolEntry e = getEntryFromTable(table, hash); e != null; e = e.next) {
                if (isSymbolMatch(name, hash, e)) {
                    symbol = e.symbol;
>>>>>>> e92030e4
                    break;
                }
            }

            if (symbol == null) {
                bytes = bytes.dup();
                symbol = createSymbol(bytes.toString(), bytes, hash);
            }
<<<<<<< HEAD
=======

            bytelistTable.put(bytes, symbol);
>>>>>>> e92030e4

            return symbol;
        }

        public RubySymbol fastGetSymbol(String internedName) {
<<<<<<< HEAD
            RubySymbol symbol = null;
=======
            SymbolEntry[] table = symbolTable;
>>>>>>> e92030e4

            for (SymbolEntry e = getEntryFromTable(symbolTable, internedName.hashCode()); e != null; e = e.next) {
                if (isSymbolMatch(internedName, e)) {
                    symbol = e.symbol.get();
                    break;
                }
            }
<<<<<<< HEAD
            
            if (symbol == null) {
                symbol = fastCreateSymbol(internedName);
            }

            return symbol;
=======

            return fastCreateSymbol(internedName, table);
>>>>>>> e92030e4
        }

        private static SymbolEntry getEntryFromTable(SymbolEntry[] table, int hash) {
            return table[hash & (table.length - 1)];
        }

        private static boolean isSymbolMatch(String name, int hash, SymbolEntry entry) {
            return hash == entry.hash && name.equals(entry.name);
        }

        private static boolean isSymbolMatch(ByteList bytes, int hash, SymbolEntry entry) {
            return hash == entry.hash && bytes.equals(entry.bytes);
        }

        private static boolean isSymbolMatch(String internedName, SymbolEntry entry) {
            return internedName == entry.name;
        }

        private RubySymbol createSymbol(final String name, final ByteList value, final int hash) {
            ReentrantLock lock;
            (lock = tableLock).lock();
            try {
<<<<<<< HEAD
                final SymbolEntry[] table = size > threshold ? rehash() : symbolTable;
                final int index = hash & (table.length - 1);
                RubySymbol symbol = null;
=======
                int index;
                int potentialNewSize = size + 1;

                table = potentialNewSize > threshold ? rehash() : symbolTable;
>>>>>>> e92030e4

                // try lookup again under lock
                for (SymbolEntry last = null, curr = table[index]; curr != null; curr = curr.next) {
                    RubySymbol localSymbol = curr.symbol.get();

                    if (localSymbol == null) {
                        removeDeadEntry(table, index, last, curr);

                        // if it's not our entry, proceed to next
                        if (hash != curr.hash || !name.equals(curr.name)) continue;
                    }

                    // update last entry that was either not dead or not the one we want
                    last = curr;

                    // if have a matching entry -- even if symbol has gone away -- exit the loop
                    if (hash == curr.hash && name.equals(curr.name)) {
                        symbol = localSymbol;
                        break;
                    }
                }

                if (symbol == null) {
                    String internedName = name.intern();
                    symbol = new RubySymbol(runtime, internedName, value);
                    table[index] = new SymbolEntry(hash, internedName, value, new WeakReference(symbol), table[index]);
                    size++;
                    // write-volatile
                    symbolTable = table;
                }
                return symbol;
            } finally {
                lock.unlock();
            }
        }

        private void removeDeadEntry(SymbolEntry[] table, int index, SymbolEntry last, SymbolEntry e) {
            if (last == null) {
                table[index] = e.next; // shift head of bucket
            } else {
                last.next = e.next; // remove collected bucket entry
            }

            size--; // reduce current size because we lost one somewhere
        }

        private RubySymbol fastCreateSymbol(final String internedName) {
            ReentrantLock lock;
            (lock = tableLock).lock();
            try {
<<<<<<< HEAD
                final SymbolEntry[] table = size + 1 > threshold ? rehash() : symbolTable;
                final int hash = internedName.hashCode();
                final int index = hash & (table.length - 1);
                RubySymbol symbol = null;
=======
                int index;
                int hash;
                int potentialNewSize = size + 1;

                table = potentialNewSize > threshold ? rehash() : symbolTable;
>>>>>>> e92030e4

                // try lookup again under lock
                for (SymbolEntry last = null, curr = table[index]; curr != null; curr = curr.next) {
                    RubySymbol localSymbol = curr.symbol.get();

                    if (localSymbol == null) {
                        removeDeadEntry(table, index, last, curr);

                        // if it's not our entry, proceed to next
                        if (internedName != curr.name) continue;
                    }

                    // update last entry that was either not dead or not the one we want
                    last = curr;

                    // if have a matching entry -- even if symbol has gone away -- exit the loop
                    if (internedName == curr.name) {
                        symbol = localSymbol;
                        break;
                    }
                }

                if (symbol == null) {
                    symbol = new RubySymbol(runtime, internedName);
                    table[index] = new SymbolEntry(hash, internedName, symbol.getBytes(), new WeakReference(symbol), table[index]);
                    size++;
                    // write-volatile
                    symbolTable = table;
                }
                return symbol;
            } finally {
                lock.unlock();
            }
        }
<<<<<<< HEAD
        
        public RubySymbol lookup(long id) {
            SymbolEntry[] table = symbolTable;
            RubySymbol symbol = null;
            
=======

        // backwards-compatibility, but threadsafe now
        public RubySymbol lookup(String name) {
            int hash = name.hashCode();
            SymbolEntry[] table;

            for (SymbolEntry e = (table = symbolTable)[hash & (table.length - 1)]; e != null; e = e.next) {
                if (hash == e.hash && name.equals(e.name)) return e.symbol;
            }

            return null;
        }

        public RubySymbol lookup(long id) {
            SymbolEntry[] table = symbolTable;

>>>>>>> e92030e4
            for (int i = table.length; --i >= 0; ) {
                for (SymbolEntry e = table[i]; e != null; e = e.next) {
                    symbol = e.symbol.get();
                    if (symbol != null && id == symbol.id) return symbol;
                }
            }

            return null;
        }

        public RubyArray all_symbols() {
            SymbolEntry[] table = this.symbolTable;
            RubyArray array = runtime.newArray(this.size);
<<<<<<< HEAD
            RubySymbol symbol;
=======
>>>>>>> e92030e4

            for (int i = table.length; --i >= 0; ) {
                for (SymbolEntry e = table[i]; e != null; e = e.next) {
                    symbol = e.symbol.get();
                    if (symbol != null) array.append(symbol);
                }
            }
            return array;
        }
<<<<<<< HEAD
        
=======

        // not so backwards-compatible here, but no one should have been
        // calling this anyway.
        @Deprecated
        public void store(RubySymbol symbol) {
            throw new UnsupportedOperationException();
        }

>>>>>>> e92030e4
        private SymbolEntry[] rehash() {
            SymbolEntry[] oldTable = symbolTable;
            int oldCapacity = oldTable.length;

            if (oldCapacity >= MAXIMUM_CAPACITY) return oldTable;

            int newCapacity = oldCapacity << 1;
            SymbolEntry[] newTable = new SymbolEntry[newCapacity];
            threshold = (int)(newCapacity * loadFactor);
            int sizeMask = newCapacity - 1;
            SymbolEntry e;
            for (int i = oldCapacity; --i >= 0; ) {
                // We need to guarantee that any existing reads of old Map can
                //  proceed. So we cannot yet null out each bin.
                e = oldTable[i];
                if (e == null) continue;

                SymbolEntry next = e.next;
                int idx = e.hash & sizeMask;

                //  Single node on list, reuse it
                if (next == null) {
                    newTable[idx] = e;
                } else {
                    // Reuse trailing consecutive sequence at same slot
                    SymbolEntry lastRun = e;
                    int lastIdx = idx;
                    for (SymbolEntry last = next;
                         last != null;
                         last = last.next) {
                        int k = last.hash & sizeMask;
                        if (k != lastIdx) {
                            lastIdx = k;
                            lastRun = last;
                        }
                    }
                    newTable[lastIdx] = lastRun;

                    // Clone all remaining nodes
                    for (SymbolEntry p = e; p != lastRun; p = p.next) {
                        int k = p.hash & sizeMask;
                        SymbolEntry n = newTable[k];
                        newTable[k] = new SymbolEntry(p.hash, p.name, p.bytes, p.symbol, n);
                    }
                }
            }
            symbolTable = newTable;
            return newTable;
        }

        // backwards-compatibility, but threadsafe now
        @Deprecated
        public RubySymbol lookup(String name) {
            int hash = name.hashCode();
            SymbolEntry[] table = symbolTable;
            RubySymbol symbol = null;

            SymbolEntry e = table[hash & (table.length - 1)];
            while (e != null) {
                if (hash == e.hash && name.equals(e.name)) {
                    symbol = e.symbol.get();
                    if (symbol != null) break;
                }
                e = e.next;
            }

            return symbol;
        }

        // not so backwards-compatible here, but no one should have been
        // calling this anyway.
        @Deprecated
        public void store(RubySymbol symbol) {
            throw new UnsupportedOperationException();
        }
    }

    private static int javaStringHashCode(String str) {
        return str.hashCode();
    }

    private static int javaStringHashCode(ByteList iso8859) {
        int h = 0;
        int length = iso8859.length();
        if (length > 0) {
            byte val[] = iso8859.getUnsafeBytes();
            int begin = iso8859.begin();
            h = new String(val, begin, length, RubyEncoding.ISO).hashCode();
        }
        return h;
    }

    @Override
    public boolean shouldMarshalEncoding() {
        return getMarshalEncoding() != USASCIIEncoding.INSTANCE;
    }

    @Override
    public Encoding getMarshalEncoding() {
        return symbolBytes.getEncoding();
    }

    /**
     * Properly stringify an object for the current "raw bytes" representation
     * of a symbol.
     *
     * Symbols are represented internally as a Java string, but decoded using
     * raw bytes in ISO-8859-1 representation. This means they do not in their
     * normal String form represent a readable Java string, but it does allow
     * differently-encoded strings to map to different symbol objects.
     *
     * See #736
     *
     * @param object the object to symbolify
     * @return the symbol string associated with the object's string representation
     */
    public static String objectToSymbolString(IRubyObject object) {
        if (object instanceof RubySymbol) {
            return ((RubySymbol)object).toString();
        } else if (object instanceof RubyString) {
            return ((RubyString)object).getByteList().toString();
        } else {
            return object.convertToString().getByteList().toString();
        }
    }
}<|MERGE_RESOLUTION|>--- conflicted
+++ resolved
@@ -82,12 +82,8 @@
     private final int id;
     private final ByteList symbolBytes;
     private final int hashCode;
-<<<<<<< HEAD
     private Object constant;
-    
-=======
-
->>>>>>> e92030e4
+
     /**
      *
      * @param runtime
@@ -128,15 +124,8 @@
         symbolClass.defineAnnotatedMethods(RubySymbol.class);
         symbolMetaClass.undefineMethod("new");
 
-<<<<<<< HEAD
         symbolClass.includeModule(runtime.getComparable());
-        
-=======
-        if (runtime.is1_9()) {
-            symbolClass.includeModule(runtime.getComparable());
-        }
-
->>>>>>> e92030e4
+
         return symbolClass;
     }
 
@@ -234,12 +223,6 @@
     public IRubyObject inspect() {
         return inspect19(getRuntime().getCurrentContext());
     }
-<<<<<<< HEAD
-=======
-    private final IRubyObject inspect(Ruby runtime) {
-        final ByteList bytes = isSymbolName(symbol) ? symbolBytes :
-                ((RubyString)RubyString.newString(runtime, symbolBytes).dump()).getByteList();
->>>>>>> e92030e4
 
     public IRubyObject inspect(ThreadContext context) {
         return inspect19(context.runtime);
@@ -279,13 +262,8 @@
     public IRubyObject to_s() {
         return to_s(getRuntime());
     }
-<<<<<<< HEAD
-    
+
     @JRubyMethod
-=======
-
-    @JRubyMethod(name = "to_s")
->>>>>>> e92030e4
     public IRubyObject to_s(ThreadContext context) {
         return to_s(context.runtime);
     }
@@ -297,13 +275,8 @@
     public IRubyObject id2name() {
         return to_s(getRuntime());
     }
-<<<<<<< HEAD
-    
+
     @JRubyMethod
-=======
-
-    @JRubyMethod(name = "id2name")
->>>>>>> e92030e4
     public IRubyObject id2name(ThreadContext context) {
         return to_s(context);
     }
@@ -587,13 +560,8 @@
             int c = codePoint(runtime, enc, bytes, p, end);
 
             if (!enc.isPrint(c)) return false;
-<<<<<<< HEAD
-            
+
             p += codeLength(enc, c);
-=======
-
-            p += codeLength(runtime, enc, c);
->>>>>>> e92030e4
         }
 
         return true;
@@ -611,20 +579,7 @@
                 isSymbolLocal(s, c, length);
     }
 
-<<<<<<< HEAD
-    private static boolean isSymbolNameCommon(String s, char c, int length) {        
-=======
-    private static boolean isSymbolName(String s) {
-        if (s == null || s.length() < 1) return false;
-
-        int length = s.length();
-        char c = s.charAt(0);
-
-        return isSymbolNameCommon(s, c, length) || isSymbolLocal(s, c, length);
-    }
-
     private static boolean isSymbolNameCommon(String s, char c, int length) {
->>>>>>> e92030e4
         switch (c) {
         case '$':
             if (length > 1 && isSpecialGlobalName(s.substring(1))) return true;
@@ -678,13 +633,8 @@
 
         return false;
     }
-<<<<<<< HEAD
-    
+
     @JRubyMethod(meta = true)
-=======
-
-    @JRubyMethod(name = "all_symbols", meta = true)
->>>>>>> e92030e4
     public static IRubyObject all_symbols(ThreadContext context, IRubyObject recv) {
         return context.runtime.getSymbolTable().all_symbols();
     }
@@ -737,18 +687,11 @@
         static class SymbolEntry {
             final int hash;
             final String name;
-<<<<<<< HEAD
             final ByteList bytes;
             final WeakReference<RubySymbol> symbol;
             SymbolEntry next;
-            
+
             SymbolEntry(int hash, String name, ByteList bytes, WeakReference<RubySymbol> symbol, SymbolEntry next) {
-=======
-            final RubySymbol symbol;
-            final SymbolEntry next;
-
-            SymbolEntry(int hash, String name, RubySymbol symbol, SymbolEntry next) {
->>>>>>> e92030e4
                 this.hash = hash;
                 this.name = name;
                 this.bytes = bytes;
@@ -758,49 +701,28 @@
         }
 
         public RubySymbol getSymbol(String name) {
-<<<<<<< HEAD
             int hash = javaStringHashCode(name);
             RubySymbol symbol = null;
-            
+
             for (SymbolEntry e = getEntryFromTable(symbolTable, hash); e != null; e = e.next) {
                 if (isSymbolMatch(name, hash, e)) {
                     symbol = e.symbol.get();
                     break;
                 }
             }
-            
+
             if (symbol == null) symbol = createSymbol(name, symbolBytesFromString(runtime, name), hash);
 
             return symbol;
-=======
-            int hash = name.hashCode();
-            SymbolEntry[] table = symbolTable;
-
-            for (SymbolEntry e = getEntryFromTable(table, hash); e != null; e = e.next) {
-                if (isSymbolMatch(name, hash, e)) return e.symbol;
-            }
-
-            return createSymbol(name, symbolBytesFromString(runtime, name), hash, table);
->>>>>>> e92030e4
         }
 
         public RubySymbol getSymbol(ByteList bytes) {
             RubySymbol symbol = null;
             int hash = javaStringHashCode(bytes);
 
-<<<<<<< HEAD
             for (SymbolEntry e = getEntryFromTable(symbolTable, hash); e != null; e = e.next) {
                 if (isSymbolMatch(bytes, hash, e)) {
                     symbol = e.symbol.get();
-=======
-            String name = bytes.toString();
-            int hash = name.hashCode();
-            SymbolEntry[] table = symbolTable;
-
-            for (SymbolEntry e = getEntryFromTable(table, hash); e != null; e = e.next) {
-                if (isSymbolMatch(name, hash, e)) {
-                    symbol = e.symbol;
->>>>>>> e92030e4
                     break;
                 }
             }
@@ -809,21 +731,12 @@
                 bytes = bytes.dup();
                 symbol = createSymbol(bytes.toString(), bytes, hash);
             }
-<<<<<<< HEAD
-=======
-
-            bytelistTable.put(bytes, symbol);
->>>>>>> e92030e4
 
             return symbol;
         }
 
         public RubySymbol fastGetSymbol(String internedName) {
-<<<<<<< HEAD
             RubySymbol symbol = null;
-=======
-            SymbolEntry[] table = symbolTable;
->>>>>>> e92030e4
 
             for (SymbolEntry e = getEntryFromTable(symbolTable, internedName.hashCode()); e != null; e = e.next) {
                 if (isSymbolMatch(internedName, e)) {
@@ -831,17 +744,12 @@
                     break;
                 }
             }
-<<<<<<< HEAD
-            
+
             if (symbol == null) {
                 symbol = fastCreateSymbol(internedName);
             }
 
             return symbol;
-=======
-
-            return fastCreateSymbol(internedName, table);
->>>>>>> e92030e4
         }
 
         private static SymbolEntry getEntryFromTable(SymbolEntry[] table, int hash) {
@@ -864,16 +772,9 @@
             ReentrantLock lock;
             (lock = tableLock).lock();
             try {
-<<<<<<< HEAD
                 final SymbolEntry[] table = size > threshold ? rehash() : symbolTable;
                 final int index = hash & (table.length - 1);
                 RubySymbol symbol = null;
-=======
-                int index;
-                int potentialNewSize = size + 1;
-
-                table = potentialNewSize > threshold ? rehash() : symbolTable;
->>>>>>> e92030e4
 
                 // try lookup again under lock
                 for (SymbolEntry last = null, curr = table[index]; curr != null; curr = curr.next) {
@@ -924,18 +825,10 @@
             ReentrantLock lock;
             (lock = tableLock).lock();
             try {
-<<<<<<< HEAD
                 final SymbolEntry[] table = size + 1 > threshold ? rehash() : symbolTable;
                 final int hash = internedName.hashCode();
                 final int index = hash & (table.length - 1);
                 RubySymbol symbol = null;
-=======
-                int index;
-                int hash;
-                int potentialNewSize = size + 1;
-
-                table = potentialNewSize > threshold ? rehash() : symbolTable;
->>>>>>> e92030e4
 
                 // try lookup again under lock
                 for (SymbolEntry last = null, curr = table[index]; curr != null; curr = curr.next) {
@@ -970,30 +863,11 @@
                 lock.unlock();
             }
         }
-<<<<<<< HEAD
-        
+
         public RubySymbol lookup(long id) {
             SymbolEntry[] table = symbolTable;
             RubySymbol symbol = null;
-            
-=======
-
-        // backwards-compatibility, but threadsafe now
-        public RubySymbol lookup(String name) {
-            int hash = name.hashCode();
-            SymbolEntry[] table;
-
-            for (SymbolEntry e = (table = symbolTable)[hash & (table.length - 1)]; e != null; e = e.next) {
-                if (hash == e.hash && name.equals(e.name)) return e.symbol;
-            }
-
-            return null;
-        }
-
-        public RubySymbol lookup(long id) {
-            SymbolEntry[] table = symbolTable;
-
->>>>>>> e92030e4
+
             for (int i = table.length; --i >= 0; ) {
                 for (SymbolEntry e = table[i]; e != null; e = e.next) {
                     symbol = e.symbol.get();
@@ -1007,10 +881,7 @@
         public RubyArray all_symbols() {
             SymbolEntry[] table = this.symbolTable;
             RubyArray array = runtime.newArray(this.size);
-<<<<<<< HEAD
             RubySymbol symbol;
-=======
->>>>>>> e92030e4
 
             for (int i = table.length; --i >= 0; ) {
                 for (SymbolEntry e = table[i]; e != null; e = e.next) {
@@ -1020,18 +891,7 @@
             }
             return array;
         }
-<<<<<<< HEAD
-        
-=======
-
-        // not so backwards-compatible here, but no one should have been
-        // calling this anyway.
-        @Deprecated
-        public void store(RubySymbol symbol) {
-            throw new UnsupportedOperationException();
-        }
-
->>>>>>> e92030e4
+
         private SymbolEntry[] rehash() {
             SymbolEntry[] oldTable = symbolTable;
             int oldCapacity = oldTable.length;
