--- conflicted
+++ resolved
@@ -302,15 +302,9 @@
     public IRubyObject java_send(ThreadContext context, IRubyObject rubyName) {
         String name = rubyName.asJavaString();
         Ruby runtime = context.runtime;
-<<<<<<< HEAD
-        
+
         JavaMethod method = new JavaMethod(runtime, getMethod(context, name));
         return method.invokeDirect(context, getObject());
-=======
-
-        JavaMethod method = new JavaMethod(runtime, getMethod(name));
-        return method.invokeDirect(getObject());
->>>>>>> b596b5ae
     }
 
     @JRubyMethod
