package org.jruby.java.invokers;

import java.lang.reflect.Method;
import java.util.List;

import org.jruby.RubyClass;
import org.jruby.RubyModule;
import org.jruby.RubyProc;
import org.jruby.javasupport.JavaMethod;
import org.jruby.runtime.Block;
import org.jruby.runtime.ThreadContext;
import org.jruby.runtime.builtin.IRubyObject;

public final class SingletonMethodInvoker extends MethodInvoker {

    private final Object singleton;

    public SingletonMethodInvoker(Object singleton, RubyClass host, List<Method> methods) {
        super(host, methods);
        this.singleton = singleton;
    }

    public SingletonMethodInvoker(Object singleton, RubyClass host, Method method) {
        super(host, method);
        this.singleton = singleton;
    }

    @Override
    public IRubyObject call(ThreadContext context, IRubyObject self, RubyModule clazz, String name, IRubyObject[] args) {
<<<<<<< HEAD
        int len = args.length;
        final Object[] convertedArgs;
        JavaMethod method = (JavaMethod)findCallable(self, name, args, len);
        if (method.isVarArgs()) {
            len = method.getArity() - 1;
            convertedArgs = new Object[len + 1];
            for (int i = 0; i < len && i < args.length; i++) {
                convertedArgs[i] = convertArg(args[i], method, i);
            }
            convertedArgs[len] = convertVarArgs(args, method);
        } else {
            convertedArgs = new Object[len];
            for (int i = 0; i < len && i < args.length; i++) {
                convertedArgs[i] = convertArg(args[i], method, i);
            }
        }
        return method.invokeDirect(context, singleton, convertedArgs);
=======
        JavaMethod method = (JavaMethod) findCallable(self, name, args, args.length);
        return method.invokeDirect( singleton, convertArguments(method, args) );
>>>>>>> aaf16814
    }

    @Override
    public IRubyObject call(ThreadContext context, IRubyObject self, RubyModule clazz, String name) {
        if (javaVarargsCallables != null) return call(context, self, clazz, name, IRubyObject.NULL_ARRAY);
        JavaMethod method = (JavaMethod) findCallableArityZero(self, name);

        return method.invokeDirect(context, singleton);
    }

    @Override
    public IRubyObject call(ThreadContext context, IRubyObject self, RubyModule clazz, String name, IRubyObject arg0) {
        if (javaVarargsCallables != null) return call(context, self, clazz, name, new IRubyObject[] {arg0});
        JavaMethod method = (JavaMethod) findCallableArityOne(self, name, arg0);
        if (method.isVarArgs()) return call(context, self, clazz, name, new IRubyObject[] {arg0});
        final Class<?>[] paramTypes = method.getParameterTypes();
        Object cArg0 = arg0.toJava(paramTypes[0]);

        return method.invokeDirect(context, singleton, cArg0);
    }

    @Override
    public IRubyObject call(ThreadContext context, IRubyObject self, RubyModule clazz, String name, IRubyObject arg0, IRubyObject arg1) {
        if (javaVarargsCallables != null) return call(context, self, clazz, name, new IRubyObject[] {arg0, arg1});
        JavaMethod method = (JavaMethod)findCallableArityTwo(self, name, arg0, arg1);
        final Class<?>[] paramTypes = method.getParameterTypes();
        Object cArg0 = arg0.toJava(paramTypes[0]);
        Object cArg1 = arg1.toJava(paramTypes[1]);

        return method.invokeDirect(context, singleton, cArg0, cArg1);
    }

    @Override
    public IRubyObject call(ThreadContext context, IRubyObject self, RubyModule clazz, String name, IRubyObject arg0, IRubyObject arg1, IRubyObject arg2) {
        if (javaVarargsCallables != null) return call(context, self, clazz, name, new IRubyObject[] {arg0, arg1, arg2});
        JavaMethod method = (JavaMethod) findCallableArityThree(self, name, arg0, arg1, arg2);
        final Class<?>[] paramTypes = method.getParameterTypes();
        Object cArg0 = arg0.toJava(paramTypes[0]);
        Object cArg1 = arg1.toJava(paramTypes[1]);
        Object cArg2 = arg2.toJava(paramTypes[2]);

        return method.invokeDirect(context, singleton, cArg0, cArg1, cArg2);
    }

    @Override
    public IRubyObject call(ThreadContext context, IRubyObject self, RubyModule clazz, String name, IRubyObject[] args, Block block) {
        if (block.isGiven()) {
            int len = args.length;
            // too much array creation!
            Object[] convertedArgs = new Object[len + 1];
            IRubyObject[] intermediate = new IRubyObject[len + 1];
            System.arraycopy(args, 0, intermediate, 0, len);
            intermediate[len] = RubyProc.newProc(context.runtime, block, block.type);

            JavaMethod method = (JavaMethod) findCallable(self, name, intermediate, len + 1);
            final Class<?>[] paramTypes = method.getParameterTypes();
            for (int i = 0; i < len + 1; i++) {
                convertedArgs[i] = intermediate[i].toJava(paramTypes[i]);
            }

<<<<<<< HEAD
            return method.invokeDirect(context, singleton, convertedArgs);
        } else {
            return call(context, self, clazz, name, args);
=======
            return method.invokeDirect(singleton, convertedArgs);
>>>>>>> aaf16814
        }
        return call(context, self, clazz, name, args);
    }

    @Override
    public IRubyObject call(ThreadContext context, IRubyObject self, RubyModule clazz, String name, Block block) {
        if (block.isGiven()) {
            RubyProc proc = RubyProc.newProc(context.runtime, block, block.type);
            JavaMethod method = (JavaMethod) findCallableArityOne(self, name, proc);
            final Class<?>[] paramTypes = method.getParameterTypes();
            Object cArg0 = proc.toJava(paramTypes[0]);

<<<<<<< HEAD
            return method.invokeDirect(context, singleton, cArg0);
        } else {
            return call(context, self, clazz, name);
=======
            return method.invokeDirect(singleton, cArg0);
>>>>>>> aaf16814
        }
        return call(context, self, clazz, name);
    }

    @Override
    public IRubyObject call(ThreadContext context, IRubyObject self, RubyModule clazz, String name, IRubyObject arg0, Block block) {
        if (block.isGiven()) {
            RubyProc proc = RubyProc.newProc(context.runtime, block, block.type);
            JavaMethod method = (JavaMethod) findCallableArityTwo(self, name, arg0, proc);
            final Class<?>[] paramTypes = method.getParameterTypes();
            Object cArg0 = arg0.toJava(paramTypes[0]);
            Object cArg1 = proc.toJava(paramTypes[1]);

<<<<<<< HEAD
            return method.invokeDirect(context, singleton, cArg0, cArg1);
        } else {
            return call(context, self, clazz, name, arg0);
=======
            return method.invokeDirect(singleton, cArg0, cArg1);
>>>>>>> aaf16814
        }
        return call(context, self, clazz, name, arg0);
    }

    @Override
    public IRubyObject call(ThreadContext context, IRubyObject self, RubyModule clazz, String name, IRubyObject arg0, IRubyObject arg1, Block block) {
        if (block.isGiven()) {
            RubyProc proc = RubyProc.newProc(context.runtime, block, block.type);
            JavaMethod method = (JavaMethod) findCallableArityThree(self, name, arg0, arg1, proc);
            final Class<?>[] paramTypes = method.getParameterTypes();
            Object cArg0 = arg0.toJava(paramTypes[0]);
            Object cArg1 = arg1.toJava(paramTypes[1]);
            Object cArg2 = proc.toJava(paramTypes[2]);

<<<<<<< HEAD
            return method.invokeDirect(context, singleton, cArg0, cArg1, cArg2);
        } else {
            return call(context, self, clazz, name, arg0, arg1);
=======
            return method.invokeDirect(singleton, cArg0, cArg1, cArg2);
>>>>>>> aaf16814
        }
        return call(context, self, clazz, name, arg0, arg1);
    }

    @Override
    public IRubyObject call(ThreadContext context, IRubyObject self, RubyModule clazz, String name, IRubyObject arg0, IRubyObject arg1, IRubyObject arg2, Block block) {
        if (block.isGiven()) {
            RubyProc proc = RubyProc.newProc(context.runtime, block, block.type);
            JavaMethod method = (JavaMethod) findCallableArityFour(self, name, arg0, arg1, arg2, proc);
            final Class<?>[] paramTypes = method.getParameterTypes();
            Object cArg0 = arg0.toJava(paramTypes[0]);
            Object cArg1 = arg1.toJava(paramTypes[1]);
            Object cArg2 = arg2.toJava(paramTypes[2]);
            Object cArg3 = proc.toJava(paramTypes[3]);

<<<<<<< HEAD
            return method.invokeDirect(context, singleton, cArg0, cArg1, cArg2, cArg3);
        } else {
            return call(context, self, clazz, name, arg0, arg1, arg2);
=======
            return method.invokeDirect(singleton, cArg0, cArg1, cArg2, cArg3);
>>>>>>> aaf16814
        }
        return call(context, self, clazz, name, arg0, arg1, arg2);
    }
}<|MERGE_RESOLUTION|>--- conflicted
+++ resolved
@@ -27,28 +27,8 @@
 
     @Override
     public IRubyObject call(ThreadContext context, IRubyObject self, RubyModule clazz, String name, IRubyObject[] args) {
-<<<<<<< HEAD
-        int len = args.length;
-        final Object[] convertedArgs;
-        JavaMethod method = (JavaMethod)findCallable(self, name, args, len);
-        if (method.isVarArgs()) {
-            len = method.getArity() - 1;
-            convertedArgs = new Object[len + 1];
-            for (int i = 0; i < len && i < args.length; i++) {
-                convertedArgs[i] = convertArg(args[i], method, i);
-            }
-            convertedArgs[len] = convertVarArgs(args, method);
-        } else {
-            convertedArgs = new Object[len];
-            for (int i = 0; i < len && i < args.length; i++) {
-                convertedArgs[i] = convertArg(args[i], method, i);
-            }
-        }
-        return method.invokeDirect(context, singleton, convertedArgs);
-=======
         JavaMethod method = (JavaMethod) findCallable(self, name, args, args.length);
-        return method.invokeDirect( singleton, convertArguments(method, args) );
->>>>>>> aaf16814
+        return method.invokeDirect( context, singleton, convertArguments(method, args) );
     }
 
     @Override
@@ -109,13 +89,7 @@
                 convertedArgs[i] = intermediate[i].toJava(paramTypes[i]);
             }
 
-<<<<<<< HEAD
             return method.invokeDirect(context, singleton, convertedArgs);
-        } else {
-            return call(context, self, clazz, name, args);
-=======
-            return method.invokeDirect(singleton, convertedArgs);
->>>>>>> aaf16814
         }
         return call(context, self, clazz, name, args);
     }
@@ -128,13 +102,7 @@
             final Class<?>[] paramTypes = method.getParameterTypes();
             Object cArg0 = proc.toJava(paramTypes[0]);
 
-<<<<<<< HEAD
             return method.invokeDirect(context, singleton, cArg0);
-        } else {
-            return call(context, self, clazz, name);
-=======
-            return method.invokeDirect(singleton, cArg0);
->>>>>>> aaf16814
         }
         return call(context, self, clazz, name);
     }
@@ -148,13 +116,7 @@
             Object cArg0 = arg0.toJava(paramTypes[0]);
             Object cArg1 = proc.toJava(paramTypes[1]);
 
-<<<<<<< HEAD
             return method.invokeDirect(context, singleton, cArg0, cArg1);
-        } else {
-            return call(context, self, clazz, name, arg0);
-=======
-            return method.invokeDirect(singleton, cArg0, cArg1);
->>>>>>> aaf16814
         }
         return call(context, self, clazz, name, arg0);
     }
@@ -169,13 +131,7 @@
             Object cArg1 = arg1.toJava(paramTypes[1]);
             Object cArg2 = proc.toJava(paramTypes[2]);
 
-<<<<<<< HEAD
             return method.invokeDirect(context, singleton, cArg0, cArg1, cArg2);
-        } else {
-            return call(context, self, clazz, name, arg0, arg1);
-=======
-            return method.invokeDirect(singleton, cArg0, cArg1, cArg2);
->>>>>>> aaf16814
         }
         return call(context, self, clazz, name, arg0, arg1);
     }
@@ -191,13 +147,7 @@
             Object cArg2 = arg2.toJava(paramTypes[2]);
             Object cArg3 = proc.toJava(paramTypes[3]);
 
-<<<<<<< HEAD
             return method.invokeDirect(context, singleton, cArg0, cArg1, cArg2, cArg3);
-        } else {
-            return call(context, self, clazz, name, arg0, arg1, arg2);
-=======
-            return method.invokeDirect(singleton, cArg0, cArg1, cArg2, cArg3);
->>>>>>> aaf16814
         }
         return call(context, self, clazz, name, arg0, arg1, arg2);
     }
