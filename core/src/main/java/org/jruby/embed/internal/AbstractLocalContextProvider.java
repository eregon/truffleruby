/**
 * **** BEGIN LICENSE BLOCK *****
 * Version: EPL 1.0/GPL 2.0/LGPL 2.1
 *
 * The contents of this file are subject to the Eclipse Public
 * License Version 1.0 (the "License"); you may not use this file
 * except in compliance with the License. You may obtain a copy of
 * the License at http://www.eclipse.org/legal/epl-v10.html
 *
 * Software distributed under the License is distributed on an "AS
 * IS" basis, WITHOUT WARRANTY OF ANY KIND, either express or
 * implied. See the License for the specific language governing
 * rights and limitations under the License.
 *
 * Copyright (C) 2009-2011 Yoko Harada <yokolet@gmail.com>
 *
 * Alternatively, the contents of this file may be used under the terms of
 * either of the GNU General Public License Version 2 or later (the "GPL"),
 * or the GNU Lesser General Public License Version 2.1 or later (the "LGPL"),
 * in which case the provisions of the GPL or the LGPL are applicable instead
 * of those above. If you wish to allow use of your version of this file only
 * under the terms of either the GPL or the LGPL, and not to allow others to
 * use your version of this file under the terms of the EPL, indicate your
 * decision by deleting the provisions above and replace them with the notice
 * and other provisions required by the GPL or the LGPL. If you do not delete
 * the provisions above, a recipient may use your version of this file under
 * the terms of any one of the EPL, the GPL or the LGPL.
 * **** END LICENSE BLOCK *****
 */
package org.jruby.embed.internal;

<<<<<<< HEAD
=======
import java.util.List;
import org.jruby.Ruby;
>>>>>>> 6a454ef5
import org.jruby.RubyInstanceConfig;
import org.jruby.embed.LocalVariableBehavior;

/**
 *
 * @author Yoko Harada <yokolet@gmail.com>
 */
public abstract class AbstractLocalContextProvider implements LocalContextProvider {

    protected final RubyInstanceConfig config;
    protected final LocalVariableBehavior behavior;
    protected boolean lazy = true;

<<<<<<< HEAD
=======
    protected AbstractLocalContextProvider() {
        this( new RubyInstanceConfig() );
    }

    protected AbstractLocalContextProvider(RubyInstanceConfig config) {
        this.config = config; this.behavior = LocalVariableBehavior.TRANSIENT;
    }

    protected AbstractLocalContextProvider(RubyInstanceConfig config, LocalVariableBehavior behavior) {
        this.config = config; this.behavior = behavior;
    }

    protected AbstractLocalContextProvider(LocalVariableBehavior behavior) {
        this.config = new RubyInstanceConfig(); this.behavior = behavior;
    }

    @Deprecated
    public void setLoadPaths(List loadPaths) {
        config.setLoadPaths(loadPaths);
    }

    @Deprecated
    public void setClassCache(ClassCache classCache) {
        config.setClassCache(classCache);
    }

    protected LocalContext getInstance() {
        return new LocalContext(config, behavior, lazy);
    }

    @Override
>>>>>>> 6a454ef5
    public RubyInstanceConfig getRubyInstanceConfig() {
        return config;
    }

    @Override
    public LocalVariableBehavior getLocalVariableBehavior() {
        return behavior;
    }

    boolean isGlobalRuntimeReady() { return Ruby.isGlobalRuntimeReady(); }

    Ruby getGlobalRuntime(AbstractLocalContextProvider provider) {
        if ( isGlobalRuntimeReady() ) {
            return Ruby.getGlobalRuntime();
        }
        return Ruby.newInstance(provider.config);
    }

    RubyInstanceConfig getGlobalRuntimeConfig(AbstractLocalContextProvider provider) {
        // make sure we do not yet initialize the runtime here
        if ( isGlobalRuntimeReady() ) {
            return getGlobalRuntime(provider).getInstanceConfig();
        }
        return provider.config;
    }

    static RubyInstanceConfig getGlobalRuntimeConfigOrNew() {
        return Ruby.isGlobalRuntimeReady() ?
                Ruby.getGlobalRuntime().getInstanceConfig() :
                    new RubyInstanceConfig();
    }

}<|MERGE_RESOLUTION|>--- conflicted
+++ resolved
@@ -29,11 +29,7 @@
  */
 package org.jruby.embed.internal;
 
-<<<<<<< HEAD
-=======
-import java.util.List;
 import org.jruby.Ruby;
->>>>>>> 6a454ef5
 import org.jruby.RubyInstanceConfig;
 import org.jruby.embed.LocalVariableBehavior;
 
@@ -47,8 +43,6 @@
     protected final LocalVariableBehavior behavior;
     protected boolean lazy = true;
 
-<<<<<<< HEAD
-=======
     protected AbstractLocalContextProvider() {
         this( new RubyInstanceConfig() );
     }
@@ -65,22 +59,11 @@
         this.config = new RubyInstanceConfig(); this.behavior = behavior;
     }
 
-    @Deprecated
-    public void setLoadPaths(List loadPaths) {
-        config.setLoadPaths(loadPaths);
-    }
-
-    @Deprecated
-    public void setClassCache(ClassCache classCache) {
-        config.setClassCache(classCache);
-    }
-
     protected LocalContext getInstance() {
         return new LocalContext(config, behavior, lazy);
     }
 
     @Override
->>>>>>> 6a454ef5
     public RubyInstanceConfig getRubyInstanceConfig() {
         return config;
     }
