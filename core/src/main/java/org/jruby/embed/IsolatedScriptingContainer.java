package org.jruby.embed;

import java.net.URL;
import java.util.Arrays;
import java.util.HashMap;
import java.util.Map;

/**
<<<<<<< HEAD
 * the IsolatedScriptingContainer does set GEM_HOME and GEM_PATH and JARS_HOME
 * in such a way that it uses only resources which can be reached with classloader.
=======
 * the IsolatedScriptingContainer detects the whether it is used with
 * a Thread.currentThread.contextClassLoader (J2EE) or with the classloader
 * which loaded IsolatedScriptingContainer.class (OSGi case)
 * 
 * the setup of LOAD_PATH and GEM_PATH and JRUBY_HOME uses ONLY uri: or uri:classloader:
 * protocol paths. i.e. everything lives within one or more classloaders - no jars added from
 * jave.class.path or similar "magics"
 *
 * the root of the "main" classloader is add to LOAD_PATH and GEM_PATH.
 *
 * in the OSGi case see the OSGiIsolatedScriptingContainer
>>>>>>> 643006f5
 * 
 * GEM_HOME is uri:classloader://META-INF/jruby.home/lib/ruby/gems/shared
 * GEM_PATH is uri:classloader://
 * JARS_HOME is uri:classloader://jars
 * 
 * but whenever you want to set them via {@link #setEnvironment(Map)} this will be honored.
 * 
 * it also comes with OSGi support which allows to add a bundle to LOAD_PATH or GEM_PATH.
 */
public class IsolatedScriptingContainer extends ScriptingContainer {

    private static final String JRUBY_HOME = "/META-INF/jruby.home";

    public IsolatedScriptingContainer()
    {
        this(LocalContextScope.SINGLETON);
    }

    public IsolatedScriptingContainer( LocalContextScope scope,
                                       LocalVariableBehavior behavior )
    {
        this(scope, behavior, true);
    }

    public IsolatedScriptingContainer( LocalContextScope scope )
    {
        this(scope, LocalVariableBehavior.TRANSIENT);
    }

    public IsolatedScriptingContainer( LocalVariableBehavior behavior )
    {
        this(LocalContextScope.SINGLETON, behavior);
    }

    public IsolatedScriptingContainer( LocalContextScope scope,
                                       LocalVariableBehavior behavior,
                                       boolean lazy )
    {
        super(scope, behavior, lazy);

        setLoadPaths( Arrays.asList( "uri:classloader:" ) );

        // setup the isolated GEM_PATH, i.e. without $HOME/.gem/**
<<<<<<< HEAD
=======
        runScriptlet("require 'rubygems/defaults/jruby';"
                + "Gem::Specification.reset;"
                + "Gem::Specification.add_dir 'uri:classloader:" + JRUBY_HOME + "/lib/ruby/gems/shared';"
                + "Gem::Specification.add_dir 'uri:classloader:';");

        // setup the isolated GEM_PATH, i.e. without $HOME/.gem/**
>>>>>>> 643006f5
        setEnvironment(null);
    }

    @Override
    public void setEnvironment(Map environment) {
<<<<<<< HEAD
        if (environment == null || !environment.containsKey("GEM_PATH") 
                || !environment.containsKey("GEM_HOME")|| !environment.containsKey("JARS_HOME")) {
            Map<String,String> env = environment == null ? new HashMap<String,String>() : new HashMap<String,String>(environment);
            if (!env.containsKey("GEM_PATH")) env.put("GEM_PATH", "uri:classloader://");
            if (!env.containsKey("GEM_HOME")) env.put("GEM_HOME", "uri:classloader:/" + JRUBY_HOME + 
                    "/lib/ruby/gems/shared");
=======
        if (environment == null || !environment.containsKey("GEM_PATH")
                || !environment.containsKey("GEM_HOME")|| !environment.containsKey("JARS_HOME")) {
            Map<String,String> env = environment == null ? new HashMap<String,String>() : new HashMap<String,String>(environment);
            if (!env.containsKey("GEM_PATH")) env.put("GEM_PATH", "uri:classloader://");
            if (!env.containsKey("GEM_HOME")) env.put("GEM_HOME", "uri:classloader://");
>>>>>>> 643006f5
            if (!env.containsKey("JARS_HOME")) env.put("JARS_HOME", "uri:classloader://jars");
            super.setEnvironment(env);
        }
        else {
            super.setEnvironment(environment);
        }
    }

<<<<<<< HEAD
    private org.osgi.framework.Bundle toBundle(String symbolicName) {
        org.osgi.framework.BundleContext context = org.osgi.framework.FrameworkUtil.getBundle(getClass()).getBundleContext();
        org.osgi.framework.Bundle bundle = null;
        for (org.osgi.framework.Bundle b : context.getBundles()) {
            if (b.getSymbolicName().equals(symbolicName)) {
                bundle = b;
                break;
            }
        }
        if (bundle == null ) {
            throw new RuntimeException("unknown bundle: " + symbolicName);
        }
        return bundle;
=======
    public void addLoadPath( ClassLoader cl ) {
        addLoadPath( cl, JRUBYDIR );
    }

    public void addLoadPath( ClassLoader cl, String ref ) {
        addLoadPath(createUri(cl, ref));
    }

    protected void addLoadPath(String uri) {
        runScriptlet( "$LOAD_PATH << '" + uri + "' unless $LOAD_PATH.member?( '" + uri + "' )" );
    }

    public void addGemPath( ClassLoader cl ) {
        addGemPath( cl, "/specifications" + JRUBYDIR );
    }

    public void addGemPath( ClassLoader cl, String ref ) {
        addGemPath(createUri(cl, ref));
>>>>>>> 643006f5
    }

    private String createUri(org.osgi.framework.Bundle cl, String ref) {
        URL url = cl.getResource( ref );
        if ( url == null && ref.startsWith( "/" ) ) {
            url = cl.getResource( ref.substring( 1 ) );
        }
        if ( url == null ) {
            throw new RuntimeException( "reference " + ref + " not found on classloader " + cl );
        }
        return "uri:" + url.toString().replaceFirst( ref + "$", "" );
    }
<<<<<<< HEAD
    /**
     * add the classloader from the given bundle to the LOAD_PATH
     * @param bundle
     */
    public void addBundleToLoadPath(org.osgi.framework.Bundle bundle) {
        addLoadPath(createUri(bundle, "/.jrubydir"));
    }

    /**
     * add the classloader from the given bundle to the LOAD_PATH
     * using the bundle symbolic name
     * 
     * @param symbolicName
     */
    public void addBundleToLoadPath(String symbolicName) {
        addBundleToLoadPath(toBundle(symbolicName));
    }

    /**
     * add the classloader from the given bundle to the GEM_PATH
     * @param bundle
     */
    public void addBundleToGemPath(org.osgi.framework.Bundle bundle) {
        addGemPath(createUri(bundle, "/specifications/.jrubydir"));
    }
 
    /**
     * add the classloader from the given bundle to the GEM_PATH
     * using the bundle symbolic name
     * 
     * @param symbolicName
     */
    public void addBundleToGemPath(String symbolicName) {
        addBundleToGemPath(toBundle(symbolicName));
=======

    protected void addGemPath(String uri) {
        runScriptlet( "Gem::Specification.add_dir '" + uri + "' unless Gem::Specification.dirs.member?( '" + uri + "' )" );
>>>>>>> 643006f5
    }
}<|MERGE_RESOLUTION|>--- conflicted
+++ resolved
@@ -6,22 +6,8 @@
 import java.util.Map;
 
 /**
-<<<<<<< HEAD
  * the IsolatedScriptingContainer does set GEM_HOME and GEM_PATH and JARS_HOME
  * in such a way that it uses only resources which can be reached with classloader.
-=======
- * the IsolatedScriptingContainer detects the whether it is used with
- * a Thread.currentThread.contextClassLoader (J2EE) or with the classloader
- * which loaded IsolatedScriptingContainer.class (OSGi case)
- * 
- * the setup of LOAD_PATH and GEM_PATH and JRUBY_HOME uses ONLY uri: or uri:classloader:
- * protocol paths. i.e. everything lives within one or more classloaders - no jars added from
- * jave.class.path or similar "magics"
- *
- * the root of the "main" classloader is add to LOAD_PATH and GEM_PATH.
- *
- * in the OSGi case see the OSGiIsolatedScriptingContainer
->>>>>>> 643006f5
  * 
  * GEM_HOME is uri:classloader://META-INF/jruby.home/lib/ruby/gems/shared
  * GEM_PATH is uri:classloader://
@@ -65,34 +51,16 @@
         setLoadPaths( Arrays.asList( "uri:classloader:" ) );
 
         // setup the isolated GEM_PATH, i.e. without $HOME/.gem/**
-<<<<<<< HEAD
-=======
-        runScriptlet("require 'rubygems/defaults/jruby';"
-                + "Gem::Specification.reset;"
-                + "Gem::Specification.add_dir 'uri:classloader:" + JRUBY_HOME + "/lib/ruby/gems/shared';"
-                + "Gem::Specification.add_dir 'uri:classloader:';");
-
-        // setup the isolated GEM_PATH, i.e. without $HOME/.gem/**
->>>>>>> 643006f5
         setEnvironment(null);
     }
 
     @Override
     public void setEnvironment(Map environment) {
-<<<<<<< HEAD
         if (environment == null || !environment.containsKey("GEM_PATH") 
                 || !environment.containsKey("GEM_HOME")|| !environment.containsKey("JARS_HOME")) {
             Map<String,String> env = environment == null ? new HashMap<String,String>() : new HashMap<String,String>(environment);
             if (!env.containsKey("GEM_PATH")) env.put("GEM_PATH", "uri:classloader://");
-            if (!env.containsKey("GEM_HOME")) env.put("GEM_HOME", "uri:classloader:/" + JRUBY_HOME + 
-                    "/lib/ruby/gems/shared");
-=======
-        if (environment == null || !environment.containsKey("GEM_PATH")
-                || !environment.containsKey("GEM_HOME")|| !environment.containsKey("JARS_HOME")) {
-            Map<String,String> env = environment == null ? new HashMap<String,String>() : new HashMap<String,String>(environment);
-            if (!env.containsKey("GEM_PATH")) env.put("GEM_PATH", "uri:classloader://");
             if (!env.containsKey("GEM_HOME")) env.put("GEM_HOME", "uri:classloader://");
->>>>>>> 643006f5
             if (!env.containsKey("JARS_HOME")) env.put("JARS_HOME", "uri:classloader://jars");
             super.setEnvironment(env);
         }
@@ -100,92 +68,4 @@
             super.setEnvironment(environment);
         }
     }
-
-<<<<<<< HEAD
-    private org.osgi.framework.Bundle toBundle(String symbolicName) {
-        org.osgi.framework.BundleContext context = org.osgi.framework.FrameworkUtil.getBundle(getClass()).getBundleContext();
-        org.osgi.framework.Bundle bundle = null;
-        for (org.osgi.framework.Bundle b : context.getBundles()) {
-            if (b.getSymbolicName().equals(symbolicName)) {
-                bundle = b;
-                break;
-            }
-        }
-        if (bundle == null ) {
-            throw new RuntimeException("unknown bundle: " + symbolicName);
-        }
-        return bundle;
-=======
-    public void addLoadPath( ClassLoader cl ) {
-        addLoadPath( cl, JRUBYDIR );
-    }
-
-    public void addLoadPath( ClassLoader cl, String ref ) {
-        addLoadPath(createUri(cl, ref));
-    }
-
-    protected void addLoadPath(String uri) {
-        runScriptlet( "$LOAD_PATH << '" + uri + "' unless $LOAD_PATH.member?( '" + uri + "' )" );
-    }
-
-    public void addGemPath( ClassLoader cl ) {
-        addGemPath( cl, "/specifications" + JRUBYDIR );
-    }
-
-    public void addGemPath( ClassLoader cl, String ref ) {
-        addGemPath(createUri(cl, ref));
->>>>>>> 643006f5
-    }
-
-    private String createUri(org.osgi.framework.Bundle cl, String ref) {
-        URL url = cl.getResource( ref );
-        if ( url == null && ref.startsWith( "/" ) ) {
-            url = cl.getResource( ref.substring( 1 ) );
-        }
-        if ( url == null ) {
-            throw new RuntimeException( "reference " + ref + " not found on classloader " + cl );
-        }
-        return "uri:" + url.toString().replaceFirst( ref + "$", "" );
-    }
-<<<<<<< HEAD
-    /**
-     * add the classloader from the given bundle to the LOAD_PATH
-     * @param bundle
-     */
-    public void addBundleToLoadPath(org.osgi.framework.Bundle bundle) {
-        addLoadPath(createUri(bundle, "/.jrubydir"));
-    }
-
-    /**
-     * add the classloader from the given bundle to the LOAD_PATH
-     * using the bundle symbolic name
-     * 
-     * @param symbolicName
-     */
-    public void addBundleToLoadPath(String symbolicName) {
-        addBundleToLoadPath(toBundle(symbolicName));
-    }
-
-    /**
-     * add the classloader from the given bundle to the GEM_PATH
-     * @param bundle
-     */
-    public void addBundleToGemPath(org.osgi.framework.Bundle bundle) {
-        addGemPath(createUri(bundle, "/specifications/.jrubydir"));
-    }
- 
-    /**
-     * add the classloader from the given bundle to the GEM_PATH
-     * using the bundle symbolic name
-     * 
-     * @param symbolicName
-     */
-    public void addBundleToGemPath(String symbolicName) {
-        addBundleToGemPath(toBundle(symbolicName));
-=======
-
-    protected void addGemPath(String uri) {
-        runScriptlet( "Gem::Specification.add_dir '" + uri + "' unless Gem::Specification.dirs.member?( '" + uri + "' )" );
->>>>>>> 643006f5
-    }
 }