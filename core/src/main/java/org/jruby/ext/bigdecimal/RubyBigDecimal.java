/***** BEGIN LICENSE BLOCK *****
 * Version: EPL 1.0/GPL 2.0/LGPL 2.1
 *
 * The contents of this file are subject to the Eclipse Public
 * License Version 1.0 (the "License"); you may not use this file
 * except in compliance with the License. You may obtain a copy of
 * the License at http://www.eclipse.org/legal/epl-v10.html
 *
 * Software distributed under the License is distributed on an "AS
 * IS" basis, WITHOUT WARRANTY OF ANY KIND, either express or
 * implied. See the License for the specific language governing
 * rights and limitations under the License.
 *
 * Copyright (C) 2006 Ola Bini <ola@ologix.com>
 * Copyright (C) 2009 Joseph LaFata <joe@quibb.org>
 *
 * Alternatively, the contents of this file may be used under the terms of
 * either of the GNU General Public License Version 2 or later (the "GPL"),
 * or the GNU Lesser General Public License Version 2.1 or later (the "LGPL"),
 * in which case the provisions of the GPL or the LGPL are applicable instead
 * of those above. If you wish to allow use of your version of this file only
 * under the terms of either the GPL or the LGPL, and not to allow others to
 * use your version of this file under the terms of the EPL, indicate your
 * decision by deleting the provisions above and replace them with the notice
 * and other provisions required by the GPL or the LGPL. If you do not delete
 * the provisions above, a recipient may use your version of this file under
 * the terms of any one of the EPL, the GPL or the LGPL.
 ***** END LICENSE BLOCK *****/
package org.jruby.ext.bigdecimal;

import java.math.BigDecimal;
import java.math.BigInteger;
import java.math.MathContext;
import java.math.RoundingMode;
import java.util.ArrayList;
import java.util.List;
import java.util.regex.Matcher;
import java.util.regex.Pattern;
import org.jruby.Ruby;
import org.jruby.RubyArray;
import org.jruby.RubyBignum;
import org.jruby.RubyBoolean;
import org.jruby.RubyClass;
import org.jruby.RubyFixnum;
import org.jruby.RubyFloat;
import org.jruby.RubyInteger;
import org.jruby.RubyModule;
import org.jruby.RubyNumeric;
import static org.jruby.RubyNumeric.num2int;
import org.jruby.RubyObject;
import org.jruby.RubyRational;
import org.jruby.RubyString;
import org.jruby.RubySymbol;
import org.jruby.anno.JRubyClass;
import org.jruby.anno.JRubyConstant;
import org.jruby.anno.JRubyMethod;
import org.jruby.runtime.Arity;
import org.jruby.runtime.Block;
import org.jruby.runtime.ObjectAllocator;
import org.jruby.runtime.ThreadContext;
import org.jruby.runtime.Visibility;
import org.jruby.runtime.builtin.IRubyObject;
import static org.jruby.runtime.builtin.IRubyObject.NULL_ARRAY;
import org.jruby.util.Numeric;
import org.jruby.util.SafeDoubleParser;

/**
 * @author <a href="mailto:ola.bini@ki.se">Ola Bini</a>
 */
@JRubyClass(name="BigDecimal", parent="Numeric")
public class RubyBigDecimal extends RubyNumeric {

    private static final ObjectAllocator ALLOCATOR = new ObjectAllocator() {
        public RubyBigDecimal allocate(Ruby runtime, RubyClass klass) {
            return new RubyBigDecimal(runtime, klass);
        }
    };

    @JRubyConstant
    public final static int ROUND_DOWN = BigDecimal.ROUND_DOWN;
    @JRubyConstant
    public final static int ROUND_CEILING = BigDecimal.ROUND_CEILING;
    @JRubyConstant
    public final static int ROUND_UP = BigDecimal.ROUND_UP;
    @JRubyConstant
    public final static int ROUND_HALF_DOWN = BigDecimal.ROUND_HALF_DOWN;
    @JRubyConstant
    public final static int ROUND_HALF_EVEN = BigDecimal.ROUND_HALF_EVEN;
    @JRubyConstant
    public final static int ROUND_HALF_UP = BigDecimal.ROUND_HALF_UP;
    @JRubyConstant
    public final static int ROUND_FLOOR = BigDecimal.ROUND_FLOOR;

    @JRubyConstant
    public final static int SIGN_POSITIVE_INFINITE = 3;
    @JRubyConstant
    public final static int EXCEPTION_OVERFLOW = 8;
    @JRubyConstant
    public final static int SIGN_POSITIVE_ZERO = 1;
    @JRubyConstant
    public final static int EXCEPTION_ALL = 255;
    @JRubyConstant
    public final static int SIGN_NEGATIVE_FINITE = -2;
    @JRubyConstant
    public final static int EXCEPTION_UNDERFLOW = 4;
    @JRubyConstant
    public final static int SIGN_NaN = 0;
    @JRubyConstant
    public final static int BASE = 10000;
    @JRubyConstant
    public final static int ROUND_MODE = 256;
    @JRubyConstant
    public final static int SIGN_POSITIVE_FINITE = 2;
    @JRubyConstant
    public final static int EXCEPTION_INFINITY = 1;
    @JRubyConstant
    public final static int SIGN_NEGATIVE_INFINITE = -3;
    @JRubyConstant
    public final static int EXCEPTION_ZERODIVIDE = 1;
    @JRubyConstant
    public final static int SIGN_NEGATIVE_ZERO = -1;
    @JRubyConstant
    public final static int EXCEPTION_NaN = 2;

    // Static constants
    private static final BigDecimal TWO = new BigDecimal(2);
    private static final double SQRT_10 = 3.162277660168379332;

    public static RubyClass createBigDecimal(Ruby runtime) {
        RubyClass bigDecimal = runtime.defineClass("BigDecimal", runtime.getNumeric(), ALLOCATOR);

        runtime.getKernel().defineAnnotatedMethods(BigDecimalKernelMethods.class);

        bigDecimal.setInternalModuleVariable("vpPrecLimit", RubyFixnum.zero(runtime));
        bigDecimal.setInternalModuleVariable("vpExceptionMode", RubyFixnum.zero(runtime));
        bigDecimal.setInternalModuleVariable("vpRoundingMode", runtime.newFixnum(ROUND_HALF_UP));

        bigDecimal.defineAnnotatedMethods(RubyBigDecimal.class);
        bigDecimal.defineAnnotatedConstants(RubyBigDecimal.class);

        RubyModule bigMath = runtime.defineModule("BigMath");
        // TODO: BigMath.exp and BigMath.pow in native code

        bigDecimal.defineConstant("NAN", newNaN(runtime));
        bigDecimal.defineConstant("INFINITY", newInfinity(runtime, 1));

        return bigDecimal;
    }

    private boolean isNaN;
    private int infinitySign;
    private int zeroSign;
    private BigDecimal value;

    public BigDecimal getValue() {
        return value;
    }

    public RubyBigDecimal(Ruby runtime, RubyClass klass) {
        super(runtime, klass);
        this.isNaN = false;
        this.infinitySign = 0;
        this.zeroSign = 0;
        this.value = BigDecimal.ZERO;
    }

    public RubyBigDecimal(Ruby runtime, BigDecimal value) {
        super(runtime, runtime.getClass("BigDecimal"));
        this.isNaN = false;
        this.infinitySign = 0;
        this.zeroSign = 0;
        this.value = value;
    }

    public RubyBigDecimal(Ruby runtime, RubyClass klass, BigDecimal value) {
        super(runtime, klass);
        this.isNaN = false;
        this.infinitySign = 0;
        this.zeroSign = 0;
        this.value = value;
    }

    public RubyBigDecimal(Ruby runtime, BigDecimal value, int infinitySign) {
        super(runtime, runtime.getClass("BigDecimal"));
        this.isNaN = false;
        this.infinitySign = infinitySign;
        this.zeroSign = 0;
        this.value = value;
    }

    public RubyBigDecimal(Ruby runtime, BigDecimal value, int infinitySign, int zeroSign) {
        super(runtime, runtime.getClass("BigDecimal"));
        this.isNaN = false;
        this.infinitySign = infinitySign;
        this.zeroSign = zeroSign;
        this.value = value;
    }

    public RubyBigDecimal(Ruby runtime, BigDecimal value, boolean isNan) {
        super(runtime, runtime.getClass("BigDecimal"));
        this.isNaN = isNan;
        this.infinitySign = 0;
        this.zeroSign = 0;
        this.value = value;
    }

    public RubyBigDecimal(Ruby runtime, RubyBigDecimal rbd) {
        this(runtime, runtime.getClass("BigDecimal"), rbd);
    }

    public RubyBigDecimal(Ruby runtime, RubyClass klass, RubyBigDecimal rbd) {
        super(runtime, klass);
        this.isNaN = rbd.isNaN;
        this.infinitySign = rbd.infinitySign;
        this.zeroSign = rbd.zeroSign;
        this.value = rbd.value;
    }

    public static class BigDecimalKernelMethods {
        @JRubyMethod(name = "BigDecimal", required = 1, optional = 1, module = true, visibility = Visibility.PRIVATE)
        public static IRubyObject newBigDecimal(ThreadContext context, IRubyObject recv, IRubyObject[] args) {
            if (args.length == 1) return newInstance(context, context.runtime.getClass("BigDecimal"), args[0]);

            return newInstance(context, context.runtime.getClass("BigDecimal"), args[0], args[1]);
        }
    }

    @JRubyMethod(meta = true)
    public static IRubyObject ver(ThreadContext context, IRubyObject recv) {
        return context.runtime.newString("1.0.1");
    }

    @JRubyMethod
    public IRubyObject _dump(ThreadContext context) {
        return RubyString.newUnicodeString(context.runtime, "0:").append(asString());
    }

    @JRubyMethod
    public IRubyObject _dump(ThreadContext context, IRubyObject unused) {
        return RubyString.newUnicodeString(context.runtime, "0:").append(asString());
    }

    @JRubyMethod(meta = true)
    public static RubyBigDecimal _load(ThreadContext context, IRubyObject recv, IRubyObject from) {
        RubyBigDecimal instance = (RubyBigDecimal) (((RubyClass) recv).allocate());
        String precisionAndValue = from.convertToString().asJavaString();
        String value = precisionAndValue.substring(precisionAndValue.indexOf(":")+1);
        instance.value = new BigDecimal(value);
        return instance;
    }

    @JRubyMethod(meta = true)
    public static IRubyObject double_fig(ThreadContext context, IRubyObject recv) {
        return context.runtime.newFixnum(20);
    }

    /**
     * Retrieve vpPrecLimit.
     */
    @JRubyMethod(meta = true)
    public static IRubyObject limit(ThreadContext context, IRubyObject recv) {
        return ((RubyModule) recv).searchInternalModuleVariable("vpPrecLimit");
    }

    /**
     * Set new vpPrecLimit if Fixnum and return the old value.
     */
    @JRubyMethod(meta = true)
    public static IRubyObject limit(ThreadContext context, IRubyObject recv, IRubyObject arg) {
        IRubyObject old = limit(context, recv);

        if (arg.isNil()) return old;
        if (!(arg instanceof RubyFixnum)) throw context.runtime.newTypeError(arg, context.runtime.getFixnum());
        if (0 > ((RubyFixnum)arg).getLongValue()) throw context.runtime.newArgumentError("argument must be positive");

        ((RubyModule) recv).setInternalModuleVariable("vpPrecLimit", arg);

        return old;
    }

    @JRubyMethod(meta = true)
    public static IRubyObject save_limit(ThreadContext context, IRubyObject recv, Block block) {
        return modeExecute(context, (RubyModule) recv, block, "vpPrecLimit");
    }

    @JRubyMethod(meta = true)
    public static IRubyObject save_exception_mode(ThreadContext context, IRubyObject recv, Block block) {
        return modeExecute(context, (RubyModule) recv, block, "vpExceptionMode");
    }

    @JRubyMethod(meta = true)
    public static IRubyObject save_rounding_mode(ThreadContext context, IRubyObject recv, Block block) {
        return modeExecute(context, (RubyModule) recv, block, "vpRoundingMode");
    }

    private static IRubyObject modeExecute(final ThreadContext context, final RubyModule BigDecimal,
        final Block block, final String intVariableName) {
        IRubyObject current = BigDecimal.searchInternalModuleVariable(intVariableName);
        try {
            return block.yieldSpecific(context);
        }
        finally {
            BigDecimal.setInternalModuleVariable(intVariableName, current);
        }
    }

    @JRubyMethod(required = 1, optional = 1, meta = true)
    public static IRubyObject mode(ThreadContext context, IRubyObject recv, IRubyObject[] args) {
        // FIXME: I doubt any of the constants referenced in this method
        // are ever redefined -- should compare to the known values, rather
        // than do an expensive constant lookup.
        RubyClass clazz = context.runtime.getClass("BigDecimal");
        RubyModule c = (RubyModule)recv;

        args = Arity.scanArgs(context.runtime, args, 1, 1);

        IRubyObject mode = args[0];
        IRubyObject value = args[1];

        if (!(mode instanceof RubyFixnum)) {
            throw context.runtime.newTypeError("wrong argument type " + mode.getMetaClass() + " (expected Fixnum)");
        }

        long longMode = ((RubyFixnum)mode).getLongValue();
        long _EXCEPTION_ALL =  bigDecimalConst(context.runtime, "EXCEPTION_ALL");
        if ((longMode & _EXCEPTION_ALL) != 0) {
            if (value.isNil()) return c.searchInternalModuleVariable("vpExceptionMode");
            if (!(value instanceof RubyBoolean)) throw context.runtime.newArgumentError("second argument must be true or false");

            RubyFixnum currentExceptionMode = (RubyFixnum)c.searchInternalModuleVariable("vpExceptionMode");
            RubyFixnum newExceptionMode = new RubyFixnum(context.runtime, currentExceptionMode.getLongValue());

            RubyFixnum _EXCEPTION_INFINITY = (RubyFixnum)clazz.getConstant("EXCEPTION_INFINITY");
            if ((longMode & _EXCEPTION_INFINITY.getLongValue()) != 0) {
                newExceptionMode = (value.isTrue()) ? (RubyFixnum)currentExceptionMode.callCoerced(context, "|", _EXCEPTION_INFINITY)
                        : (RubyFixnum)currentExceptionMode.callCoerced(context, "&", new RubyFixnum(context.runtime, ~(_EXCEPTION_INFINITY).getLongValue()));
            }

            RubyFixnum _EXCEPTION_NaN = (RubyFixnum)clazz.getConstant("EXCEPTION_NaN");
            if ((longMode & _EXCEPTION_NaN.getLongValue()) != 0) {
                newExceptionMode = (value.isTrue()) ? (RubyFixnum)currentExceptionMode.callCoerced(context, "|", _EXCEPTION_NaN)
                        : (RubyFixnum)currentExceptionMode.callCoerced(context, "&", new RubyFixnum(context.runtime, ~(_EXCEPTION_NaN).getLongValue()));
            }

            RubyFixnum _EXCEPTION_UNDERFLOW = (RubyFixnum)clazz.getConstant("EXCEPTION_UNDERFLOW");
            if ((longMode & _EXCEPTION_UNDERFLOW.getLongValue()) != 0) {
                newExceptionMode = (value.isTrue()) ? (RubyFixnum)currentExceptionMode.callCoerced(context, "|", _EXCEPTION_UNDERFLOW)
                        : (RubyFixnum)currentExceptionMode.callCoerced(context, "&", new RubyFixnum(context.runtime, ~(_EXCEPTION_UNDERFLOW).getLongValue()));
            }
            RubyFixnum _EXCEPTION_OVERFLOW = (RubyFixnum)clazz.getConstant("EXCEPTION_OVERFLOW");
            if ((longMode & _EXCEPTION_OVERFLOW.getLongValue()) != 0) {
                newExceptionMode = (value.isTrue()) ? (RubyFixnum)currentExceptionMode.callCoerced(context, "|", _EXCEPTION_OVERFLOW)
                        : (RubyFixnum)currentExceptionMode.callCoerced(context, "&", new RubyFixnum(context.runtime, ~(_EXCEPTION_OVERFLOW).getLongValue()));
            }
            c.setInternalModuleVariable("vpExceptionMode", newExceptionMode);
            return newExceptionMode;
        }

        long ROUND_MODE = ((RubyFixnum)clazz.getConstant("ROUND_MODE")).getLongValue();
        if (longMode == ROUND_MODE) {
            if (value.isNil()) {
                return c.searchInternalModuleVariable("vpRoundingMode");
            }

            RoundingMode javaRoundingMode = javaRoundingModeFromRubyRoundingMode(context.runtime, value);
            RubyFixnum roundingMode = context.runtime.newFixnum(javaRoundingMode.ordinal());
            c.setInternalModuleVariable("vpRoundingMode", roundingMode);

            return c.searchInternalModuleVariable("vpRoundingMode");
        }
        throw context.runtime.newTypeError("first argument for BigDecimal#mode invalid");
    }

    private static RubyModule bigDecimal(Ruby runtime) {
        return runtime.getClass("BigDecimal");
    }

    // The Fixnum cast should be fine because these are internal variables and user code cannot change them.
    private static long bigDecimalVar(Ruby runtime, String variableName) {
        return ((RubyFixnum) bigDecimal(runtime).searchInternalModuleVariable(variableName)).getLongValue();
    }

    // FIXME: Old code also blindly casts here.  We can CCE here.
    private static long bigDecimalConst(Ruby runtime, String constantName) {
        return ((RubyFixnum) bigDecimal(runtime).getConstant(constantName)).getLongValue();
    }

    private static RoundingMode getRoundingMode(Ruby runtime) {
        return RoundingMode.valueOf((int) bigDecimalVar(runtime, "vpRoundingMode"));
    }

    private static boolean isNaNExceptionMode(Ruby runtime) {
        return (bigDecimalVar(runtime, "vpExceptionMode") & bigDecimalConst(runtime, "EXCEPTION_NaN")) != 0;
    }

    private static boolean isInfinityExceptionMode(Ruby runtime) {
        return (bigDecimalVar(runtime, "vpExceptionMode") & bigDecimalConst(runtime, "EXCEPTION_INFINITY")) != 0;
    }

    private static boolean isOverflowExceptionMode(Ruby runtime) {
        return (bigDecimalVar(runtime, "vpExceptionMode") & bigDecimalConst(runtime, "EXCEPTION_OVERFLOW")) != 0;
    }

    private static RubyBigDecimal cannotBeCoerced(ThreadContext context, IRubyObject value, boolean must) {
        if (must) {
            throw context.runtime.newTypeError(
                errMessageType(context, value) + " can't be coerced into BigDecimal"
            );
        }
        return null;
    }

    private static String errMessageType(ThreadContext context, IRubyObject value) {
        if (value == null || value.isNil()) return "nil";
        if (value.isImmediate()) return RubyObject.inspect(context, value).toString();
        return value.getMetaClass().getBaseName();
    }

    private static RubyBigDecimal getVpValue19(ThreadContext context, IRubyObject v, boolean must) {
        long precision = (v instanceof RubyFloat || v instanceof RubyRational) ? 0 : -1;

        return getVpValueWithPrec19(context, v, precision, must);
    }

    private static RubyBigDecimal getVpRubyObjectWithPrec19Inner(ThreadContext context, RubyRational value) {
        BigDecimal numerator = BigDecimal.valueOf(RubyNumeric.num2long(value.numerator(context)));
        BigDecimal denominator = BigDecimal.valueOf(RubyNumeric.num2long(value.denominator(context)));

        int len = numerator.precision() + denominator.precision();
        int pow = len / 4;
        MathContext mathContext = new MathContext((pow + 1) * 4, getRoundingMode(context.runtime));

        return new RubyBigDecimal(context.runtime, numerator.divide(denominator, mathContext));
    }

    private static RubyBigDecimal getVpValueWithPrec19(ThreadContext context, IRubyObject value, long precision, boolean must) {
        if (value instanceof RubyFloat) {
            if (precision > Long.MAX_VALUE) return cannotBeCoerced(context, value, must);

            return new RubyBigDecimal(context.runtime, BigDecimal.valueOf(((RubyFloat) value).getDoubleValue()));
        }
        else if (value instanceof RubyRational) {
            if (precision < 0) {
                if (must) {
                    throw context.runtime.newArgumentError(value.getMetaClass().getBaseName() + " can't be coerced into BigDecimal without a precision");
                }
                return null;
            }

            return getVpRubyObjectWithPrec19Inner(context, (RubyRational) value);
        }

        return getVpValue(context, value, must);
    }

    private static RubyBigDecimal getVpValue(ThreadContext context, IRubyObject value, boolean must) {
        if (value instanceof RubyBigDecimal) return (RubyBigDecimal) value;
        if (value instanceof RubyFixnum || value instanceof RubyBignum) {
            // Converted to a String because some values -inf cannot happen from Java libs
            return newInstance(context, context.runtime.getClass("BigDecimal"), value.asString());
        }
        if ((value instanceof RubyRational) || (value instanceof RubyFloat)) {
            return newInstance(context, context.runtime.getClass("BigDecimal"), value, RubyFixnum.newFixnum(context.runtime, RubyFloat.DIG));
        }
        return cannotBeCoerced(context, value, must);
    }

    @JRubyMethod(meta = true)
    public static IRubyObject induced_from(ThreadContext context, IRubyObject recv, IRubyObject arg) {
        return getVpValue(context, arg, true);
    }

    private static RubyBigDecimal newInstance(Ruby runtime, IRubyObject recv, RubyBigDecimal arg) {
        return new RubyBigDecimal(runtime, (RubyClass) recv, arg);
    }

    private static RubyBigDecimal newInstance(Ruby runtime, IRubyObject recv, RubyFixnum arg, MathContext mathContext) {
        return new RubyBigDecimal(runtime, (RubyClass) recv, new BigDecimal(arg.getLongValue(), mathContext));
    }

    private static RubyBigDecimal newInstance(ThreadContext context, RubyRational arg, MathContext mathContext) {
        BigDecimal num = new BigDecimal(arg.numerator(context).convertToInteger().getLongValue());
        BigDecimal den = new BigDecimal(arg.denominator(context).convertToInteger().getLongValue());
        BigDecimal value = num.divide(den, mathContext);

        return new RubyBigDecimal(context.runtime, value);
    }

    private static RubyBigDecimal newInstance(Ruby runtime, IRubyObject recv, RubyFloat arg, MathContext mathContext) {
        // precision can be no more than float digits
        if (mathContext.getPrecision() > RubyFloat.DIG + 1) throw runtime.newArgumentError("precision too large");

        double dblVal = arg.getDoubleValue();
        if(Double.isInfinite(dblVal) || Double.isNaN(dblVal)) throw runtime.newFloatDomainError("NaN");

        return new RubyBigDecimal(runtime, (RubyClass) recv, new BigDecimal(dblVal, mathContext));
    }

    private static RubyBigDecimal newInstance(Ruby runtime, IRubyObject recv, RubyBignum arg, MathContext mathContext) {
        return new RubyBigDecimal(runtime, (RubyClass) recv, new BigDecimal(arg.getBigIntegerValue(), mathContext));
    }

    private final static Pattern NUMBER_PATTERN = Pattern.compile("^([+-]?\\d*\\.?\\d*([eE]?)([+-]?\\d*)).*");

    private static RubyBigDecimal newInstance(ThreadContext context, IRubyObject recv, IRubyObject arg, MathContext mathContext) {
        String strValue = arg.convertToString().toString().trim();

        int sign = 1;
        if(strValue.length() > 0) {
            switch (strValue.charAt(0)) {
                case '_' :
                    return newZero(context.runtime, 1); // leading "_" are not allowed
                case 'N' :
                    if ( "NaN".equals(strValue) ) return newNaN(context.runtime);
                    break;
                case 'I' :
                    if ( "Infinity".equals(strValue) ) return newInfinity(context.runtime, 1);
                    break;
                case '-' :
                    if ( "-Infinity".equals(strValue) ) return newInfinity(context.runtime, -1);
                    sign = -1;
                    break;
                case '+' :
                    if ( "+Infinity".equals(strValue) ) return newInfinity(context.runtime, +1);
                    break;
            }
        }

        // Convert String to Java understandable format (for BigDecimal).
        strValue = strValue.replaceFirst("[dD]", "E");                  // 1. MRI allows d and D as exponent separators
        strValue = strValue.replaceAll("_", "");                        // 2. MRI allows underscores anywhere

        Matcher matcher = NUMBER_PATTERN.matcher(strValue);
        strValue = matcher.replaceFirst("$1");                          // 3. MRI ignores the trailing junk

        String exp = matcher.group(2);
        if(!exp.isEmpty()) {
            String expValue = matcher.group(3);
            if (expValue.isEmpty() || expValue.equals("-") || expValue.equals("+")) {
                strValue = strValue.concat("0");                        // 4. MRI allows 1E, 1E-, 1E+
            } else if (isExponentOutOfRange(expValue)) {
                // Handle infinity (Integer.MIN_VALUE + 1) < expValue < Integer.MAX_VALUE
                return newInfinity(context.runtime, sign);
            }
        }

        BigDecimal decimal;
        try {
            decimal = new BigDecimal(strValue, mathContext);
        }
        catch (NumberFormatException e) {
            if (isOverflowExceptionMode(context.runtime)) throw context.runtime.newFloatDomainError("exponent overflow");

            decimal = new BigDecimal(0);
        }

        // MRI behavior: -0 and +0 are two different things
        if (decimal.signum() == 0) return newZero(context.runtime, sign);

        return new RubyBigDecimal(context.runtime, (RubyClass) recv, decimal);
    }

    private static boolean isExponentOutOfRange(final String expValue) {
        int num = 0;
        int sign = 1;
        final int len = expValue.length();
        final char ch = expValue.charAt(0);
        if (ch == '-') {
          sign = -1;
        } else if (ch != '+') {
            num = '0' - ch;
        }
        int i = 1;
        final int max = (sign == 1) ? -Integer.MAX_VALUE : Integer.MIN_VALUE + 1;
        final int multmax = max / 10;
        while (i < len) {
            int d = expValue.charAt(i++) - '0';
            if (num < multmax) {
                return true;
            }
            num *= 10;
            if (num < (max + d)) {
                return true;
            }
            num -= d;
        }
        return false;
    }

    @Deprecated
    public static RubyBigDecimal newInstance(IRubyObject recv, IRubyObject[] args) {
        final ThreadContext context = recv.getRuntime().getCurrentContext();
        switch (args.length) {
            case 1: return newInstance(context, recv, args[0]);
            case 2: return newInstance(context, recv, args[0], args[1]);
        }
        throw new IllegalArgumentException("unexpected argument count: " + args.length);
    }

    @JRubyMethod(name = "new", meta = true)
    public static RubyBigDecimal newInstance(ThreadContext context, IRubyObject recv, IRubyObject arg) {
        if (arg instanceof RubyBigDecimal) return newInstance(context.runtime, recv, (RubyBigDecimal) arg);
        if (arg instanceof RubyRational) throw context.runtime.newArgumentError("can't omit precision for a Rational.");
        if (arg instanceof RubyFloat) throw context.runtime.newArgumentError("can't omit precision for a Float.");
        if (arg instanceof RubyFixnum) return newInstance(context.runtime, recv, (RubyFixnum) arg, MathContext.UNLIMITED);
        if (arg instanceof RubyBignum) return newInstance(context.runtime, recv, (RubyBignum) arg, MathContext.UNLIMITED);
        return newInstance(context, recv, arg, MathContext.UNLIMITED);
    }

    @JRubyMethod(name = "new", meta = true)
    public static RubyBigDecimal newInstance(ThreadContext context, IRubyObject recv, IRubyObject arg, IRubyObject mathArg) {
        int digits = (int) mathArg.convertToInteger().getLongValue();
        if (digits < 0) throw context.runtime.newArgumentError("argument must be positive");

        MathContext mathContext = new MathContext(digits);

        if (arg instanceof RubyBigDecimal) return newInstance(context.runtime, recv, (RubyBigDecimal) arg);
        if (arg instanceof RubyFloat) return newInstance(context.runtime, recv, (RubyFloat) arg, mathContext);
        if (arg instanceof RubyRational) return newInstance(context, (RubyRational) arg, mathContext);
        if (arg instanceof RubyFixnum) return newInstance(context.runtime, recv, (RubyFixnum) arg, mathContext);
        if (arg instanceof RubyBignum) return newInstance(context.runtime, recv, (RubyBignum) arg, mathContext);

        return newInstance(context, recv, arg, MathContext.UNLIMITED);
    }

    private static RubyBigDecimal newZero(final Ruby runtime, final int sign) {
        return new RubyBigDecimal(runtime, BigDecimal.ZERO, 0, sign < 0 ? -1 : 1);
    }

    private static RubyBigDecimal newNaN(Ruby runtime) {
        if ( isNaNExceptionMode(runtime) ) {
            throw runtime.newFloatDomainError("Computation results to 'NaN'(Not a Number)");
        }
        return new RubyBigDecimal(runtime, BigDecimal.ZERO, true);
    }

    private static RubyBigDecimal newInfinity(final Ruby runtime, final int sign) {
        if ( isInfinityExceptionMode(runtime) ) {
            throw runtime.newFloatDomainError("Computation results to 'Infinity'");
        }
        return new RubyBigDecimal(runtime, BigDecimal.ZERO, sign < 0 ? -1 : 1);
    }

    private RubyBigDecimal setResult() {
        return setResult(0);
    }

    private RubyBigDecimal setResult(int scale) {
        int prec = RubyFixnum.fix2int(getRuntime().getClass("BigDecimal").searchInternalModuleVariable("vpPrecLimit"));
        int prec2 = Math.max(scale, prec);
        if (prec2 > 0 && this.value.scale() > (prec2-getExponent())) {
            this.value = this.value.setScale(prec2-getExponent(), BigDecimal.ROUND_HALF_UP);
        }
        return this;
    }

    @Override
    @JRubyMethod
    public RubyFixnum hash() {
        return getRuntime().newFixnum(value.stripTrailingZeros().hashCode());
    }

    @Override
    @JRubyMethod(name = "initialize_copy", visibility = Visibility.PRIVATE)
    public IRubyObject initialize_copy(IRubyObject original) {
        if (this == original) return this;

        checkFrozen();

        if (!(original instanceof RubyBigDecimal)) {
            throw getRuntime().newTypeError("wrong argument class");
        }

        RubyBigDecimal origRbd = (RubyBigDecimal)original;

        this.isNaN = origRbd.isNaN;
        this.infinitySign = origRbd.infinitySign;
        this.zeroSign = origRbd.zeroSign;
        this.value = origRbd.value;

        return this;
    }

    public IRubyObject op_mod(ThreadContext context, IRubyObject arg) {
        return op_mod19(context, arg);
    }

    @JRubyMethod(name = {"%", "modulo"}, required = 1)
    public IRubyObject op_mod19(ThreadContext context, IRubyObject other) {
        // TODO: full-precision divmod is 1000x slower than MRI!
        RubyBigDecimal val = getVpValue19(context, other, false);

        if (val == null) return callCoerced(context, "%", other, true);
        if (isNaN() || val.isNaN() || isInfinity() && val.isInfinity()) return newNaN(context.runtime);
        if (val.isZero()) throw context.runtime.newZeroDivisionError();
        if (isInfinity()) return newNaN(context.runtime);
        if (val.isInfinity()) return this;
        if (isZero()) return newZero(context.runtime, value.signum());

        // Java and MRI definitions of modulo are different.
        BigDecimal modulo = value.remainder(val.value);
        if (modulo.signum() * val.value.signum() < 0) modulo = modulo.add(val.value);

        return new RubyBigDecimal(context.runtime, modulo).setResult();
    }

    @Override
    public IRubyObject remainder(ThreadContext context, IRubyObject arg) {
        return remainder19(context, arg);
    }

    @JRubyMethod(name = "remainder", required = 1)
    public IRubyObject remainder19(ThreadContext context, IRubyObject arg) {
        return remainderInternal(context, getVpValue19(context, arg, false), arg);
    }

    private IRubyObject remainderInternal(ThreadContext context, RubyBigDecimal val, IRubyObject arg) {
        // TODO: full-precision remainder is 1000x slower than MRI!
        if (isInfinity() || isNaN()) return newNaN(context.runtime);
        if (val == null) return callCoerced(context, "remainder", arg, true);
        if (val.isInfinity() || val.isNaN() || val.isZero()) return newNaN(context.runtime);

        // Java and MRI definitions of remainder are the same.
        return new RubyBigDecimal(context.runtime, value.remainder(val.value)).setResult();
    }

    public IRubyObject op_mul(ThreadContext context, IRubyObject arg) {
        return op_mul19(context, arg);
    }

    @JRubyMethod(name = "*", required = 1)
    public IRubyObject op_mul19(ThreadContext context, IRubyObject arg) {
        return mult219(context, arg, vpPrecLimit(context.runtime));
    }

    public IRubyObject mult2(ThreadContext context, IRubyObject b, IRubyObject n) {
        return mult219(context, b, n);
    }

    @JRubyMethod(name = "mult", required = 2)
    public IRubyObject mult219(ThreadContext context, IRubyObject b, IRubyObject n) {
        RubyBigDecimal val = getVpValue19(context, b, false);
        if (val == null) { // TODO: what about n arg?
            return callCoerced(context, "*", b, true);
        }
        return multInternal(context.runtime, val, n);
    }

    private RubyBigDecimal multInternal(final Ruby runtime, RubyBigDecimal val, IRubyObject n) {
        int digits = RubyNumeric.fix2int(n);

        if (isNaN() || val.isNaN()) return newNaN(runtime);
        if ((isInfinity() && val.isZero()) || (isZero() && val.isInfinity())) return newNaN(runtime);

        if ( isZero() || val.isZero() ) {
            int sign1 = isZero()? zeroSign : value.signum();
            int sign2 = val.isZero() ?  val.zeroSign : val.value.signum();
            return newZero(runtime, sign1 * sign2);
        }

        if ( isInfinity() || val.isInfinity() ) {
            int sign1 = isInfinity() ? infinitySign : value.signum();
            int sign2 = val.isInfinity() ? val.infinitySign : val.value.signum();
            return newInfinity(runtime, sign1 * sign2);
        }

        BigDecimal res = value.multiply(val.value);
        // FIXME: rounding mode should not be hard-coded. See #mode.
        if (res.precision() > digits) res = res.round(new MathContext(digits,  RoundingMode.HALF_UP));

        return new RubyBigDecimal(runtime, res).setResult();
    }

    // Calculate appropriate zero or infinity depending on exponent...
    private RubyBigDecimal newPowOfInfinity(ThreadContext context, IRubyObject exp) {
        if (Numeric.f_negative_p(context, exp)) {
            if (infinitySign >= 0) return newZero(context.runtime, 0);

            // (-Infinity) ** (-even_integer) -> +0 AND (-Infinity) ** (-odd_integer) -> -0
            if (Numeric.f_integer_p(context, exp).isTrue()) return newZero(context.runtime, is_even(exp) ? 1 : -1);

            return newZero(context.runtime, -1); // (-Infinity) ** (-non_integer) -> -0
        }

        if (infinitySign >= 0) return newInfinity(context.runtime, 1);

        if (Numeric.f_integer_p(context, exp).isTrue()) return newInfinity(context.runtime, is_even(exp) ? 1 : -1);

        throw context.runtime.newMathDomainError("a non-integral exponent for a negative base");
    }

    private static IRubyObject vpPrecLimit(final Ruby runtime) {
        return runtime.getClass("BigDecimal").searchInternalModuleVariable("vpPrecLimit");
    }

    // @Deprecated
    public IRubyObject op_pow(IRubyObject arg) {
        return op_pow19(getRuntime().getCurrentContext(), arg);
    }

    public RubyBigDecimal op_pow(final ThreadContext context, IRubyObject arg) {
        return op_pow19(context, arg);
    }

    // @Deprecated
    public IRubyObject op_pow19(IRubyObject exp) {
        return op_pow19(getRuntime().getCurrentContext(), exp);
    }

    @JRubyMethod(name = {"**", "power"}, required = 1)
    public RubyBigDecimal op_pow19(ThreadContext context, IRubyObject exp) {
        final Ruby runtime = context.runtime;

        if ( ! (exp instanceof RubyNumeric) ) {
            throw context.runtime.newTypeError("wrong argument type " + exp.getMetaClass() + " (expected scalar Numeric)");
        }

        if (isNaN()) return newNaN(runtime);

        if (isInfinity()) return newPowOfInfinity(context, exp);

        final int times; final double rem; // exp's decimal part
        // when pow is not an integer we're play the oldest trick :
        // X pow (T+R) = X pow T * X pow R
        if ( ! ( exp instanceof RubyInteger ) ) {
            BigDecimal expVal = BigDecimal.valueOf( ((RubyNumeric) exp).getDoubleValue() );
            BigDecimal[] divAndRem = expVal.divideAndRemainder(BigDecimal.ONE);
            times = divAndRem[0].intValueExact(); rem = divAndRem[1].doubleValue();
        }
        else {
            times = RubyNumeric.fix2int(exp); rem = 0;
        }

        BigDecimal pow;
        if ( times < 0 ) {
            if (isZero()) return newInfinity(context.runtime, value.signum());
            pow = powNegative(times);
        }
        else {
            pow = value.pow(times);
        }

        if ( rem > 0 ) {
            // TODO of course this assumes we fit into double (and we loose some precision)
            double remPow = Math.pow(value.doubleValue(), rem);
            pow = pow.multiply( BigDecimal.valueOf(remPow) );
        }

        return new RubyBigDecimal(runtime, pow);
    }

    private BigDecimal powNegative(final int times) {
        // Note: MRI has a very non-trivial way of calculating the precision,
        // so we use very simple approximation here:
        int precision = (-times + 4) * (getAllDigits().length() + 4);
        return value.pow(times, new MathContext(precision, RoundingMode.HALF_UP));
    }

    public IRubyObject op_plus(ThreadContext context, IRubyObject b) {
        return op_plus19(context, b);
    }

    @JRubyMethod(name = "+")
    public IRubyObject op_plus19(ThreadContext context, IRubyObject b) {
        return addInternal(context, getVpValue19(context, b, false), b, vpPrecLimit(context.runtime));
    }

    public IRubyObject add2(ThreadContext context, IRubyObject b, IRubyObject digits) {
        return add219(context, b, digits);
    }

    @JRubyMethod(name = "add")
    public IRubyObject add219(ThreadContext context, IRubyObject b, IRubyObject digits) {
        return addInternal(context, getVpValue19(context, b, false), b, digits);
    }

    private IRubyObject addInternal(ThreadContext context, RubyBigDecimal val, IRubyObject b, IRubyObject digits) {
        Ruby runtime = context.runtime;
        int prec = getPositiveInt(context, digits);

        if (val == null) {
            // TODO:
            // MRI behavior: Call "+" or "add", depending on the call.
            // But this leads to exceptions when Floats are added. See:
            // http://blade.nagaokaut.ac.jp/cgi-bin/scat.rb/ruby/ruby-core/17374
            // return callCoerced(context, op, b, true); -- this is MRI behavior.
            // We'll use ours for now, thus providing an ability to add Floats.
            return callCoerced(context, "+", b, true);
        }

        RubyBigDecimal res = handleAddSpecialValues(context, val);
        if ( res != null ) return res;

        RoundingMode roundMode = getRoundingMode(runtime);
        return new RubyBigDecimal(runtime, value.add(
                val.value, new MathContext(prec, roundMode))); // TODO: why this: .setResult();
    }

    private static int getPositiveInt(ThreadContext context, IRubyObject arg) {
        final Ruby runtime = context.runtime;

        if ( arg instanceof RubyFixnum ) {
            int value = RubyNumeric.fix2int(arg);
            if (value < 0) {
                throw runtime.newArgumentError("argument must be positive");
            }
            return value;
        }
        throw runtime.newTypeError(arg, runtime.getFixnum());
    }

    private RubyBigDecimal handleAddSpecialValues(ThreadContext context, RubyBigDecimal val) {
        if (isNaN() || val.isNaN) {
            return newNaN(context.runtime);
        }

        int sign = infinitySign * val.infinitySign;
        if (sign > 0) {
            return isInfinity() ? this : val;
        }
        if (sign < 0) {
            return newNaN(context.runtime);
        }
        if (sign == 0) {
            sign = infinitySign + val.infinitySign;
            if (sign != 0) {
                return newInfinity(context.runtime, sign);
            }
        }
        return null;
    }

    @Override
    @JRubyMethod(name = "+@")
    public IRubyObject op_uplus() {
        return this;
    }

    public IRubyObject op_minus(ThreadContext context, IRubyObject b) {
        return op_minus19(context, b);
    }

    @JRubyMethod(name = "-", required = 1)
    public IRubyObject op_minus19(ThreadContext context, IRubyObject b) {
        return subInternal(context, getVpValue19(context, b, true), b);
    }

    public IRubyObject sub2(ThreadContext context, IRubyObject b, IRubyObject n) {
        return sub219(context, b, n);
    }

    @JRubyMethod(name = "sub", required = 2)
    public IRubyObject sub219(ThreadContext context, IRubyObject b, IRubyObject n) {
        // FIXME: Missing handling of n
        return subInternal(context, getVpValue19(context, b, false), b);
    }

    private IRubyObject subInternal(ThreadContext context, RubyBigDecimal val, IRubyObject b) {
        if (val == null) return callCoerced(context, "-", b);

        RubyBigDecimal res = handleMinusSpecialValues(context, val);

        return res != null ? res : new RubyBigDecimal(context.runtime, value.subtract(val.value)).setResult();
    }

    private RubyBigDecimal handleMinusSpecialValues(ThreadContext context, RubyBigDecimal val) {
        if (isNaN() || val.isNaN()) {
            return newNaN(context.runtime);
        }

        int sign = infinitySign * val.infinitySign;
        if (sign > 0) {
            return newNaN(context.runtime);
        }
        if (sign < 0) {
            return this;
        }
        if (sign == 0) {
            if (isInfinity()) {
                return this;
            }
            if (val.isInfinity()) {
                return newInfinity(context.runtime, val.infinitySign * -1);
            }
            sign = infinitySign + val.infinitySign;
            if (sign != 0) {
                return newInfinity(context.runtime, sign);
            }
        }
        return null;
    }

    @JRubyMethod(name = "-@")
    @Override
    public IRubyObject op_uminus(ThreadContext context) {
        if (isNaN()) return newNaN(context.runtime);
        if (isInfinity()) return newInfinity(context.runtime, -infinitySign);
        if (isZero()) return newZero(context.runtime, -zeroSign);

        return new RubyBigDecimal(getRuntime(), value.negate());
    }

    public IRubyObject op_quo(ThreadContext context, IRubyObject other) {
        return op_quo20(context, other);
    }

    public IRubyObject op_quo19(ThreadContext context, IRubyObject other) {
        return op_quo19_20(context, other);
    }

    @JRubyMethod(name = {"/", "quo"})
    public IRubyObject op_quo20(ThreadContext context, IRubyObject other) {
        return op_quo19_20(context, other);
    }

    private IRubyObject op_quo19_20(ThreadContext context, IRubyObject other) {
        RubyBigDecimal val = getVpValue19(context, other, false);
        if (val == null) return callCoerced(context, "/", other, true);

        // regular division with some default precision
        // proper algorithm to set the precision
        // the precision is multiple of 4
        // and the precision is larger than len * 2
        int len = value.precision() + val.value.precision();
        int pow = len / 4;
        int precision = (pow + 1) * 4 * 2;

        return op_div(context, val, context.runtime.newFixnum(precision));
    }

    public IRubyObject op_div(ThreadContext context, IRubyObject other) {
        // integer division
        RubyBigDecimal val = getVpValue(context, other, false);
        if (val == null) return callCoerced(context, "div", other);
        if (isNaN() || val.isZero() || val.isNaN()) return newNaN(context.runtime);
        if (isInfinity() || val.isInfinity()) return newNaN(context.runtime);

        return new RubyBigDecimal(context.runtime,
                this.value.divideToIntegralValue(val.value)).setResult();
    }

    @JRubyMethod(name = "div")
    public IRubyObject op_div19(ThreadContext context, IRubyObject r) {
        RubyBigDecimal val = getVpValue19(context, r, false);
        if (val == null) return callCoerced(context, "div", r, true);

        if (isNaN() || val.isNaN()) throw context.runtime.newFloatDomainError("Computation results to 'NaN'");
        if (isInfinity() && val.isOne()) throw context.runtime.newFloatDomainError("Computation results to 'Infinity'");

        if (val.isInfinity()) return newZero(context.runtime, val.infinitySign);

        if (isZero() || val.isZero()) throw context.runtime.newZeroDivisionError();

        return op_div(context, r);
    }

    public IRubyObject op_div(ThreadContext context, IRubyObject other, IRubyObject digits) {
        // TODO: take BigDecimal.mode into account.

        int scale = RubyNumeric.fix2int(digits);

        RubyBigDecimal val = getVpValue(context, other, false);
        if (val == null) return callCoerced(context, "div", other, true);
        if (isNaN() || (isZero() && val.isZero()) || val.isNaN()) return newNaN(context.runtime);

        if (val.isZero()) {
            int sign1 = isInfinity() ? infinitySign : value.signum();
            return newInfinity(context.runtime, sign1 * val.zeroSign);
        }

        if (isInfinity() && !val.isInfinity()) return newInfinity(context.runtime, infinitySign * val.value.signum());
        if (!isInfinity() && val.isInfinity()) return newZero(context.runtime, value.signum() * val.infinitySign);
        if (isInfinity() && val.isInfinity()) return newNaN(context.runtime);
        if (isZero()) return newZero(context.runtime, zeroSign * val.value.signum());

        // MRI behavior: "If digits is 0, the result is the same as the / operator."
        if (scale == 0) return op_quo(context, other);

        MathContext mathContext = new MathContext(scale, getRoundingMode(context.runtime));
        return new RubyBigDecimal(context.runtime, value.divide(val.value, mathContext)).setResult(scale);
    }

    @JRubyMethod(name = "div")
    public IRubyObject op_div19(ThreadContext context, IRubyObject other, IRubyObject digits) {
        RubyBigDecimal val = getVpValue(context, other, false);
        if (val == null) return callCoerced(context, "div", other, true);

        if (isNaN() || val.isNaN()) {
            throw context.runtime.newFloatDomainError("Computation results to 'NaN'");
        }

        return op_div(context, other, digits);
    }

    private IRubyObject cmp(ThreadContext context, final IRubyObject arg, final char op) {
        final int e;
        RubyBigDecimal rb = getVpValue(context, arg, false);
        if (rb == null) {
            IRubyObject cmp = callCoerced(context, "<=>", arg, false);
            if ( cmp.isNil() ) { // arg.coerce failed
                if (op == '*') return context.nil;
                if (op == '=' || isNaN()) return context.runtime.getFalse();
                throw context.runtime.newArgumentError("comparison of BigDecimal with "+ errMessageType(context, arg) +" failed");
            }
            e = RubyNumeric.fix2int(cmp);
        } else {
            if (isNaN() || rb.isNaN()) return (op == '*') ? context.nil : context.runtime.getFalse();

            e = infinitySign != 0 || rb.infinitySign != 0 ?
                    infinitySign - rb.infinitySign : value.compareTo(rb.value);
        }
        switch(op) {
        case '*': return context.runtime.newFixnum(e);
        case '=': return context.runtime.newBoolean(e == 0);
        case '!': return context.runtime.newBoolean(e != 0);
        case 'G': return context.runtime.newBoolean(e >= 0);
        case '>': return context.runtime.newBoolean(e >  0);
        case 'L': return context.runtime.newBoolean(e <= 0);
        case '<': return context.runtime.newBoolean(e <  0);
        }
        return context.nil;
    }

    @Override
    @JRubyMethod(name = "<=>", required = 1)
    public IRubyObject op_cmp(ThreadContext context, IRubyObject arg) {
        return cmp(context, arg, '*');
    }

    @Override
    @JRubyMethod(name = {"eql?", "==", "==="}, required = 1)
    public IRubyObject eql_p(ThreadContext context, IRubyObject arg) {
        return cmp(context, arg, '=');
    }

    @JRubyMethod(name = "<", required = 1)
    public IRubyObject op_lt(ThreadContext context, IRubyObject arg) {
        return cmp(context, arg, '<');
    }

    @JRubyMethod(name = "<=", required = 1)
    public IRubyObject op_le(ThreadContext context, IRubyObject arg) {
        return cmp(context, arg, 'L');
    }

    @JRubyMethod(name = ">", required = 1)
    public IRubyObject op_gt(ThreadContext context, IRubyObject arg) {
        return cmp(context, arg, '>');
    }

    @JRubyMethod(name = ">=", required = 1)
    public IRubyObject op_ge(ThreadContext context, IRubyObject arg) {
        return cmp(context, arg, 'G');
    }

    @JRubyMethod
    public IRubyObject abs() {
        if (isNaN()) return newNaN(getRuntime());
        if (isInfinity()) return newInfinity(getRuntime(), 1);

        return new RubyBigDecimal(getRuntime(), value.abs()).setResult();
    }

    @JRubyMethod
    public IRubyObject ceil(ThreadContext context, IRubyObject arg) {
        checkFloatDomain();

        int n = RubyNumeric.fix2int(arg);

        if (value.scale() <= n) return this; // no rounding neccessary

        return new RubyBigDecimal(getRuntime(), value.setScale(n, RoundingMode.CEILING));
    }

    @JRubyMethod
    public IRubyObject ceil(ThreadContext context) {
        checkFloatDomain();

        BigInteger ceil = value.setScale(0, RoundingMode.CEILING).toBigInteger();

        if (ceil.compareTo(BigInteger.valueOf((long) ceil.intValue())) == 0) { // It fits in Fixnum
            return RubyInteger.int2fix(context.runtime, ceil.intValue());
        }

        return RubyBignum.newBignum(context.runtime, ceil);
    }

    // FIXME: Do we really need this Java inheritence for coerce?
    @Override
    public IRubyObject coerce(IRubyObject other) {
        return coerce(getRuntime().getCurrentContext(), other);
    }

    @JRubyMethod
    public RubyArray coerce(ThreadContext context, IRubyObject other) {
        return context.runtime.newArray(getVpValue(context, other, true), this);
    }

    @Override
    public double getDoubleValue() { return SafeDoubleParser.doubleValue(value); }

    @Override
    public long getLongValue() {
        return value.longValue();
    }

    @Override
    public int getIntValue() {
        return value.intValue();
    }

    @Override
    public BigInteger getBigIntegerValue() {
        return value.toBigInteger();
    }

    public BigDecimal getBigDecimalValue() {
        return value;
    }

    public RubyNumeric multiplyWith(ThreadContext context, RubyInteger value) {
        return (RubyNumeric)op_mul(context, value);
    }

    public RubyNumeric multiplyWith(ThreadContext context, RubyFloat value) {
        return (RubyNumeric)op_mul(context, value);
    }

    public RubyNumeric multiplyWith(ThreadContext context, RubyBignum value) {
        return (RubyNumeric)op_mul(context, value);
    }

    @Override
    public IRubyObject divmod(ThreadContext context, IRubyObject other) {
        return divmod19(context, other);
    }

    @Override
    @JRubyMethod(name = "divmod")
    public IRubyObject divmod19(ThreadContext context, IRubyObject other) {
        // TODO: full-precision divmod is 1000x slower than MRI!
        Ruby runtime = context.runtime;
        RubyBigDecimal val = getVpValue19(context, other, false);

        if (val == null) return callCoerced(context, "divmod", other, true);
        if (isNaN() || val.isNaN() || isInfinity() && val.isInfinity()) return RubyArray.newArray(runtime, newNaN(runtime), newNaN(runtime));
        if (val.isZero()) throw context.runtime.newZeroDivisionError();
        if (isInfinity()) {
            int sign = (infinitySign == val.value.signum()) ? 1 : -1;
            return RubyArray.newArray(runtime, newInfinity(runtime, sign), newNaN(runtime));
        }
        if (val.isInfinity()) return RubyArray.newArray(runtime, newZero(runtime, val.value.signum()), this);
        if (isZero()) return RubyArray.newArray(runtime, newZero(runtime, value.signum()), newZero(runtime, value.signum()));

        // Java and MRI definitions of divmod are different.
        BigDecimal[] divmod = value.divideAndRemainder(val.value);

        BigDecimal div = divmod[0];
        BigDecimal mod = divmod[1];

        if (mod.signum() * val.value.signum() < 0) {
            div = div.subtract(BigDecimal.ONE);
            mod = mod.add(val.value);
        }

        return RubyArray.newArray(runtime, new RubyBigDecimal(runtime, div), new RubyBigDecimal(runtime, mod));
    }

    @JRubyMethod
    public IRubyObject exponent() {
        return getRuntime().newFixnum(getExponent());
    }

    @JRubyMethod(name = "finite?")
    public IRubyObject finite_p() {
        return getRuntime().newBoolean(!isNaN() && !isInfinity());
    }

    private void floorNaNInfinityCheck(Ruby runtime) {
        if (isNaN() || isInfinity()) {
            throw runtime.newFloatDomainError("Computation results to '" + to_s(NULL_ARRAY).asJavaString() + "'");
        }
    }

    private RubyBigDecimal floorInternal(ThreadContext context, int n) {
        return value.scale() > n ? new RubyBigDecimal(context.runtime, value.setScale(n, RoundingMode.FLOOR)) : this;
    }

    @JRubyMethod public IRubyObject floor(ThreadContext context) {
        floorNaNInfinityCheck(context.runtime);
        return floorInternal(context, 0).to_int();
    }

    @JRubyMethod public IRubyObject floor(ThreadContext context, IRubyObject arg) {
        floorNaNInfinityCheck(context.runtime);
        return floorInternal(context, RubyNumeric.fix2int(arg));
     }

    @JRubyMethod
    public IRubyObject frac(ThreadContext context) {
        if (isNaN()) return newNaN(context.runtime);
        if (isInfinity()) return newInfinity(context.runtime, infinitySign);

        if (value.scale() > 0 && value.precision() < value.scale()) return new RubyBigDecimal(context.runtime, value);

        return new RubyBigDecimal(context.runtime, value.subtract(((RubyBigDecimal)fix()).value));
    }

    @JRubyMethod(name = "infinite?")
    public IRubyObject infinite_p(ThreadContext context) {
        return infinitySign == 0 ? context.runtime.getNil() : context.runtime.newFixnum(infinitySign);
    }

    @JRubyMethod
    public IRubyObject inspect(ThreadContext context) {
        StringBuilder val = new StringBuilder("#<BigDecimal:");

        val.append( Integer.toHexString(System.identityHashCode(this)) ).append(',');
        val.append('\'').append( callMethod(context, "to_s") ).append('\'').append(',');
        val.append( getSignificantDigits().length() ).append('(');
        val.append( ((getAllDigits().length() / 4) + 1) * 4 ).append(')').append('>');

        return getRuntime().newString(val.toString());
    }

    @JRubyMethod(name = "nan?")
    public IRubyObject nan_p(ThreadContext context) {
        return context.runtime.newBoolean(isNaN());
    }

    @JRubyMethod(name = "nonzero?")
    public IRubyObject nonzero_p() {
        return isZero() ? getRuntime().getNil() : this;
    }

    @JRubyMethod
    public IRubyObject precs(ThreadContext context) {
        return RubyArray.newArrayNoCopy(context.runtime,
                new IRubyObject[] {context.runtime.newFixnum(getSignificantDigits().length()),
                                   context.runtime.newFixnum(((getAllDigits().length() / 4) + 1) * 4)});
    }

    @JRubyMethod(name = "round", optional = 2)
    public IRubyObject round(ThreadContext context, IRubyObject[] args) {
        final int scale = args.length > 0 ? num2int(args[0]) : 0;

        // Special treatment for BigDecimal::NAN and BigDecimal::INFINITY
        //
        // If round is called without any argument, we should raise a
        // FloatDomainError. Otherwise, we don't have to call round ;
        // we can simply return the number itself.
        if (scale == 0 && isInfinity()) {
            StringBuilder message = new StringBuilder("Computation results to ");
            message.append('\'').append(callMethod(context, "to_s")).append('\'');

            throw context.runtime.newFloatDomainError(message.toString());
        } else {
            if (isNaN()) return newNaN(context.runtime);
            if (isInfinity()) {
                return newInfinity(context.runtime, infinitySign);
            }
        }

        RoundingMode mode = (args.length > 1) ? javaRoundingModeFromRubyRoundingMode(context.runtime, args[1]) : getRoundingMode(context.runtime);
        // JRUBY-914: Java 1.4 BigDecimal does not allow a negative scale, so we have to simulate it
        final RubyBigDecimal bigDecimal;
        if (scale < 0) {
          // shift the decimal point just to the right of the digit to be rounded to (divide by 10**(abs(scale)))
          // -1 -> 10's digit, -2 -> 100's digit, etc.
          BigDecimal normalized = value.movePointRight(scale);
          // ...round to that digit
          BigDecimal rounded = normalized.setScale(0, mode);
          // ...and shift the result back to the left (multiply by 10**(abs(scale)))
          bigDecimal = new RubyBigDecimal(context.runtime, rounded.movePointLeft(scale));
        } else {
          bigDecimal = new RubyBigDecimal(context.runtime, value.setScale(scale, mode));
        }
<<<<<<< HEAD
        if (args.length == 0) {
            return bigDecimal.to_int();
        } else {
=======
        if (context.runtime.is1_8()) {
>>>>>>> d24a9975
            return bigDecimal;
        }
        return args.length == 0 ? bigDecimal.to_int19() : bigDecimal;
    }

    public IRubyObject round(ThreadContext context, IRubyObject scale, IRubyObject mode) {
        return round(context, new IRubyObject[]{scale, mode});
    }

    //this relies on the Ruby rounding enumerations == Java ones, which they (currently) all are
    private static RoundingMode javaRoundingModeFromRubyRoundingMode(Ruby runtime, IRubyObject arg) {
        if (arg instanceof RubySymbol) {
            RubySymbol roundingModeSymbol = (RubySymbol) arg;
            String roundingModeString = roundingModeSymbol.asJavaString();
            if (roundingModeString.equals("up")) {
                return RoundingMode.UP;
            } else if (roundingModeString.equals("down") || roundingModeString.equals("truncate")) {
                return RoundingMode.DOWN;
            } else if (roundingModeString.equals("half_up") || roundingModeString.equals("default")) {
                return RoundingMode.HALF_UP;
            } else if (roundingModeString.equals("half_down")) {
                return RoundingMode.HALF_DOWN;
            } else if (roundingModeString.equals("half_even") || roundingModeString.equals("banker")) {
                return RoundingMode.HALF_EVEN;
            } else if (roundingModeString.equals("ceiling") || roundingModeString.equals("ceil")) {
                return RoundingMode.CEILING;
            } else if (roundingModeString.equals("floor")) {
                return RoundingMode.FLOOR;
            } else {
                throw runtime.newArgumentError("invalid rounding mode");
            }
        } else {
            try {
                return RoundingMode.valueOf(num2int(arg));
            } catch (IllegalArgumentException iae) {
                throw runtime.newArgumentError("invalid rounding mode");
            }
        }
    }

    @JRubyMethod
    public IRubyObject sign() {
        if (isNaN()) return getMetaClass().getConstant("SIGN_NaN");
        if (isInfinity()) return getMetaClass().getConstant(infinitySign < 0 ? "SIGN_NEGATIVE_INFINITE" : "SIGN_POSITIVE_INFINITE");
        if (isZero()) return getMetaClass().getConstant(zeroSign < 0 ? "SIGN_NEGATIVE_ZERO" : "SIGN_POSITIVE_ZERO");

        return getMetaClass().getConstant(value.signum() < 0 ? "SIGN_NEGATIVE_FINITE" : "SIGN_POSITIVE_FINITE");
    }

    private RubyFixnum signValue(Ruby runtime) {
        if (isNaN()) return RubyFixnum.zero(runtime);
        if (isInfinity()) return runtime.newFixnum(infinitySign);
        if (isZero()) return runtime.newFixnum(zeroSign);

        return runtime.newFixnum(value.signum());
    }

    @JRubyMethod
    public RubyArray split(ThreadContext context) {
        return RubyArray.newArrayNoCopy(context.runtime, new IRubyObject[] {
            signValue(context.runtime), context.runtime.newString(splitDigits()),
            context.runtime.newFixnum(10), exponent()
        });
    }

    private String splitDigits() {
        if (isNaN()) return "NaN";
        if (isInfinity()) return "Infinity";
        if (isZero()) return "0";

        return getSignificantDigits();
    }

    // it doesn't handle special cases
    private String getSignificantDigits() {
        // TODO: no need to calculate every time.
        return value.abs().stripTrailingZeros().unscaledValue().toString();
    }

    private String getAllDigits() {
        // TODO: no need to calculate every time.
        return value.abs().unscaledValue().toString();
    }

    private int getExponent() {
        if (isZero() || isNaN() || isInfinity()) return 0;

        BigDecimal val = value.abs().stripTrailingZeros();
        return val.precision() - val.scale();
    }

    @JRubyMethod
    public IRubyObject sqrt(IRubyObject arg) {
        Ruby runtime = getRuntime();
        if (isNaN()) throw runtime.newFloatDomainError("(VpSqrt) SQRT(NaN value)");
        if ((isInfinity() && infinitySign < 0) || value.signum() < 0) throw runtime.newFloatDomainError("(VpSqrt) SQRT(negative value)");
        if (isInfinity() && infinitySign > 0) return newInfinity(runtime, 1);

        // NOTE: MRI's sqrt precision is limited by 100,
        // but we allow values more than 100.
        int n = RubyNumeric.fix2int(arg);
        if (n < 0) throw runtime.newArgumentError("argument must be positive");

        n += 4; // just in case, add a bit of extra precision

        return new RubyBigDecimal(runtime, bigSqrt(value, new MathContext(n, RoundingMode.HALF_UP))).setResult();
    }

    @JRubyMethod
    public IRubyObject to_f() {
        if (isNaN()) return RubyFloat.newFloat(getRuntime(), Double.NaN);
        if (isInfinity()) return RubyFloat.newFloat(getRuntime(), infinitySign < 0 ? Double.NEGATIVE_INFINITY : Double.POSITIVE_INFINITY);
        if (isZero()) return RubyFloat.newFloat(getRuntime(), zeroSign < 0 ? -0.0 : 0.0);
        if (-value.scale() <= RubyFloat.MAX_10_EXP) return RubyFloat.newFloat(getRuntime(), SafeDoubleParser.doubleValue(value));

        switch (value.signum()) {
            case -1: return RubyFloat.newFloat(getRuntime(), Double.NEGATIVE_INFINITY);
            case 0: return RubyFloat.newFloat(getRuntime(), 0);
            case 1: return RubyFloat.newFloat(getRuntime(), Double.POSITIVE_INFINITY);
        }

        throw getRuntime().newArgumentError("signum of this rational is invalid: " + value.signum());
    }

    @JRubyMethod(name = {"to_i", "to_int"})
    public IRubyObject to_int() {
        checkFloatDomain();

        try {
            return RubyNumeric.int2fix(getRuntime(), value.longValueExact());
        } catch (ArithmeticException ae) {
            return RubyBignum.bignorm(getRuntime(), value.toBigInteger());
        }
    }

    @JRubyMethod(name = "to_r")
    public IRubyObject to_r(ThreadContext context) {
        checkFloatDomain();

        RubyArray i = split(context);
        long sign = (long)i.get(0);
        String digits = (String)i.get(1).toString();
        long base = (long)i.get(2);
        long power = (long)i.get(3);
        long denomi_power = power - digits.length();

        IRubyObject bigDigits = RubyBignum.newBignum(getRuntime(), (String)digits).op_mul(context, sign);
        RubyBignum numerator;
        if(bigDigits instanceof RubyBignum) {
          numerator = (RubyBignum)bigDigits;
        }
        else {
          numerator = RubyBignum.newBignum(getRuntime(), bigDigits.toString());
        }
        IRubyObject num, den;
        if(denomi_power < 0) {
            num = numerator;
            den = RubyFixnum.newFixnum(getRuntime(), base).op_mul(context, RubyFixnum.newFixnum(getRuntime(), -denomi_power));
        }
        else {
            num = numerator.op_pow(context, RubyFixnum.newFixnum(getRuntime(), base).op_mul(context, RubyFixnum.newFixnum(getRuntime(), denomi_power)));
            den = RubyFixnum.newFixnum(getRuntime(), 1);
        }
        return RubyRational.newInstance(context, context.runtime.getRational(), num, den);
    }

    public IRubyObject to_int19() {
        return to_int();
    }

    private String removeTrailingZeroes(String in) {
        while(in.length() > 0 && in.charAt(in.length()-1)=='0') {
            in = in.substring(0, in.length()-1);
        }
        return in;
    }

    public static boolean formatHasLeadingPlus(String format) {
        return format.startsWith("+");
    }

    public static boolean formatHasLeadingSpace(String format) {
        return format.startsWith(" ");
    }

    public static boolean formatHasFloatingPointNotation(String format) {
        return format.endsWith("F");
    }

    public static int formatFractionalDigitGroups(String format) {
        Matcher m = Pattern.compile("(\\+| )?(\\d+)(E|F)?").matcher(format);

        return m.matches() ? Integer.parseInt(m.group(2)) : 0;
    }

    private static String firstArgument(IRubyObject[] args) {
        if ( args.length == 0 ) return null;
        final IRubyObject arg = args[0];
        return arg.isNil() ? null : arg.toString();
    }

    private static boolean posSpace(String arg) {
        if ( arg == null ) return false;
        return formatHasLeadingSpace(arg);
    }

    private static boolean posSign(String arg) {
        if ( arg == null ) return false;
        return formatHasLeadingPlus(arg) || posSpace(arg);
    }

    private static boolean asEngineering(String arg) {
        if ( arg == null ) return true;
        return ! formatHasFloatingPointNotation(arg);
    }

    private static int groups(String arg) {
        if (arg == null) return 0;
        return formatFractionalDigitGroups(arg);
    }

    private boolean isZero() {
        return !isNaN() && !isInfinity() && (value.signum() == 0);
    }

    private boolean isOne() {
        return value.abs().compareTo(BigDecimal.ONE) == 0;
    }

    private boolean isNaN() {
        return isNaN;
    }

    private boolean isInfinity() {
        return infinitySign != 0;
    }

    private String unscaledValue() {
        return value.abs().unscaledValue().toString();
    }

    private String sign(String arg, int signum) {
        return signum == -1 ? "-" : (signum == 1 ? (posSign(arg) ? (posSpace(arg) ? " " : "+") : "") : "");
    }

    private CharSequence engineeringValue(String arg) {
        StringBuilder build = new StringBuilder();
        build.append( sign(arg, value.signum()) ).append("0.");
        String s = removeTrailingZeroes(unscaledValue());

        if (groups(arg) == 0) {
            build.append("".equals(s) ? "0" : s);
        } else {
            int length = s.length();
            String sep = "";

            for (int index = 0; index < length; index += groups(arg)) {
                int next = index + groups(arg);
                build.append(sep).append(s.substring(index, next > length ? length : next));
                sep = " ";
            }
        }
        build.append('E').append(getExponent());
        return build;
    }

    private CharSequence floatingPointValue(String arg) {
        String values[] = value.abs().stripTrailingZeros().toPlainString().split("\\.");
        String whole = values.length > 0 ? values[0] : "0";
        String after = values.length > 1 ? values[1] : "0";
        StringBuilder build = new StringBuilder().append(sign(arg, value.signum()));

        if (groups(arg) == 0) {
            build.append(whole);
            if (after != null) build.append(".").append(after);
        } else {
            int index = 0;
            String sep = "";
            while (index < whole.length()) {
                int next = index + groups(arg);
                if (next > whole.length()) next = whole.length();

                build.append(sep).append(whole.substring(index, next));
                sep = " ";
                index += groups(arg);
            }
            if (null != after) {
                build.append(".");
                index = 0;
                sep = "";
                while (index < after.length()) {
                    int next = index + groups(arg);
                    if (next > after.length()) next = after.length();

                    build.append(sep).append(after.substring(index, next));
                    sep = " ";
                    index += groups(arg);
                }
            }
        }
        return build;
    }

    @JRubyMethod(optional = 1)
    public IRubyObject to_s(IRubyObject[] args) {
        if ( isNaN() ) return getRuntime().newString("NaN");
        if ( isInfinity() ) return getRuntime().newString(infinityString());
        if ( isZero() ) return getRuntime().newString(zeroSign < 0 ? "-0.0" : "0.0");

        String arg = firstArgument(args);

        return getRuntime().newString(
            ( asEngineering(arg) ? engineeringValue(arg) : floatingPointValue(arg) ).toString()
        );
    }

    // Note: #fix has only no-arg form, but truncate allows optional parameter.

    @JRubyMethod
    public IRubyObject fix() {
        return truncateInternal(0);
    }

    private RubyBigDecimal truncateInternal(int arg) {
        if (isNaN()) return newNaN(getRuntime());
        if (isInfinity()) return newInfinity(getRuntime(), infinitySign);

        int precision = value.precision() - value.scale() + arg;

        if (precision > 0) return new RubyBigDecimal(getRuntime(),
                value.round(new MathContext(precision, RoundingMode.DOWN)));

        return new RubyBigDecimal(getRuntime(), BigDecimal.ZERO); // FIXME: proper sign
    }

    @JRubyMethod
    public IRubyObject truncate(ThreadContext context) {
        return truncateInternal(0).to_int();
    }

    @JRubyMethod
    public IRubyObject truncate(ThreadContext context, IRubyObject arg) {
        return truncateInternal(RubyNumeric.fix2int(arg));
    }

    @JRubyMethod(name = "zero?")
    public IRubyObject zero_p() {
         return getRuntime().newBoolean(isZero());
    }

    /**
     * Returns the correctly rounded square root of a positive
     * BigDecimal. This method performs the fast <i>Square Root by
     * Coupled Newton Iteration</i> algorithm by Timm Ahrendt, from
     * the book "Pi, unleashed" by Jörg Arndt in a neat loop.
     * <p>
     * The code is based on Frans Lelieveld's code , used here with
     * permission.
     *
     * @param squarD The number to get the root from.
     * @param rootMC Precision and rounding mode.
     * @return the root of the argument number
     * @throws ArithmeticException
     *                 if the argument number is negative
     * @throws IllegalArgumentException
     *                 if rootMC has precision 0
     * @see http://oldblog.novaloka.nl/blogger.xs4all.nl/novaloka/archive/2007/09/15/295396.html
     */
    public static BigDecimal bigSqrt(BigDecimal squarD, MathContext rootMC) {
       // General number and precision checking
      int sign = squarD.signum();
      if (sign == -1) throw new ArithmeticException("Square root of a negative number: " + squarD);
      if (sign == 0) return squarD.round(rootMC);

      int prec = rootMC.getPrecision();           // the requested precision
      if (prec == 0) throw new IllegalArgumentException("Most roots won't have infinite precision = 0");

      // Initial precision is that of double numbers 2^63/2 ~ 4E18
      int BITS = 62;                              // 63-1 an even number of number bits
      int nInit = 16;                             // precision seems 16 to 18 digits
      MathContext nMC = new MathContext(18, RoundingMode.HALF_DOWN);

      // Estimate the square root with the foremost 62 bits of squarD
      BigInteger bi = squarD.unscaledValue();     // bi and scale are a tandem
      int biLen = bi.bitLength();
      int shift = Math.max(0, biLen - BITS + (biLen%2 == 0 ? 0 : 1));   // even shift..
      bi = bi.shiftRight(shift);                  // ..floors to 62 or 63 bit BigInteger

      double root = Math.sqrt(SafeDoubleParser.doubleValue(bi));
      BigDecimal halfBack = new BigDecimal(BigInteger.ONE.shiftLeft(shift/2));

      int scale = squarD.scale();
      if (scale % 2 == 1) root *= SQRT_10; // 5 -> 2, -5 -> -3 need half a scale more..

      scale = (int) Math.ceil(scale/2.);         // ..where 100 -> 10 shifts the scale

      // Initial x - use double root - multiply by halfBack to unshift - set new scale
      BigDecimal x = new BigDecimal(root, nMC);
      x = x.multiply(halfBack, nMC);              // x0 ~ sqrt()
      if (scale != 0) x = x.movePointLeft(scale);

      if (prec < nInit) {                // for prec 15 root x0 must surely be OK
          return x.round(rootMC);        // return small prec roots without iterations
      }

      // Initial v - the reciprocal
      BigDecimal v = BigDecimal.ONE.divide(TWO.multiply(x), nMC);        // v0 = 1/(2*x)

      // Collect iteration precisions beforehand
      List<Integer> nPrecs = new ArrayList<Integer>();

      assert nInit > 3 : "Never ending loop!";                // assume nInit = 16 <= prec

      // Let m be the exact digits precision in an earlier! loop
      for (int m = prec + 1; m > nInit; m = m/2 + (m > 100 ? 1 : 2)) {
          nPrecs.add(m);
      }

      // The loop of "Square Root by Coupled Newton Iteration"
      for (int i = nPrecs.size() - 1; i > -1; i--) {
          // Increase precision - next iteration supplies n exact digits
          nMC = new MathContext(nPrecs.get(i), i%2 == 1 ? RoundingMode.HALF_UP : RoundingMode.HALF_DOWN);

          // Next x                                        // e = d - x^2
          BigDecimal e = squarD.subtract(x.multiply(x, nMC), nMC);
          if (i != 0) {
              x = x.add(e.multiply(v, nMC));               // x += e*v     ~ sqrt()
          } else {
              x = x.add(e.multiply(v, rootMC), rootMC);    // root x is ready!
              break;
          }

          // Next v                                        // g = 1 - 2*x*v
          BigDecimal g = BigDecimal.ONE.subtract(TWO.multiply(x).multiply(v, nMC));

          v = v.add(g.multiply(v, nMC));                   // v += g*v     ~ 1/2/sqrt()
      }

      return x;                      // return sqrt(squarD) with precision of rootMC
    }

    private void checkFloatDomain() {
        if (isNaN()) throw this.getRuntime().newFloatDomainError("NaN");
        if (isInfinity()) throw getRuntime().newFloatDomainError(infinityString());
    }

    private String infinityString() {
        return infinitySign == -1 ? "-Infinity" : "Infinity";
    }

    private boolean is_even(IRubyObject x) {
        if (x instanceof RubyFixnum) return RubyNumeric.fix2long((RubyFixnum) x) % 2 == 0;
        if (x instanceof RubyBignum) return RubyBignum.big2long((RubyBignum) x) % 2 == 0;

        return false;
    }
}<|MERGE_RESOLUTION|>--- conflicted
+++ resolved
@@ -1375,16 +1375,8 @@
         } else {
           bigDecimal = new RubyBigDecimal(context.runtime, value.setScale(scale, mode));
         }
-<<<<<<< HEAD
-        if (args.length == 0) {
-            return bigDecimal.to_int();
-        } else {
-=======
-        if (context.runtime.is1_8()) {
->>>>>>> d24a9975
-            return bigDecimal;
-        }
-        return args.length == 0 ? bigDecimal.to_int19() : bigDecimal;
+        
+        return args.length == 0 ? bigDecimal.to_int() : bigDecimal;
     }
 
     public IRubyObject round(ThreadContext context, IRubyObject scale, IRubyObject mode) {
