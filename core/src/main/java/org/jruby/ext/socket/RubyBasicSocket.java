/***** BEGIN LICENSE BLOCK *****
 * Version: EPL 1.0/GPL 2.0/LGPL 2.1
 *
 * The contents of this file are subject to the Eclipse Public
 * License Version 1.0 (the "License"); you may not use this file
 * except in compliance with the License. You may obtain a copy of
 * the License at http://www.eclipse.org/legal/epl-v10.html
 *
 * Software distributed under the License is distributed on an "AS
 * IS" basis, WITHOUT WARRANTY OF ANY KIND, either express or
 * implied. See the License for the specific language governing
 * rights and limitations under the License.
 *
 * Copyright (C) 2007 Ola Bini <ola@ologix.com>
 *
 * Alternatively, the contents of this file may be used under the terms of
 * either of the GNU General Public License Version 2 or later (the "GPL"),
 * or the GNU Lesser General Public License Version 2.1 or later (the "LGPL"),
 * in which case the provisions of the GPL or the LGPL are applicable instead
 * of those above. If you wish to allow use of your version of this file only
 * under the terms of either the GPL or the LGPL, and not to allow others to
 * use your version of this file under the terms of the EPL, indicate your
 * decision by deleting the provisions above and replace them with the notice
 * and other provisions required by the GPL or the LGPL. If you do not delete
 * the provisions above, a recipient may use your version of this file under
 * the terms of any one of the EPL, the GPL or the LGPL.
 ***** END LICENSE BLOCK *****/

package org.jruby.ext.socket;

import java.io.IOException;
import java.net.Inet6Address;
import java.net.InetSocketAddress;
import java.net.SocketAddress;
import java.nio.ByteBuffer;
import java.nio.channels.Channel;
import java.nio.channels.DatagramChannel;
import java.nio.channels.SelectableChannel;

import jnr.constants.platform.Fcntl;
import jnr.constants.platform.ProtocolFamily;
import jnr.constants.platform.Sock;
import jnr.constants.platform.SocketLevel;
import jnr.constants.platform.SocketOption;

import org.jruby.Ruby;
import org.jruby.RubyBoolean;
import org.jruby.RubyClass;
import org.jruby.RubyFixnum;
import org.jruby.RubyIO;
import org.jruby.RubyNumeric;
import org.jruby.RubyString;
import org.jruby.RubySymbol;
import org.jruby.anno.JRubyClass;
import org.jruby.anno.JRubyMethod;
import org.jruby.ext.fcntl.FcntlLibrary;
import org.jruby.platform.Platform;
import org.jruby.runtime.Arity;
import org.jruby.runtime.ObjectAllocator;
import org.jruby.runtime.ThreadContext;
import org.jruby.runtime.builtin.IRubyObject;
import org.jruby.util.ByteList;
import org.jruby.util.Pack;
import org.jruby.util.io.BadDescriptorException;
import org.jruby.util.io.ChannelFD;
import org.jruby.util.io.OpenFile;
<<<<<<< HEAD

import jnr.constants.platform.SocketLevel;
import jnr.constants.platform.SocketOption;
import org.jruby.util.TypeConverter;
=======
>>>>>>> 876c0481
import org.jruby.util.io.Sockaddr;

import static jnr.constants.platform.IPProto.IPPROTO_TCP;
import static jnr.constants.platform.IPProto.IPPROTO_IP;
import static jnr.constants.platform.TCP.TCP_NODELAY;

/**
 * Implementation of the BasicSocket class from Ruby.
 */
@JRubyClass(name="BasicSocket", parent="IO")
public class RubyBasicSocket extends RubyIO {
    static void createBasicSocket(Ruby runtime) {
        RubyClass rb_cBasicSocket = runtime.defineClass("BasicSocket", runtime.getIO(), BASICSOCKET_ALLOCATOR);

        rb_cBasicSocket.defineAnnotatedMethods(RubyBasicSocket.class);
    }

    private static ObjectAllocator BASICSOCKET_ALLOCATOR = new ObjectAllocator() {
        public IRubyObject allocate(Ruby runtime, RubyClass klass) {
            return new RubyBasicSocket(runtime, klass);
        }
    };

    public RubyBasicSocket(Ruby runtime, RubyClass type) {
        super(runtime, type);
        doNotReverseLookup = true;
    }

    @JRubyMethod(meta = true)
    public static IRubyObject for_fd(ThreadContext context, IRubyObject _klass, IRubyObject _fileno) {
        Ruby runtime = context.runtime;
        int fileno = (int)_fileno.convertToInteger().getLongValue();
        RubyClass klass = (RubyClass)_klass;

        ChannelFD fd = runtime.getFilenoUtil().getWrapperFromFileno(fileno);

        RubyBasicSocket basicSocket = (RubyBasicSocket)klass.getAllocator().allocate(runtime, klass);
        basicSocket.initSocket(fd);

        return basicSocket;
    }

    @JRubyMethod(name = "do_not_reverse_lookup")
    public IRubyObject do_not_reverse_lookup19(ThreadContext context) {
        return context.runtime.newBoolean(doNotReverseLookup);
    }

    @JRubyMethod(name = "do_not_reverse_lookup=")
    public IRubyObject set_do_not_reverse_lookup19(ThreadContext context, IRubyObject flag) {
        doNotReverseLookup = flag.isTrue();
        return do_not_reverse_lookup19(context);
    }

    @JRubyMethod(meta = true)
    public static IRubyObject do_not_reverse_lookup(ThreadContext context, IRubyObject recv) {
        return context.runtime.newBoolean(context.runtime.isDoNotReverseLookupEnabled());
    }

    @JRubyMethod(name = "do_not_reverse_lookup=", meta = true)
    public static IRubyObject set_do_not_reverse_lookup(ThreadContext context, IRubyObject recv, IRubyObject flag) {
        context.runtime.setDoNotReverseLookupEnabled(flag.isTrue());

        return flag;
    }

    @JRubyMethod(name = "send")
    public IRubyObject send(ThreadContext context, IRubyObject _mesg, IRubyObject _flags) {
        // TODO: implement flags
        return syswrite(context, _mesg);
    }

    @JRubyMethod(name = "send")
    public IRubyObject send(ThreadContext context, IRubyObject _mesg, IRubyObject _flags, IRubyObject _to) {
        // TODO: implement flags and to
        return send(context, _mesg, _flags);
    }

    @JRubyMethod
    public IRubyObject recv(ThreadContext context, IRubyObject length) {
        return recv(context, length, null, null);
    }

    @JRubyMethod(required = 2, optional = 1) // (length) required = 1 handled above
    public IRubyObject recv(ThreadContext context, IRubyObject[] args) {
        IRubyObject length; RubyString str; IRubyObject flags;

        switch (args.length) {
            case 3:
                length = args[0];
                str = (RubyString) args[1];
                flags = args[2].convertToHash();
                break;
            case 2:
                length = args[0];
                flags = TypeConverter.checkHashType(context.runtime, args[1]);
                str = flags.isNil() ? (RubyString) args[1] : null;
                break;
            case 1:
                length = args[0];
                str = null; flags = null;
                break;
            default:
                length = context.nil;
                str = null; flags = null;
        }

        return recv(context, length, str, flags);
    }

    @Deprecated
    public IRubyObject recv(ThreadContext context, IRubyObject length, IRubyObject flags) {
        return recv(context, new IRubyObject[] { length, flags });
    }

    private IRubyObject recv(ThreadContext context, IRubyObject length,
        RubyString str, IRubyObject flags) {
        // TODO: implement flags
        final ByteBuffer buffer = ByteBuffer.allocate(RubyNumeric.fix2int(length));

        ByteList bytes = doReceive(context, buffer);

        if (bytes == null) return context.nil;

<<<<<<< HEAD
        if (str != null) {
            str.setValue(bytes);
            return str;
        }
        return RubyString.newString(context.runtime, bytes);
=======
        return RubyString.newString(runtime, bytes);
    }

    @JRubyMethod
    public IRubyObject recv(ThreadContext context, IRubyObject _length, IRubyObject _flags) {
        // TODO: implement flags
        return recv(context, _length);
>>>>>>> 876c0481
    }

    @JRubyMethod
    public IRubyObject recv_nonblock(ThreadContext context, IRubyObject length) {
        return recv_nonblock(context, length, null, null);
    }

    @JRubyMethod(required = 2, optional = 1) // (length) required = 1 handled above
    public IRubyObject recv_nonblock(ThreadContext context, IRubyObject[] args) {
        IRubyObject length; RubyString str; IRubyObject flags;

        switch (args.length) {
            case 3:
                length = args[0];
                str = (RubyString) args[1];
                flags = args[2].convertToHash();
                break;
            case 2:
                length = args[0];
                flags = TypeConverter.checkHashType(context.runtime, args[1]);
                str = flags.isNil() ? (RubyString) args[1] : null;
                break;
            case 1:
                length = args[0];
                str = null; flags = null;
                break;
            default:
                length = context.nil;
                str = null; flags = null;
        }

        return recv_nonblock(context, length, str, flags);
    }

    @Deprecated
    public IRubyObject recv_nonblock(ThreadContext context, IRubyObject length, IRubyObject flags) {
        return recv_nonblock(context, new IRubyObject[] { length, flags });
    }

    private IRubyObject recv_nonblock(ThreadContext context, IRubyObject length,
        RubyString str, IRubyObject flags) {
        // TODO: implement flags
        final ByteBuffer buffer = ByteBuffer.allocate(RubyNumeric.fix2int(length));

        ByteList bytes = doReceiveNonblock(context, buffer);

        if (bytes == null) {
            throw context.runtime.newErrnoEAGAINReadableError("recvfrom(2)");
        }

        if (str != null) {
            str.setValue(bytes);
            return str;
        }
        return RubyString.newString(context.runtime, bytes);
    }

    @JRubyMethod
    public IRubyObject getsockopt(ThreadContext context, IRubyObject _level, IRubyObject _opt) {
        Ruby runtime = context.runtime;

        SocketLevel level = levelFromArg(_level);
        SocketOption opt = optionFromArg(_opt);

        try {
            Channel channel = getOpenChannel();

            switch(level) {

            case SOL_SOCKET:
            case SOL_IP:
            case SOL_TCP:
            case SOL_UDP:

                if (opt == SocketOption.__UNKNOWN_CONSTANT__) {
                    throw runtime.newErrnoENOPROTOOPTError();
                }

<<<<<<< HEAD
                value = SocketType.forChannel(channel).getSocketOption(channel, opt);
=======
                int value = SocketType.forChannel(channel).getSocketOption(channel, opt);
>>>>>>> 876c0481

                return new Option(runtime, ProtocolFamily.PF_INET, level, opt, value);

            default:
                throw runtime.newErrnoENOPROTOOPTError();
            }

        } catch(IOException e) {
            throw runtime.newErrnoENOPROTOOPTError();
        }
    }

    @JRubyMethod
    public IRubyObject setsockopt(ThreadContext context, IRubyObject _level, IRubyObject _opt, IRubyObject val) {
        Ruby runtime = context.runtime;

        SocketLevel level = levelFromArg(_level);
        SocketOption opt = optionFromArg(_opt);

        try {
            Channel channel = getOpenChannel();
            SocketType socketType = SocketType.forChannel(channel);

            switch(level) {

            case SOL_IP:
            case SOL_SOCKET:
            case SOL_TCP:
            case SOL_UDP:

                if (opt == SocketOption.SO_LINGER) {
                    if(val instanceof RubyBoolean && !val.isTrue()) {
                        socketType.setSoLinger(channel, false, 0);
                    } else {
                        int num = asNumber(val);
                        if(num == -1) {
                            socketType.setSoLinger(channel, false, 0);
                        } else {
                            socketType.setSoLinger(channel, true, num);
                        }
                    }

                } else {
                    socketType.setSocketOption(channel, opt, asNumber(val));
                }

                break;

            default:
                int intLevel = (int)_level.convertToInteger().getLongValue();
                int intOpt = (int)_opt.convertToInteger().getLongValue();
                if (IPPROTO_TCP.intValue() == intLevel && TCP_NODELAY.intValue() == intOpt) {
                    socketType.setTcpNoDelay(channel, asBoolean(val));

                } else if (IPPROTO_IP.intValue() == intLevel) {
                    if (MulticastStateManager.IP_ADD_MEMBERSHIP == intOpt) {
                        joinMulticastGroup(val);
                    }

                } else {
                    throw runtime.newErrnoENOPROTOOPTError();
                }
            }

        } catch (BadDescriptorException e) {
            throw runtime.newErrnoEBADFError();

        } catch(IOException e) {
            throw runtime.newErrnoENOPROTOOPTError();
        }
        return runtime.newFixnum(0);
    }

    @JRubyMethod(name = "getsockname")
    public IRubyObject getsockname(ThreadContext context) {
        return getSocknameCommon(context, "getsockname");
    }

    @JRubyMethod(name = "getpeername")
    public IRubyObject getpeername(ThreadContext context) {
        Ruby runtime = context.runtime;

        try {
            SocketAddress sock = getRemoteSocket();

            if(null == sock) {
                throw runtime.newIOError("Not Supported");
            }

            return runtime.newString(sock.toString());

        } catch (BadDescriptorException e) {
            throw runtime.newErrnoEBADFError();
        }
    }

    @JRubyMethod(name = "getpeereid", notImplemented = true)
    public IRubyObject getpeereid(ThreadContext context) {
        throw context.runtime.newNotImplementedError("getpeereid not implemented");
    }

    @JRubyMethod
    public IRubyObject local_address(ThreadContext context) {
        try {
            InetSocketAddress address = getSocketAddress();

            if (address == null) {
                return context.nil;

            } else {
                return new Addrinfo(context.runtime, context.runtime.getClass("Addrinfo"), address.getAddress(), address.getPort(), SocketType.forChannel(getChannel()));
            }
        } catch (BadDescriptorException bde) {
            throw context.runtime.newErrnoEBADFError("address unavailable");
        }
    }

    @JRubyMethod
    public IRubyObject remote_address(ThreadContext context) {
        try {
            InetSocketAddress address = getRemoteSocket();

            if (address == null) {
                return context.nil;

            } else {
                return new Addrinfo(context.runtime, context.runtime.getClass("Addrinfo"), address.getAddress(), address.getPort(), SocketType.forChannel(getChannel()));
            }
        } catch (BadDescriptorException bde) {
            throw context.runtime.newErrnoEBADFError("address unavailable");
        }
    }

    @JRubyMethod(optional = 1)
    public IRubyObject shutdown(ThreadContext context, IRubyObject[] args) {
        int how = 2;

        if (args.length > 0) {
            String howString = null;
            if (args[0] instanceof RubyString) {
                howString = ((RubyString) args[0]).asJavaString();
            } else if (args[0] instanceof RubySymbol) {
                howString = ((RubySymbol) args[0]).asJavaString();
            }

            if (howString != null) {
                if (howString.equals("RD") || howString.equals("SHUT_RD")) {
                    how = 0;
                } else if (howString.equals("WR") || howString.equals("SHUT_WR")) {
                    how = 1;
                } else if (howString.equals("RDWR") || howString.equals("SHUT_RDWR")) {
                    how = 2;
                }
            } else {
                how = RubyNumeric.fix2int(args[0]);
            }
        }

        try {
            return shutdownInternal(context, how);

        } catch (BadDescriptorException e) {
            throw context.runtime.newErrnoEBADFError();
        }
    }

    @Override
    @JRubyMethod
    public IRubyObject close_write(ThreadContext context) {
        Ruby runtime = context.runtime;
        OpenFile fptr;

//        if (rb_safe_level() >= 4 && !OBJ_TAINTED(sock)) {
//            rb_raise(rb_eSecurityError, "Insecure: can't close socket");
//        }
        fptr = getOpenFileChecked();
        if ((fptr.getMode() & OpenFile.READABLE) == 0) {
            return rbIoClose(runtime);
        }
        // shutdown write
        try {
            shutdownInternal(context, 1);

        } catch (BadDescriptorException e) {
            throw runtime.newErrnoEBADFError();
        }

        return context.nil;
    }

    @Override
    @JRubyMethod
    public IRubyObject close_read(ThreadContext context) {
        Ruby runtime = context.runtime;

        if (!openFile.isOpen()) {
            throw context.runtime.newIOError("not opened for reading");
        }

        if (!openFile.isWritable()) {
            close();

        } else {
            // shutdown read
            try {
                shutdownInternal(context, 0);

            } catch (BadDescriptorException e) {
                throw runtime.newErrnoEBADFError();
            }
        }

        return context.nil;
    }

    @JRubyMethod(rest = true, notImplemented = true)
    public IRubyObject sendmsg(ThreadContext context, IRubyObject[] args) {
        throw context.runtime.newNotImplementedError("sendmsg is not implemented");
    }

    @JRubyMethod(rest = true, notImplemented = true)
    public IRubyObject sendmsg_nonblock(ThreadContext context, IRubyObject[] args) {
        throw context.runtime.newNotImplementedError("sendmsg_nonblock is not implemented");
    }

    @JRubyMethod(rest = true, notImplemented = true)
    public IRubyObject readmsg(ThreadContext context, IRubyObject[] args) {
        throw context.runtime.newNotImplementedError("readmsg is not implemented");
    }

    @JRubyMethod(rest = true, notImplemented = true)
    public IRubyObject readmsg_nonblock(ThreadContext context, IRubyObject[] args) {
        throw context.runtime.newNotImplementedError("readmsg_nonblock is not implemented");
    }

    private ByteList doReceive(ThreadContext context, final ByteBuffer buffer) {
        Ruby runtime = context.runtime;
        OpenFile fptr;

        fptr = getOpenFileChecked();
        fptr.checkReadable(context);

        try {
            context.getThread().beforeBlockingCall();

            int read = openFile.readChannel().read(buffer);

            if (read == 0) return null;

            return new ByteList(buffer.array(), 0, buffer.position());

        } catch (IOException e) {
            // All errors to sysread should be SystemCallErrors, but on a closed stream
            // Ruby returns an IOError.  Java throws same exception for all errors so
            // we resort to this hack...
            if ("Socket not open".equals(e.getMessage())) {
                throw runtime.newIOError(e.getMessage());
            }

            throw runtime.newSystemCallError(e.getMessage());

        } finally {
            context.getThread().afterBlockingCall();
        }
    }

    public ByteList doReceiveNonblock(ThreadContext context, final ByteBuffer buffer) {
        Ruby runtime = context.runtime;
        Channel channel = getChannel();

        if (!(channel instanceof SelectableChannel)) {
            throw runtime.newErrnoEAGAINReadableError(channel.getClass().getName() + " does not support nonblocking");
        }

        SelectableChannel selectable = (SelectableChannel)channel;

        synchronized (selectable.blockingLock()) {
            boolean oldBlocking = selectable.isBlocking();

            try {
                selectable.configureBlocking(false);

                try {
                    return doReceive(context, buffer);
                }
                finally {
                    selectable.configureBlocking(oldBlocking);
                }
            }
            catch(IOException e) {
                throw runtime.newIOErrorFromException(e);
            }
        }
    }

    private void joinMulticastGroup(IRubyObject val) throws IOException, BadDescriptorException {
        Channel socketChannel = getOpenChannel();

        if(socketChannel instanceof DatagramChannel) {
            if (multicastStateManager == null) {
                multicastStateManager = new MulticastStateManager();
            }

            if (val instanceof RubyString) {
                byte [] ipaddr_buf = val.convertToString().getBytes();

                multicastStateManager.addMembership(ipaddr_buf);
            }
        }
    }

    protected InetSocketAddress getSocketAddress() throws BadDescriptorException {
        Channel channel = getOpenChannel();

        return (InetSocketAddress)SocketType.forChannel(channel).getLocalSocketAddress(channel);
    }

    protected InetSocketAddress getRemoteSocket() throws BadDescriptorException {
        Channel channel = getOpenChannel();

        return (InetSocketAddress)SocketType.forChannel(channel).getRemoteSocketAddress(channel);
    }

    protected Sock getDefaultSocketType() {
        return Sock.SOCK_STREAM;
    }

    protected IRubyObject getSocknameCommon(ThreadContext context, String caller) {
        try {
            InetSocketAddress sock = getSocketAddress();

            if(null == sock) {
                return Sockaddr.pack_sockaddr_in(context, 0, "0.0.0.0");

            } else {
               return Sockaddr.pack_sockaddr_in(context, sock);
            }

        } catch (BadDescriptorException e) {
            throw context.runtime.newErrnoEBADFError();
        }
    }

    private IRubyObject shutdownInternal(ThreadContext context, int how) throws BadDescriptorException {
        Ruby runtime = context.runtime;
        Channel channel;

        switch (how) {
        case 0:
            channel = getOpenChannel();
            try {
                SocketType.forChannel(channel).shutdownInput(channel);

            } catch (IOException e) {
                // MRI ignores errors from shutdown()
            }

            openFile.setMode(openFile.getMode() & ~OpenFile.READABLE);

            return RubyFixnum.zero(runtime);

        case 1:
            channel = getOpenChannel();
            try {
                SocketType.forChannel(channel).shutdownOutput(channel);

            } catch (IOException e) {
                // MRI ignores errors from shutdown()
            }

            openFile.setMode(openFile.getMode() & ~OpenFile.WRITABLE);

            return RubyFixnum.zero(runtime);

        case 2:
            shutdownInternal(context, 0);
            shutdownInternal(context, 1);

            return RubyFixnum.zero(runtime);

        default:
            throw runtime.newArgumentError("`how' should be either :SHUT_RD, :SHUT_WR, :SHUT_RDWR");
        }
    }

    public boolean doNotReverseLookup(ThreadContext context) {
        return context.runtime.isDoNotReverseLookupEnabled() || doNotReverseLookup;
    }

    protected static ChannelFD newChannelFD(Ruby runtime, Channel channel) {
        ChannelFD fd = new ChannelFD(channel, runtime.getPosix(), runtime.getFilenoUtil());

        if (runtime.getPosix().isNative() && fd.realFileno >= 0 && !Platform.IS_WINDOWS) {
            runtime.getPosix().fcntlInt(fd.realFileno, Fcntl.F_SETFD, FcntlLibrary.FD_CLOEXEC);
        }

        return fd;
    }

    protected void initSocket(ChannelFD fd) {
        // continue with normal initialization
        MakeOpenFile();

        openFile.setFD(fd);
        openFile.setMode(OpenFile.READWRITE | OpenFile.SYNC);

        // see rsock_init_sock in MRI; sockets are initialized to binary
        setAscii8bitBinmode();
    }

    private Channel getOpenChannel() {
        return getOpenFileChecked().channel();
    }

    private int asNumber(IRubyObject val) {
        if (val instanceof RubyNumeric) {
            return RubyNumeric.fix2int(val);
        } else if (val instanceof RubyBoolean) {
            return val.isTrue() ? 1 : 0;
        }
        else {
            return stringAsNumber(val);
        }
    }

    private int stringAsNumber(IRubyObject val) {
        ByteList str = val.convertToString().getByteList();
        IRubyObject res = Pack.unpack(getRuntime(), str, FORMAT_SMALL_I).entry(0);

        if (res.isNil()) {
            throw getRuntime().newErrnoEINVALError();
        }

        return RubyNumeric.fix2int(res);
    }

    protected boolean asBoolean(IRubyObject val) {
        if (val instanceof RubyString) {
            return stringAsNumber(val) != 0;
        } else if(val instanceof RubyNumeric) {
            return RubyNumeric.fix2int(val) != 0;
        } else {
            return val.isTrue();
        }
    }

    private static IRubyObject number(Ruby runtime, int s) {
        return RubyString.newString(runtime, Pack.packInt_i(new ByteList(4), s));
    }

    protected static SocketOption optionFromArg(IRubyObject _opt) {
        SocketOption opt;
        if (_opt instanceof RubyString || _opt instanceof RubySymbol) {
            opt = SocketOption.valueOf("SO_" + _opt.toString());
        } else {
            opt = SocketOption.valueOf(RubyNumeric.fix2int(_opt));
        }
        return opt;
    }

    protected static SocketLevel levelFromArg(IRubyObject _level) {
        SocketLevel level;
        if (_level instanceof RubyString || _level instanceof RubySymbol) {
            level = SocketLevel.valueOf("SOL_" + _level.toString());
        } else {
            level = SocketLevel.valueOf(RubyNumeric.fix2int(_level));
        }
        return level;
    }

    protected IRubyObject addrFor(ThreadContext context, InetSocketAddress addr, boolean reverse) {
        Ruby r = context.runtime;
        IRubyObject[] ret = new IRubyObject[4];
        if (addr.getAddress() instanceof Inet6Address) {
            ret[0] = r.newString("AF_INET6");
        } else {
            ret[0] = r.newString("AF_INET");
        }
        ret[1] = r.newFixnum(addr.getPort());
        String hostAddress = addr.getAddress().getHostAddress();
        if (!reverse || doNotReverseLookup(context)) {
            ret[2] = r.newString(hostAddress);
        } else {
            ret[2] = r.newString(addr.getHostName());
        }
        ret[3] = r.newString(hostAddress);
        return r.newArrayNoCopy(ret);
    }

    @Deprecated
    public IRubyObject recv(IRubyObject[] args) {
        return recv(getRuntime().getCurrentContext(), args);
    }

    @Deprecated
    public IRubyObject getsockopt(IRubyObject lev, IRubyObject optname) {
        return getsockopt(getRuntime().getCurrentContext(), lev, optname);
    }

    @Deprecated
    public IRubyObject setsockopt(IRubyObject lev, IRubyObject optname, IRubyObject val) {
        return setsockopt(getRuntime().getCurrentContext(), lev, optname, val);
    }

    @Deprecated
    public IRubyObject getsockname() {
        return getsockname(getRuntime().getCurrentContext());
    }

    @Deprecated
    public IRubyObject getpeername() {
        return getpeername(getRuntime().getCurrentContext());
    }

    @Deprecated
    public static IRubyObject do_not_reverse_lookup(IRubyObject recv) {
        return do_not_reverse_lookup(recv.getRuntime().getCurrentContext(), recv);
    }

    @Deprecated
    public static IRubyObject set_do_not_reverse_lookup(IRubyObject recv, IRubyObject flag) {
        return set_do_not_reverse_lookup(recv.getRuntime().getCurrentContext(), recv, flag);
    }

    private static final ByteList FORMAT_SMALL_I = new ByteList(ByteList.plain("i"));
    protected MulticastStateManager multicastStateManager = null;

    // By default we always reverse lookup unless do_not_reverse_lookup set.
    private boolean doNotReverseLookup = false;
}// RubyBasicSocket<|MERGE_RESOLUTION|>--- conflicted
+++ resolved
@@ -64,13 +64,8 @@
 import org.jruby.util.io.BadDescriptorException;
 import org.jruby.util.io.ChannelFD;
 import org.jruby.util.io.OpenFile;
-<<<<<<< HEAD
-
-import jnr.constants.platform.SocketLevel;
-import jnr.constants.platform.SocketOption;
+
 import org.jruby.util.TypeConverter;
-=======
->>>>>>> 876c0481
 import org.jruby.util.io.Sockaddr;
 
 import static jnr.constants.platform.IPProto.IPPROTO_TCP;
@@ -194,21 +189,11 @@
 
         if (bytes == null) return context.nil;
 
-<<<<<<< HEAD
         if (str != null) {
             str.setValue(bytes);
             return str;
         }
         return RubyString.newString(context.runtime, bytes);
-=======
-        return RubyString.newString(runtime, bytes);
-    }
-
-    @JRubyMethod
-    public IRubyObject recv(ThreadContext context, IRubyObject _length, IRubyObject _flags) {
-        // TODO: implement flags
-        return recv(context, _length);
->>>>>>> 876c0481
     }
 
     @JRubyMethod
@@ -287,11 +272,7 @@
                     throw runtime.newErrnoENOPROTOOPTError();
                 }
 
-<<<<<<< HEAD
-                value = SocketType.forChannel(channel).getSocketOption(channel, opt);
-=======
                 int value = SocketType.forChannel(channel).getSocketOption(channel, opt);
->>>>>>> 876c0481
 
                 return new Option(runtime, ProtocolFamily.PF_INET, level, opt, value);
 
