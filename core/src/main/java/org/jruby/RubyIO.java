/*
 **** BEGIN LICENSE BLOCK *****
 * Version: EPL 1.0/GPL 2.0/LGPL 2.1
 *
 * The contents of this file are subject to the Eclipse Public
 * License Version 1.0 (the "License"); you may not use this file
 * except in compliance with the License. You may obtain a copy of
 * the License at http://www.eclipse.org/legal/epl-v10.html
 *
 * Software distributed under the License is distributed on an "AS
 * IS" basis, WITHOUT WARRANTY OF ANY KIND, either express or
 * implied. See the License for the specific language governing
 * rights and limitations under the License.
 *
 * Copyright (C) 2001-2004 Jan Arne Petersen <jpetersen@uni-bonn.de>
 * Copyright (C) 2002 Benoit Cerrina <b.cerrina@wanadoo.fr>
 * Copyright (C) 2002-2004 Anders Bengtsson <ndrsbngtssn@yahoo.se>
 * Copyright (C) 2002-2006 Thomas E Enebo <enebo@acm.org>
 * Copyright (C) 2004-2006 Charles O Nutter <headius@headius.com>
 * Copyright (C) 2004 Stefan Matthias Aust <sma@3plus4.de>
 * Copyright (C) 2006 Evan Buswell <ebuswell@gmail.com>
 * Copyright (C) 2007 Miguel Covarrubias <mlcovarrubias@gmail.com>
 * 
 * Alternatively, the contents of this file may be used under the terms of
 * either of the GNU General Public License Version 2 or later (the "GPL"),
 * or the GNU Lesser General Public License Version 2.1 or later (the "LGPL"),
 * in which case the provisions of the GPL or the LGPL are applicable instead
 * of those above. If you wish to allow use of your version of this file only
 * under the terms of either the GPL or the LGPL, and not to allow others to
 * use your version of this file under the terms of the EPL, indicate your
 * decision by deleting the provisions above and replace them with the notice
 * and other provisions required by the GPL or the LGPL. If you do not delete
 * the provisions above, a recipient may use your version of this file under
 * the terms of any one of the EPL, the GPL or the LGPL.
 ***** END LICENSE BLOCK *****/
package org.jruby;

import jnr.constants.platform.Errno;
import jnr.constants.platform.OpenFlags;
import jnr.enxio.channels.NativeDeviceChannel;
import jnr.enxio.channels.NativeSelectableChannel;
import jnr.posix.POSIX;
import org.jcodings.transcode.EConvFlags;
import org.jruby.runtime.Helpers;
import org.jruby.util.StringSupport;
import org.jruby.util.io.ChannelFD;
import org.jruby.util.io.EncodingUtils;
import static org.jruby.util.io.EncodingUtils.vmodeVperm;
import static org.jruby.util.io.EncodingUtils.vperm;

import org.jruby.util.io.FilenoUtil;
import org.jruby.util.io.ModeFlags;
import org.jruby.util.io.POSIXProcess;
import org.jruby.util.io.PopenExecutor;
import org.jruby.util.io.PosixShim;
import jnr.constants.platform.Fcntl;

import java.io.IOException;
import java.io.InputStream;
import java.io.OutputStream;
import java.nio.ByteBuffer;
import java.nio.channels.Channel;
import java.nio.channels.Channels;
import java.nio.channels.FileChannel;
import java.nio.channels.ReadableByteChannel;
import java.nio.channels.SelectionKey;
import java.nio.channels.WritableByteChannel;
import java.util.Arrays;
import java.util.HashSet;
import java.util.Map;
import java.util.Set;

import org.jcodings.Encoding;
import org.jruby.anno.FrameField;
import org.jruby.anno.JRubyMethod;
import org.jruby.anno.JRubyClass;
import org.jruby.common.IRubyWarnings.ID;
import org.jruby.exceptions.RaiseException;
import org.jruby.ext.fcntl.FcntlLibrary;
import org.jruby.platform.Platform;
import org.jruby.runtime.Block;
import org.jruby.runtime.ClassIndex;
import org.jruby.runtime.ObjectAllocator;
import org.jruby.runtime.ThreadContext;
import org.jruby.runtime.Visibility;
import static org.jruby.runtime.Visibility.*;
import org.jruby.runtime.builtin.IRubyObject;
import org.jruby.util.ByteList;
import org.jruby.util.io.SelectExecutor;
import org.jruby.util.io.IOOptions;
import org.jruby.util.SafePropertyAccessor;
import org.jruby.util.ShellLauncher;
import org.jruby.util.TypeConverter;
import org.jruby.util.io.InvalidValueException;
import org.jruby.util.io.STDIO;
import org.jruby.util.io.OpenFile;

import org.jruby.runtime.Arity;

import static org.jruby.RubyEnumerator.enumeratorize;
import org.jruby.ast.util.ArgsUtil;
import org.jruby.internal.runtime.ThreadedRunnable;
import org.jruby.runtime.encoding.EncodingService;
import org.jruby.util.ShellLauncher.POpenProcess;
import org.jruby.util.io.IOEncodable;

/**
 * 
 * @author jpetersen
 */
@JRubyClass(name="IO", include="Enumerable")
public class RubyIO extends RubyObject implements IOEncodable {
    // We use a highly uncommon string to represent the paragraph delimiter (100% soln not worth it)
    public static final ByteList PARAGRAPH_DELIMETER = ByteList.create("PARAGRPH_DELIM_MRK_ER");
    public static final ByteList PARAGRAPH_SEPARATOR = ByteList.create("\n\n");
    public static final String CLOSED_STREAM_MSG = "closed stream";

    // This should only be called by this and RubyFile.
    // It allows this object to be created without a IOHandler.
    public RubyIO(Ruby runtime, RubyClass type) {
        super(runtime, type);
    }
    
    public RubyIO(Ruby runtime, OutputStream outputStream) {
        this(runtime, outputStream, true);
    }

    public RubyIO(Ruby runtime, OutputStream outputStream, boolean autoclose) {
        super(runtime, runtime.getIO());
        
        // We only want IO objects with valid streams (better to error now). 
        if (outputStream == null) {
            throw runtime.newRuntimeError("Opening null stream");
        }
        
        openFile = MakeOpenFile();
        openFile.setFD(new ChannelFD(Channels.newChannel(outputStream), runtime.getPosix(), runtime.getFilenoUtil()));
        openFile.setMode(OpenFile.WRITABLE | OpenFile.APPEND);
        openFile.setAutoclose(autoclose);
    }
    
    public RubyIO(Ruby runtime, InputStream inputStream) {
        super(runtime, runtime.getIO());
        
        if (inputStream == null) {
            throw runtime.newRuntimeError("Opening null stream");
        }
        
        openFile = MakeOpenFile();
        openFile.setFD(new ChannelFD(Channels.newChannel(inputStream), runtime.getPosix(), runtime.getFilenoUtil()));
        openFile.setMode(OpenFile.READABLE);
    }
    
    public RubyIO(Ruby runtime, Channel channel) {
        this(runtime, runtime.getIO(), channel);
    }

    public RubyIO(Ruby runtime, RubyClass klass, Channel channel) {
        super(runtime, klass);

        // We only want IO objects with valid streams (better to error now).
        if (channel == null) {
            throw runtime.newRuntimeError("Opening null channel");
        }

        ThreadContext context = runtime.getCurrentContext();
        initializeCommon(context, new ChannelFD(channel, runtime.getPosix(), runtime.getFilenoUtil()), runtime.newFixnum(ModeFlags.oflagsFrom(runtime.getPosix(), channel)), context.nil);
    }

    public RubyIO(Ruby runtime, ShellLauncher.POpenProcess process, IOOptions ioOptions) {
        super(runtime, runtime.getIO());

        ioOptions = updateIOOptionsFromOptions(runtime.getCurrentContext(), null, ioOptions);

        openFile = MakeOpenFile();

        setupPopen(ioOptions.getModeFlags(), process);
    }

    // MRI: prep_stdio
    public static RubyIO prepStdio(Ruby runtime, InputStream f, Channel c, int fmode, RubyClass klass, String path) {
        OpenFile fptr;
        RubyIO io = prepIO(runtime, c, fmode | OpenFile.PREP | EncodingUtils.DEFAULT_TEXTMODE, klass, path);

        fptr = io.getOpenFileChecked();

        // Use standard stdio filenos if we're using System.in et al.
        if (f == System.in) {
            fptr.fd().realFileno = 0;
        }

        prepStdioEcflags(fptr, fmode);
        fptr.stdio_file = f;

        // We checkTTY again here because we're using stdout/stdin to indicate this is stdio
        return recheckTTY(runtime, fptr, io);
    }

    // MRI: prep_stdio
    public static RubyIO prepStdio(Ruby runtime, OutputStream f, Channel c, int fmode, RubyClass klass, String path) {
        OpenFile fptr;
        RubyIO io = prepIO(runtime, c, fmode | OpenFile.PREP | EncodingUtils.DEFAULT_TEXTMODE, klass, path);

        fptr = io.getOpenFileChecked();

        // Use standard stdio filenos if we're using System.in et al.
        if (f == System.out) {
            fptr.fd().realFileno = 1;
        } else if (f == System.err) {
            fptr.fd().realFileno = 2;
        }

        prepStdioEcflags(fptr, fmode);
        fptr.stdio_file = f;

        return recheckTTY(runtime, fptr, io);
    }

    private static RubyIO recheckTTY(Ruby runtime, OpenFile fptr, RubyIO io) {
        // We checkTTY again here because we're using stdout/stdin to indicate this is stdio
        fptr.checkTTY();

        return io;
    }

    // MRI: part of prep_stdio
    private static void prepStdioEcflags(OpenFile fptr, int fmode) {
        boolean locked = fptr.lock();
        try {
            fptr.encs.ecflags |= EncodingUtils.ECONV_DEFAULT_NEWLINE_DECORATOR;
            if (EncodingUtils.TEXTMODE_NEWLINE_DECORATOR_ON_WRITE != 0) {
                fptr.encs.ecflags |= EncodingUtils.TEXTMODE_NEWLINE_DECORATOR_ON_WRITE;
                if ((fmode & OpenFile.READABLE) != 0) {
                    fptr.encs.ecflags |= EConvFlags.UNIVERSAL_NEWLINE_DECORATOR;
                }
            }
        } finally {
            if (locked) fptr.unlock();
        }
    }

    // MRI: prep_io
    private static RubyIO prepIO(Ruby runtime, Channel fd, int fmode, RubyClass klass, String path) {
        OpenFile fp;
        RubyIO io = (RubyIO)klass.allocate();

        fp = io.MakeOpenFile();
        fp.setChannel(fd);
        // Can we determine this?
//        if (Platform.IS_CYGWIN) {
//            if (!runtime.getPosix().isatty(fd)) {
//                fmode |= OpenFile.BINMODE;
                // TODO: setmode O_BINARY means what via NIO?
//                setmode(fd, OpenFlags.O_BINARY);
//            }
//        }
        fp.setMode(fmode);
        fp.checkTTY();
        if (path != null) fp.setPath(path);
//        rb_update_max_fd(fd);

        return io;
    }
    
    public static RubyIO newIO(Ruby runtime, Channel channel) {
        return new RubyIO(runtime, channel);
    }
    
    public OpenFile getOpenFile() {
        return openFile;
    }
    
    public OpenFile getOpenFileChecked() {
        openFile.checkClosed();
        return openFile;
    }
    
    private static ObjectAllocator IO_ALLOCATOR = new ObjectAllocator() {
        @Override
        public IRubyObject allocate(Ruby runtime, RubyClass klass) {
            return new RubyIO(runtime, klass);
        }
    };

    /*
     * We use FILE versus IO to match T_FILE in MRI.
     */
    @Override
    public ClassIndex getNativeClassIndex() {
        return ClassIndex.FILE;
    }

    public static RubyClass createIOClass(Ruby runtime) {
        RubyClass ioClass = runtime.defineClass("IO", runtime.getObject(), IO_ALLOCATOR);

        ioClass.setClassIndex(ClassIndex.IO);
        ioClass.setReifiedClass(RubyIO.class);

        ioClass.kindOf = new RubyModule.JavaClassKindOf(RubyIO.class);

        ioClass.includeModule(runtime.getEnumerable());
        
        ioClass.defineAnnotatedMethods(RubyIO.class);

        // Constants for seek
        ioClass.setConstant("SEEK_SET", runtime.newFixnum(PosixShim.SEEK_SET));
        ioClass.setConstant("SEEK_CUR", runtime.newFixnum(PosixShim.SEEK_CUR));
        ioClass.setConstant("SEEK_END", runtime.newFixnum(PosixShim.SEEK_END));

        ioClass.defineModuleUnder("WaitReadable");
        ioClass.defineModuleUnder("WaitWritable");

        return ioClass;
    }

    public OutputStream getOutStream() {
        // FIXME: Could be faster by caching bytelist or string rather than creating for every call
        return new OutputStream() {
            final Ruby runtime = getRuntime();

            @Override
            public void write(int b) throws IOException {
                putc(runtime.getCurrentContext(), runtime.newFixnum(b));
            }

            @Override
            public void write(byte[] b) throws IOException {
                RubyIO.this.write(runtime.getCurrentContext(), RubyString.newStringNoCopy(runtime, b));
            }

            @Override
            public void write(byte[] b, int off, int len) throws IOException {
                RubyIO.this.write(runtime.getCurrentContext(), RubyString.newStringNoCopy(runtime, b, off, len));
            }

            @Override
            public void flush() throws IOException {
                RubyIO.this.flush(runtime.getCurrentContext());
            }

            @Override
            public void close() throws IOException {
                RubyIO.this.close();
            }
        };
    }

    public InputStream getInStream() {
        // FIXME: Could be faster by caching bytelist or string rather than creating for every call
        return new InputStream() {
            final Ruby runtime = getRuntime();

            @Override
            public int read() throws IOException {
                return getByte(runtime.getCurrentContext());
            }

            @Override
            public int read(byte[] b) throws IOException {
                return read(b, 0, b.length);
            }

            @Override
            public int read(byte[] b, int off, int len) throws IOException {
                RubyFixnum c = runtime.newFixnum(len);
                RubyString s = RubyString.newStringNoCopy(runtime, b, off, len);
                IRubyObject i = RubyIO.this.read(runtime.getCurrentContext(), c, s);
                if (i.isNil()) return -1;
                return s.size();
            }

            @Override
            public long skip(long n) throws IOException {
                return seek(runtime.getCurrentContext(), runtime.newFixnum(PosixShim.SEEK_CUR), runtime.newFixnum(n)).getLongValue();
            }

            @Override
            public int available() throws IOException {
                if (RubyIO.this instanceof RubyFile) {
                    long size = ((RubyFixnum)((RubyFile)RubyIO.this).size(runtime.getCurrentContext())).getLongValue();
                    if (size == 0) return 0;
                    if (size >= 0) return (int)(size - pos(runtime.getCurrentContext()).getLongValue());
                }
                return 0;
            }

            @Override
            public void close() throws IOException {
                RubyIO.this.close();
            }
        };
    }

    /**
     * Get the underlying channel from this IO object. Note that IO buffers data internally, so the channel returned
     * here may have been read into those buffers. If the channel and the IO are both being used at the same time, the
     * stream will get out of sync.
     *
     * @return the underlying channel for this IO
     */
    public Channel getChannel() {
        // FIXME: Do we want to make a faux channel that is backed by IO's buffering? Or turn buffering off?
        return openFile.channel();
    }

    // io_reopen
    protected RubyIO reopenIO(ThreadContext context, RubyIO nfile) {
        Ruby runtime = context.runtime;
        OpenFile fptr, orig;
        ChannelFD fd, fd2;
        long pos = 0;

        nfile = TypeConverter.ioGetIO(runtime, nfile);
        fptr = getOpenFileChecked();
        orig = nfile.getOpenFileChecked();

        if (fptr == orig) return this;
        if (fptr.IS_PREP_STDIO()) {
            if ((fptr.stdio_file == System.in && !orig.isReadable()) ||
                    (fptr.stdio_file == System.out && !orig.isWritable()) ||
                    (fptr.stdio_file == System.err && !orig.isWritable())) {
                throw runtime.newArgumentError(fptr.PREP_STDIO_NAME() + " can't change access mode from \"" + fptr.getModeAsString(runtime) + "\" to \"" + orig.getModeAsString(runtime) + "\"");
            }
        }
        // FIXME: three lock acquires...trying to reduce risk of deadlock, but not sure it's possible.

        boolean locked = fptr.lock();
        try {
            if (fptr.isWritable()) {
                if (fptr.io_fflush(context) < 0)
                    throw runtime.newErrnoFromErrno(fptr.errno(), fptr.getPath());
            } else {
                fptr.tell(context);
            }
        } finally {
            if (locked) fptr.unlock();
        }

        locked = orig.lock();
        try {
            if (orig.isReadable()) {
                pos = orig.tell(context);
            }
            if (orig.isWritable()) {
                if (orig.io_fflush(context) < 0)
                    throw runtime.newErrnoFromErrno(orig.errno(), fptr.getPath());
            }
        } finally {
            if (locked) orig.unlock();
        }

        /* copy rb_io_t structure */
        // NOTE: MRI does not copy sync here, but I can find no way to make stdout/stderr stay sync through a reopen
        locked = fptr.lock();
        boolean locked2 = orig.lock(); // TODO: This WILL deadlock if two threads try to reopen the same IOs in opposite directions. Fix?
        try {
            fptr.setMode(orig.getMode() | (fptr.getMode() & (OpenFile.PREP | OpenFile.SYNC)));
            fptr.setProcess(orig.getProcess());
            fptr.setLineNumber(orig.getLineNumber());
            if (orig.getPath() != null) fptr.setPath(orig.getPath());
            else if (!fptr.IS_PREP_STDIO()) fptr.setPath(null);
            fptr.setFinalizer(orig.getFinalizer());

            // TODO: unsure what to do here
            //        #if defined (__CYGWIN__) || !defined(HAVE_FORK)
            //        if (fptr->finalize == pipe_finalize)
            //            pipe_add_fptr(fptr);
            //        #endif

            fd = fptr.fd();
            fd2 = orig.fd();
            if (fd != fd2) {
                if (fptr.IS_PREP_STDIO() || fd.bestFileno() <= 2 || fptr.stdio_file == null) {
                    /* need to keep FILE objects of stdin, stdout and stderr */
                    checkReopenCloexecDup2(runtime, orig, fd2, fd);
                    //                rb_update_max_fd(fd);
                    fptr.setFD(fd);

                    //                // MRI does not do this, but we seem to need to set some types of channels to sync if they
                    //                // are reopened as stdout/stderr.
                    //                if (fptr.stdio_file == System.out || fptr.stdio_file == System.err) {
                    //                    fd.chFile.force();
                    //                }
                } else {
                    if (fptr.stdio_file != null) try {
                        fptr.stdio_file.close();
                    } catch (IOException ioe) {
                    }
                    fptr.clearStdio();
                    fptr.setFD(null);
                    checkReopenCloexecDup2(runtime, orig, fd2, fd);
                    //                rb_update_max_fd(fd);
                    fptr.setFD(fd);
                }
                // TODO: clear interrupts waiting on this IO?
                //            rb_thread_fd_close(fd);
                if (orig.isReadable() && pos >= 0) {
                    fptr.checkReopenSeek(context, runtime, pos);
                    orig.checkReopenSeek(context, runtime, pos);
                }
            }

            if (fptr.isBinmode()) {
                setBinmode();
            }
        } finally {
            if (locked2) orig.unlock();
            if (locked) fptr.unlock();
        }

        // We simply can't do this and still have real concrete types under RubyIO
//        setMetaClass(nfile.getMetaClass());
        return this;
    }

    private void checkReopenCloexecDup2(Ruby runtime, OpenFile orig, ChannelFD oldfd, ChannelFD newfd) {
        OpenFile.cloexecDup2(new PosixShim(runtime), oldfd, newfd);
    }

    // rb_io_binmode
    private void setBinmode() {
        OpenFile fptr;

        fptr = getOpenFileChecked();
        boolean locked = fptr.lock();
        try {
            if (fptr.readconv != null)
                fptr.readconv.binmode();
            if (fptr.writeconv != null)
                fptr.writeconv.binmode();
            fptr.setBinmode();
            fptr.clearTextMode();
            fptr.writeconvPreEcflags &= ~EConvFlags.NEWLINE_DECORATOR_MASK;
            if (OpenFlags.O_BINARY.defined()) {
                // TODO: Windows
                //            if (fptr.readconv == null) {
                //                SET_BINARY_MODE_WITH_SEEK_CUR(fptr);
                //            }
                //            else {
                // TODO: setmode O_BINARY means what via NIO?
                //                setmode(fptr->fd, O_BINARY);
                //            }
            }
        } finally {
            if (locked) fptr.unlock();
        }
        return;
    }

    // MRI: rb_io_reopen
    @JRubyMethod(name = "reopen", required = 1, optional = 1)
    public IRubyObject reopen(ThreadContext context, IRubyObject[] args) {
        Ruby runtime = context.runtime;
        RubyIO file = this;
        IRubyObject fname = context.nil, nmode = context.nil, opt = context.nil;
        int[] oflags_p = {0};
        OpenFile fptr;

        switch (args.length) {
            case 3:
                opt = TypeConverter.checkHashType(runtime, args[2]);
                if (opt.isNil()) throw getRuntime().newArgumentError(3, 2);
            case 2:
                if (opt.isNil()) {
                    opt = TypeConverter.checkHashType(runtime, args[1]);
                    if (opt.isNil()) {
                        nmode = args[1];
                        opt = context.nil;
                    }
                } else {
                    nmode = args[1];
                }
            case 1:
                fname = args[0];
        }
        if (args.length == 1) {
            IRubyObject tmp = TypeConverter.ioCheckIO(runtime, fname);
            if (!tmp.isNil()) {
                return file.reopenIO(context, (RubyIO)tmp);
            }
        }

        fname = StringSupport.checkEmbeddedNulls(runtime, RubyFile.get_path(context, fname));
        // Not implemented
//        fname.checkTaint();
        fptr = file.openFile;
        if (fptr == null) {
            fptr = file.openFile = MakeOpenFile();
        }

        boolean locked = fptr.lock();
        try {
            if (!nmode.isNil() || !opt.isNil()) {
                ConvConfig convconfig = new ConvConfig();
                Object vmode_vperm = vmodeVperm(nmode, null);
                int[] fmode_p = {0};

                EncodingUtils.extractModeEncoding(context, convconfig, vmode_vperm, opt, oflags_p, fmode_p);
                if (fptr.IS_PREP_STDIO() &&
                        ((fptr.getMode() & OpenFile.READWRITE) & (fmode_p[0] & OpenFile.READWRITE)) !=
                                (fptr.getMode() & OpenFile.READWRITE)) {
                    throw runtime.newArgumentError(fptr.PREP_STDIO_NAME() + " can't change access mode from \"" + fptr.getModeAsString(runtime) + "\" to \"" + OpenFile.getStringFromMode(fmode_p[0]));
                }
                fptr.setMode(fmode_p[0]);
                fptr.encs = convconfig;
            } else {
                oflags_p[0] = OpenFile.getModeFlagsAsIntFrom(fptr.getMode());
            }

            fptr.setPath(fname.toString());
            if (fptr.fd() == null) {
                fptr.setFD(sysopen(runtime, fptr.getPath(), oflags_p[0], 0666));
                fptr.clearStdio();
                return file;
            }

            if (fptr.isWritable()) {
                if (fptr.io_fflush(context) < 0)
                    throw runtime.newErrnoFromErrno(fptr.errno(), fptr.getPath());
            }
            fptr.rbuf.off = fptr.rbuf.len = 0;

            if (fptr.isStdio()) {
                // Logic here reopens the stdio FILE* with a new path and mode. For our purposes, we skip this
                // since we do not want to damage the stdio streams
                //            if (freopen(RSTRING_PTR(fptr.pathv), rb_io_oflags_modestr(oflags), fptr.stdio_file) == 0) {
                //                rb_sys_fail_path(fptr.pathv);
                //            }
                fptr.setFD(sysopen(runtime, fptr.getPath(), oflags_p[0], 0666));

                // This logic fixes the original stdio file descriptor by clearing any CLOEXEC that might have
                // come across with the newly opened file. Since we do not yet support CLOEXEC, we skip this.
                //            fptr.fd = fileno(fptr.stdio_file);
                //            rb_fd_fix_cloexec(fptr.fd);

                // This logic configures buffering (none, line, full) and buffer size to match the original stdio
                // stream associated with this IO. I don't believe we can do this.
                //                #ifdef USE_SETVBUF
                //                if (setvbuf(fptr.stdio_file, NULL, _IOFBF, 0) != 0)
                //                    rb_warn("setvbuf() can't be honoured for %"PRIsVALUE, fptr.pathv);
                //                #endif
                //                if (fptr.stdio_file == stderr) {
                //                    if (setvbuf(fptr.stdio_file, NULL, _IONBF, BUFSIZ) != 0)
                //                        rb_warn("setvbuf() can't be honoured for %"PRIsVALUE, fptr.pathv);
                //                }
                //                else if (fptr.stdio_file == stdout && isatty(fptr.fd)) {
                //                    if (setvbuf(fptr.stdio_file, NULL, _IOLBF, BUFSIZ) != 0)
                //                        rb_warn("setvbuf() can't be honoured for %"PRIsVALUE, fptr.pathv);
                //                }
            } else {
                ChannelFD tmpfd = sysopen(runtime, fptr.getPath(), oflags_p[0], 0666);
                Errno err = null;
                if (fptr.cloexecDup2(fptr.posix, tmpfd, fptr.fd()) < 0)
                    err = fptr.errno();

                if (err != null) {
                    throw runtime.newErrnoFromErrno(err, fptr.getPath());
                }
                fptr.setFD(tmpfd);
            }
        } finally {
            if (locked) fptr.unlock();
        }

        return file;
    }

    public IRubyObject getline(ThreadContext context, IRubyObject separator) {
        return getline(context, separator, -1, null);
    }

    /**
     * getline using logic of gets.  If limit is -1 then read unlimited amount.
     *
     */
    public IRubyObject getline(ThreadContext context, IRubyObject separator, long limit) {
        return getline(context, separator, limit, null);
    }

    private IRubyObject getline(ThreadContext context, IRubyObject separator, long limit, ByteListCache cache) {
        return getlineInner(context, separator, (int)limit, cache);
    }
    
    /**
     * getline using logic of gets.  If limit is -1 then read unlimited amount.
     * mri: rb_io_getline_1 (mostly)
     */
    private IRubyObject getlineInner(ThreadContext context, IRubyObject rs, int _limit, ByteListCache cache) {
        Ruby runtime = context.runtime;
        IRubyObject str = context.nil;
        boolean noLimit = false;
        Encoding enc;
        
        OpenFile fptr = getOpenFileChecked();

        boolean locked = fptr.lock();
        try {
            fptr.checkCharReadable(context);

            if (rs.isNil() && _limit < 0) {
                str = fptr.readAll(context, 0, context.nil);
                if (((RubyString) str).size() == 0) return context.nil;
            } else if (_limit == 0) {
                return RubyString.newEmptyString(runtime, fptr.readEncoding(runtime));
            } else if (
                    rs == runtime.getGlobalVariables().getDefaultSeparator()
                            && _limit < 0
                            && !fptr.needsReadConversion()
                            && (enc = fptr.readEncoding(runtime)).isAsciiCompatible()) {
                fptr.NEED_NEWLINE_DECORATOR_ON_READ_CHECK();
                return fptr.getlineFast(context, enc, this);
            }

            // slow path logic
            int c, newline = -1;
            byte[] rsptrBytes = null;
            int rsptr = 0;
            int rslen = 0;
            boolean rspara = false;
            int extraLimit = 16;

            fptr.SET_BINARY_MODE();
            enc = getReadEncoding();

            if (!rs.isNil()) {
                RubyString rsStr = (RubyString) rs;
                ByteList rsByteList = rsStr.getByteList();
                rslen = rsByteList.getRealSize();
                if (rslen == 0) {
                    rsptrBytes = PARAGRAPH_SEPARATOR.unsafeBytes();
                    rsptr = PARAGRAPH_SEPARATOR.getBegin();
                    rslen = 2;
                    rspara = true;
                    fptr.swallow(context, '\n');
                    rs = null;
                    if (!enc.isAsciiCompatible()) {
                        rs = RubyString.newUsAsciiStringShared(runtime, rsptrBytes, rsptr, rslen);
                        rs = EncodingUtils.rbStrEncode(context, rs, runtime.getEncodingService().convertEncodingToRubyEncoding(enc), 0, context.nil);
                        rs.setFrozen(true);
                        rsStr = (RubyString) rs;
                        rsByteList = rsStr.getByteList();
                        rsptrBytes = rsByteList.getUnsafeBytes();
                        rsptr = rsByteList.getBegin();
                        rslen = rsByteList.getRealSize();
                    }
                } else {
                    rsptrBytes = rsByteList.unsafeBytes();
                    rsptr = rsByteList.getBegin();
                }
                newline = rsptrBytes[rsptr + rslen - 1] & 0xFF;
            }

            ByteList buf = cache != null ? cache.allocate(0) : new ByteList(0);
            try {
                boolean bufferString = str instanceof RubyString;
                ByteList[] strPtr = {bufferString ? ((RubyString) str).getByteList() : null};

                int[] limit_p = {_limit};
                while ((c = fptr.appendline(context, newline, strPtr, limit_p)) != OpenFile.EOF) {
                    int s, p, pp, e;

                    if (c == newline) {
                        if (strPtr[0].getRealSize() < rslen) continue;
                        s = strPtr[0].getBegin();
                        e = s + strPtr[0].getRealSize();
                        p = e - rslen;
                        pp = enc.leftAdjustCharHead(strPtr[0].getUnsafeBytes(), s, p, e);
                        if (pp != p) continue;
                        if (ByteList.memcmp(strPtr[0].getUnsafeBytes(), p, rsptrBytes, rsptr, rslen) == 0) break;
                    }
                    if (limit_p[0] == 0) {
                        s = strPtr[0].getBegin();
                        p = s + strPtr[0].getRealSize();
                        pp = enc.leftAdjustCharHead(strPtr[0].getUnsafeBytes(), s, p - 1, p);
                        if (extraLimit != 0 &&
                                StringSupport.MBCLEN_NEEDMORE_P(StringSupport.preciseLength(enc, strPtr[0].getUnsafeBytes(), pp, p))) {
                            limit_p[0] = 1;
                            extraLimit--;
                        } else {
                            noLimit = true;
                            break;
                        }
                    }
                }
                _limit = limit_p[0];
                if (strPtr[0] != null) {
                    if (bufferString) {
                        if (strPtr[0] != ((RubyString) str).getByteList()) {
                            ((RubyString) str).setValue(strPtr[0]);
                        } else {
                            // same BL as before
                        }
                    } else {
                        // create string
                        str = runtime.newString(strPtr[0]);
                    }
                }

                if (rspara && c != OpenFile.EOF) {
                    // FIXME: This may block more often than it should, to clean up extraneous newlines
                    fptr.swallow(context, '\n');
                }
                if (!str.isNil()) {
                    str = EncodingUtils.ioEncStr(runtime, str, fptr);
                }
            } finally {
                if (cache != null) cache.release(buf);
            }

            if (!str.isNil() && !noLimit) {
                fptr.incrementLineno(runtime);
            }
        } finally {
            if (locked) fptr.unlock();
        }

        return str;
    }

    // fptr->enc and codeconv->enc
    public Encoding getEnc() {
        return openFile.encs.enc;
    }
    
    // mri: io_read_encoding
    public Encoding getReadEncoding() {
        return openFile.readEncoding(getRuntime());
    }
    
    // fptr->enc2 and codeconv->enc2
    public Encoding getEnc2() {
        return openFile.encs.enc2;
    }
    
    // mri: io_input_encoding
    public Encoding getInputEncoding() {
        return openFile.inputEncoding(getRuntime());
    }

    private static final String VENDOR;
    static { String v = SafePropertyAccessor.getProperty("java.VENDOR") ; VENDOR = (v == null) ? "" : v; };
    private static final String msgEINTR = "Interrupted system call";

    // FIXME: We needed to use this to raise an appropriate error somewhere...find where...I think IRB related when suspending process?
    public static boolean restartSystemCall(Exception e) {
        return VENDOR.startsWith("Apple") && e.getMessage().equals(msgEINTR);
    }

    // IO class methods.

    @JRubyMethod(name = "new", rest = true, meta = true)
    public static IRubyObject newInstance(ThreadContext context, IRubyObject recv, IRubyObject[] args, Block block) {
        RubyClass klass = (RubyClass)recv;
        
        if (block.isGiven()) {
            String className = klass.getName();
            context.runtime.getWarnings().warn(
                    ID.BLOCK_NOT_ACCEPTED,
                    className + "::new() does not take block; use " + className + "::open() instead");
        }
        
        return klass.newInstance(context, args, block);
    }

    @JRubyMethod(rest = true, meta = true)
    public static IRubyObject for_fd(ThreadContext context, IRubyObject recv, IRubyObject[] args, Block block) {
        RubyClass klass = (RubyClass)recv;

        return klass.newInstance(context, args, block);
    }

    private IRubyObject initializeCommon(ThreadContext context, int fileno, IRubyObject vmodeArg, IRubyObject opt) {
        Ruby runtime = context.runtime;

        ChannelFD fd;

        if (!FilenoUtil.isFake(fileno)) {
            // try using existing ChannelFD, then fall back on creating a new one
            fd = runtime.getFilenoUtil().getWrapperFromFileno(fileno);

            if (fd == null) {
                fd = new ChannelFD(new NativeDeviceChannel(fileno), runtime.getPosix(), runtime.getFilenoUtil());
            }
        } else {
            ChannelFD descriptor = runtime.getFilenoUtil().getWrapperFromFileno(fileno);

            if (descriptor == null) throw runtime.newErrnoEBADFError();

            fd = descriptor;
        }

        if (!fd.ch.isOpen()) {
            throw runtime.newErrnoEBADFError();
        }

        return initializeCommon(context, fd, vmodeArg, opt);
    }

    private IRubyObject initializeCommon(ThreadContext context, ChannelFD fd, IRubyObject vmodeArg, IRubyObject opt) {
        Ruby runtime = context.runtime;

        int ofmode;
        int[] oflags_p = {ModeFlags.RDONLY};

        if(opt != null && !opt.isNil() && !(opt instanceof RubyHash) && !(opt.respondsTo("to_hash"))) {
            throw runtime.newArgumentError("last argument must be a hash!");
        }

        if (opt != null && !opt.isNil()) {
            opt = opt.convertToHash();
        }

        if (!fd.ch.isOpen()) {
            throw runtime.newErrnoEBADFError();
        }

        Object pm = EncodingUtils.vmodeVperm(vmodeArg, runtime.newFixnum(0));
        int[] fmode_p = {0};
        ConvConfig convconfig = new ConvConfig();
        EncodingUtils.extractModeEncoding(context, convconfig, pm, opt, oflags_p, fmode_p);

        { // normally done with fcntl...which we *could* do too...but this is just checking read/write
            oflags_p[0] = ModeFlags.oflagsFrom(runtime.getPosix(), fd.ch);

            ofmode = ModeFlags.getOpenFileFlagsFor(oflags_p[0]);
            if (EncodingUtils.vmode(pm) == null || EncodingUtils.vmode(pm).isNil()) {
                fmode_p[0] = ofmode;
            } else if (((~ofmode & fmode_p[0]) & OpenFile.READWRITE) != 0) {
                throw runtime.newErrnoEINVALError();
            }
        }

        if (opt != null && !opt.isNil() && ((RubyHash)opt).op_aref(context, runtime.newSymbol("autoclose")) == runtime.getFalse()) {
            fmode_p[0] |= OpenFile.PREP;
        }

        // JRUBY-4650: Make sure we clean up the old data, if it's present.
        MakeOpenFile();

        openFile.setFD(fd);
        openFile.setMode(fmode_p[0]);
        openFile.encs = convconfig;
        openFile.clearCodeConversion();

        openFile.checkTTY();
        switch (fd.bestFileno()) {
            case 0:
                openFile.stdio_file = System.in;
                break;
            case 1:
                openFile.stdio_file = System.out;
                break;
            case 2:
                openFile.stdio_file = System.err;
                break;
        }

        if (openFile.isBOM()) {
            EncodingUtils.ioSetEncodingByBOM(context, this);
        }

        return this;
    }

    @JRubyMethod(name = "initialize", visibility = PRIVATE)
    public IRubyObject initialize(ThreadContext context, IRubyObject fileNumber, Block unused) {
        return initializeCommon(context, RubyNumeric.fix2int(fileNumber), null, context.nil);
    }
    
    @JRubyMethod(name = "initialize", visibility = PRIVATE)
    public IRubyObject initialize(ThreadContext context, IRubyObject fileNumber, IRubyObject second, Block unused) {
        int fileno = RubyNumeric.fix2int(fileNumber);
        IRubyObject vmode = null;
        IRubyObject options;
        IRubyObject hashTest = TypeConverter.checkHashType(context.runtime, second);
        if (hashTest instanceof RubyHash) {
            options = hashTest;
        } else {
            options = context.nil;
            vmode = second;
        }

        return initializeCommon(context, fileno, vmode, options);
    }

    @JRubyMethod(name = "initialize", visibility = PRIVATE)
    public IRubyObject initialize(ThreadContext context, IRubyObject fileNumber, IRubyObject modeValue, IRubyObject options, Block unused) {
        int fileno = RubyNumeric.fix2int(fileNumber);

        return initializeCommon(context, fileno, modeValue, options);
    }

    // Encoding processing
    protected IOOptions parseIOOptions(IRubyObject arg) {
        Ruby runtime = getRuntime();

        if (arg instanceof RubyFixnum) return newIOOptions(runtime, (int) RubyFixnum.fix2long(arg));

        String modeString = arg.convertToString().toString();
        try {
            return new IOOptions(runtime, modeString);
        } catch (InvalidValueException ive) {
            throw runtime.newArgumentError("invalid access mode " + modeString);
        }
    }

    @JRubyMethod
    public IRubyObject external_encoding(ThreadContext context) {
        EncodingService encodingService = context.runtime.getEncodingService();
        
        if (openFile.encs.enc2 != null) return encodingService.getEncoding(openFile.encs.enc2);
        
        if (openFile.isWritable()) {
            return openFile.encs.enc == null ? context.runtime.getNil() : encodingService.getEncoding(openFile.encs.enc);
        }
        
        return encodingService.getEncoding(getReadEncoding());
    }

    @JRubyMethod
    public IRubyObject internal_encoding(ThreadContext context) {
        if (openFile.encs.enc2 == null) return context.nil;
        
        return context.runtime.getEncodingService().getEncoding(getReadEncoding());
    }

    @JRubyMethod
    public IRubyObject set_encoding(ThreadContext context, IRubyObject encodingObj) {
        setEncoding(context, encodingObj, context.nil, context.nil);

        return context.nil;
    }

    @JRubyMethod
    public IRubyObject set_encoding(ThreadContext context, IRubyObject encodingString, IRubyObject internalEncoding) {
        IRubyObject opt = TypeConverter.checkHashType(context.runtime, internalEncoding);
        if (!opt.isNil()) {
            setEncoding(context, encodingString, context.nil, opt);
        } else {
            setEncoding(context, encodingString, internalEncoding, context.nil);
        }

        return context.nil;
    }

    @JRubyMethod
    public IRubyObject set_encoding(ThreadContext context, IRubyObject encodingString, IRubyObject internalEncoding, IRubyObject options) {
        setEncoding(context, encodingString, internalEncoding, options);

        return context.nil;
    }
    
    // mri: io_encoding_set
    public void setEncoding(ThreadContext context, IRubyObject v1, IRubyObject v2, IRubyObject opt) {
        IOEncodable.ConvConfig holder = new IOEncodable.ConvConfig();
        int ecflags = openFile.encs.ecflags;
        IRubyObject[] ecopts_p = {context.nil};
        IRubyObject tmp;
        
        if (!v2.isNil()) {
            holder.enc2 = EncodingUtils.rbToEncoding(context, v1);
            tmp = v2.checkStringType19();
            
            if (!tmp.isNil()) {
                RubyString internalAsString = (RubyString)tmp;
                
                // No encoding '-'
                if (internalAsString.size() == 1 && internalAsString.asJavaString().equals("-")) {
                    /* Special case - "-" => no transcoding */
                    holder.enc = holder.enc2;
                    holder.enc2 = null;
                } else {
                    holder.enc = EncodingUtils.rbToEncoding(context, internalAsString);
                }
                
                if (holder.enc == holder.enc2) {
                    /* Special case - "-" => no transcoding */
                    holder.enc2 = null;
                }
            } else {
                holder.enc = EncodingUtils.rbToEncoding(context, v2);
                
                if (holder.enc == holder.enc2) {
                    /* Special case - "-" => no transcoding */
                    holder.enc2 = null;
                }
            }
            EncodingUtils.SET_UNIVERSAL_NEWLINE_DECORATOR_IF_ENC2(holder.getEnc2(), ecflags);
            ecflags = EncodingUtils.econvPrepareOptions(context, opt, ecopts_p, ecflags);
        } else {
            if (v1.isNil()) {
                EncodingUtils.ioExtIntToEncs(context, holder, null, null, 0);
                EncodingUtils.SET_UNIVERSAL_NEWLINE_DECORATOR_IF_ENC2(holder.getEnc2(), ecflags);
                ecopts_p[0] = context.nil;
            } else {
                tmp = v1.checkStringType19();
                if (!tmp.isNil() && EncodingUtils.encAsciicompat(EncodingUtils.encGet(context, tmp))) {
                    EncodingUtils.parseModeEncoding(context, holder, tmp.asJavaString(), null);
                    EncodingUtils.SET_UNIVERSAL_NEWLINE_DECORATOR_IF_ENC2(holder.getEnc2(), ecflags);
                    ecflags = EncodingUtils.econvPrepareOptions(context, opt, ecopts_p, ecflags);
                } else {
                    EncodingUtils.ioExtIntToEncs(context, holder, EncodingUtils.rbToEncoding(context, v1), null, 0);
                    EncodingUtils.SET_UNIVERSAL_NEWLINE_DECORATOR_IF_ENC2(holder.getEnc2(), ecflags);
                }
            }
            // enc, enc2 should be set by now
        }

        int[] fmode_p = {openFile.getMode()};
        EncodingUtils.validateEncodingBinmode(context, fmode_p, ecflags, holder);
        openFile.setMode(fmode_p[0]);

        openFile.encs.enc = holder.enc;
        openFile.encs.enc2 = holder.enc2;
        openFile.encs.ecflags = ecflags;
        openFile.encs.ecopts = ecopts_p[0];

        openFile.clearCodeConversion();
    }

    // rb_io_s_open, 2014/5/16
    @JRubyMethod(required = 1, rest = true, meta = true)
    public static IRubyObject open(ThreadContext context, IRubyObject recv, IRubyObject[] args, Block block) {
        IRubyObject io = ((RubyClass)recv).newInstance(context, args, Block.NULL_BLOCK);

        return ensureYieldClose(context, io, block);
    }

    public static IRubyObject ensureYieldClose(ThreadContext context, IRubyObject port, Block block) {
        if (block.isGiven()) {
            Ruby runtime = context.runtime;
            try {
                return block.yield(context, port);
            } finally {
                ioClose(runtime, port);
            }
        }
        return port;
    }

    public static IRubyObject sysopen(IRubyObject recv, IRubyObject[] args, Block block) {
        return sysopen19(recv.getRuntime().getCurrentContext(), recv, args, block);
    }

    // rb_io_s_sysopen
    @JRubyMethod(name = "sysopen", required = 1, optional = 2, meta = true)
    public static IRubyObject sysopen19(ThreadContext context, IRubyObject recv, IRubyObject[] argv, Block block) {
        Ruby runtime = context.runtime;
        IRubyObject fname, vmode, vperm;
        fname = vmode = vperm = context.nil;
        IRubyObject intmode;
        int oflags;
        ChannelFD fd;
        int perm;

        switch (argv.length) {
            case 3:
                vperm = argv[2];
            case 2:
                vmode = argv[1];
            case 1:
                fname = argv[0];
        }
        fname = StringSupport.checkEmbeddedNulls(runtime, RubyFile.get_path(context, fname));

        if (vmode.isNil())
            oflags = OpenFlags.O_RDONLY.intValue();
        else if (!(intmode = TypeConverter.checkIntegerType(runtime, vmode, "to_int")).isNil())
            oflags = RubyNumeric.num2int(intmode);
        else {
            vmode = vmode.convertToString();
            oflags = OpenFile.ioModestrOflags(runtime, vmode.toString());
        }
        if (vperm.isNil()) perm = 0666;
        else              perm = RubyNumeric.num2int(vperm);

        StringSupport.checkStringSafety(context.runtime, fname);
        fname = ((RubyString)fname).dupFrozen();
        fd = sysopen(runtime, fname.toString(), oflags, perm);
        return runtime.newFixnum(fd.bestFileno());
    }

    private static class Sysopen {
        String fname;
        int oflags;
        int perm;
        Errno errno;
    }

    // rb_sysopen
    protected static ChannelFD sysopen(Ruby runtime, String fname, int oflags, int perm) {
        ChannelFD fd;
        Sysopen data = new Sysopen();

        data.fname = fname;
        data.oflags = oflags;
        data.perm = perm;

        fd = sysopenInternal(runtime, data);
        if (fd == null) {
            if (data.errno == Errno.EMFILE || data.errno == Errno.ENFILE) {
                System.gc();
                data.errno = null;
                fd = sysopenInternal(runtime, data);
            }
            if (fd == null) {
                if (data.errno != null) {
                    throw runtime.newErrnoFromErrno(data.errno, fname.toString());
                } else {
                    throw runtime.newSystemCallError(fname.toString());
                }
            }
        }
        return fd;
    }

    // rb_sysopen_internal
    private static ChannelFD sysopenInternal(Ruby runtime, Sysopen data) {
        ChannelFD fd;
        // TODO: thread eventing as in MRI
        fd = sysopenFunc(runtime, data);
//        if (0 <= fd)
//            rb_update_max_fd(fd);
        return fd;
    }

    // sysopen_func
    private static ChannelFD sysopenFunc(Ruby runtime, Sysopen data) {
        return cloexecOpen(runtime, data);
    }

    // rb_cloexec_open
    private static ChannelFD cloexecOpen(Ruby runtime, Sysopen data)
    {
        Channel ret = null;
//        #ifdef O_CLOEXEC
//            /* O_CLOEXEC is available since Linux 2.6.23.  Linux 2.6.18 silently ignore it. */
//            flags |= O_CLOEXEC;
//        #elif defined O_NOINHERIT
//            flags |= O_NOINHERIT;
//        #endif
        PosixShim shim = new PosixShim(runtime);
        ret = shim.open(runtime.getCurrentDirectory(), data.fname, ModeFlags.createModeFlags(data.oflags), data.perm);
        if (ret == null) {
            data.errno = shim.errno;
            return null;
        }
        // TODO, if we need it?
//        rb_maygvl_fd_fix_cloexec(ret);
        return new ChannelFD(ret, runtime.getPosix(), runtime.getFilenoUtil());
    }

    // MRI: rb_io_autoclose_p
    public boolean isAutoclose() {
        OpenFile fptr;
        fptr = getOpenFileChecked();
        return fptr.isAutoclose();
    }

    // MRI: rb_io_set_autoclose
    public void setAutoclose(boolean autoclose) {
        OpenFile fptr;
        fptr = getOpenFileChecked();
        fptr.setAutoclose(autoclose);
    }

    @JRubyMethod(name = "autoclose?")
    public IRubyObject autoclose(ThreadContext context) {
        return context.runtime.newBoolean(isAutoclose());
    }

    @JRubyMethod(name = "autoclose=")
    public IRubyObject autoclose_set(ThreadContext context, IRubyObject autoclose) {
        setAutoclose(autoclose.isTrue());
        return context.nil;
    }

    // MRI: rb_io_binmode_m
    @JRubyMethod(name = "binmode")
    public IRubyObject binmode() {
        setAscii8bitBinmode();

        RubyIO write_io = GetWriteIO();
        if (write_io != this)
             write_io.setAscii8bitBinmode();

        return this;
    }

    // MRI: rb_io_binmode_p
    @JRubyMethod(name = "binmode?")
    public IRubyObject op_binmode(ThreadContext context) {
        return RubyBoolean.newBoolean(context.runtime, getOpenFileChecked().isBinmode());
    }

    // rb_io_syswrite
    @JRubyMethod(name = "syswrite", required = 1)
    public IRubyObject syswrite(ThreadContext context, IRubyObject str) {
       Ruby runtime = context.runtime;
        OpenFile fptr;
        long n;

        if (!(str instanceof RubyString))
            str = str.asString();

        RubyIO io = GetWriteIO();
        fptr = io.getOpenFileChecked();

        boolean locked = fptr.lock();
        try {
            fptr.checkWritable(context);

            str.setFrozen(true);

            if (fptr.wbuf.len != 0) {
                runtime.getWarnings().warn("syswrite for buffered IO");
            }

            ByteList strByteList = ((RubyString) str).getByteList();
            n = OpenFile.writeInternal(context, fptr, fptr.fd(), strByteList.unsafeBytes(), strByteList.begin(), strByteList.getRealSize());

            if (n == -1) throw runtime.newErrnoFromErrno(fptr.errno(), fptr.getPath());
        } finally {
            if (locked) fptr.unlock();
        }

        return runtime.newFixnum(n);
    }

    // MRI: rb_io_write_nonblock
    @JRubyMethod(name = "write_nonblock", required = 1, optional = 1)
    public IRubyObject write_nonblock(ThreadContext context, IRubyObject[] argv) {
        Ruby runtime = context.runtime;
        IRubyObject str;
        IRubyObject opts = context.nil;
        boolean no_exceptions = false;

        int argc = Arity.checkArgumentCount(context, argv, 1, 2);
        if (argc == 2) {
            opts = argv[1].convertToHash();
        }
        str = argv[0];

        if (!opts.isNil() && runtime.getFalse() == ((RubyHash)opts).op_aref(context, runtime.newSymbol("exception")))
            no_exceptions = true;

        return ioWriteNonblock(context, runtime, str, no_exceptions);
    }

    // MRI: io_write_nonblock
    private IRubyObject ioWriteNonblock(ThreadContext context, Ruby runtime, IRubyObject str, boolean no_exception) {
        OpenFile fptr;
        long n;

        if (!(str instanceof RubyString))
            str = str.asString();

        RubyIO io = GetWriteIO();
        fptr = io.getOpenFileChecked();

        boolean locked = fptr.lock();
        try {
            fptr.checkWritable(context);

            if (fptr.io_fflush(context) < 0)
                throw runtime.newErrnoFromErrno(fptr.errno(), fptr.getPath());

            fptr.setNonblock(runtime);

            ByteList strByteList = ((RubyString) str).getByteList();
            n = fptr.posix.write(fptr.fd(), strByteList.unsafeBytes(), strByteList.begin(), strByteList.getRealSize(), true);

            if (n == -1) {
                if (fptr.posix.errno == Errno.EWOULDBLOCK || fptr.posix.errno == Errno.EAGAIN) {
                    if (no_exception) {
                        return runtime.newSymbol("wait_writable");
                    } else {
                        throw runtime.newErrnoEAGAINWritableError("write would block");
                    }
                }
                throw runtime.newErrnoFromErrno(fptr.posix.errno, fptr.getPath());
            }
        } finally {
            if (locked) fptr.unlock();
        }

        return runtime.newFixnum(n);
    }

    public RubyIO GetWriteIO() {
        RubyIO writeIO;
        checkInitialized();
        writeIO = openFile.tiedIOForWriting;
        if (writeIO != null) {
            return writeIO;
        }
        return this;
    }

    private void checkInitialized() {
        if (openFile == null) {
            throw getRuntime().newIOError("uninitialized stream");
        }
    }
    
    /** io_write_m
     * 
     */
    @JRubyMethod(name = "write", required = 1)
    public IRubyObject write(ThreadContext context, IRubyObject str) {
        return write(context, str, false);
    }

    // io_write
    public IRubyObject write(ThreadContext context, IRubyObject str, boolean nosync) {
        Ruby runtime = context.runtime;
        OpenFile fptr;
        long n;
        IRubyObject tmp;

        RubyIO io = GetWriteIO();

        str = str.asString();
        tmp = TypeConverter.ioCheckIO(runtime, io);
        if (tmp.isNil()) {
	        /* port is not IO, call write method for it. */
            return io.callMethod(context, "write", str);
        }
        io = (RubyIO)tmp;
        if (((RubyString)str).size() == 0) return RubyFixnum.zero(runtime);

        fptr = io.getOpenFileChecked();

        boolean locked = fptr.lock();
        try {
            fptr = io.getOpenFileChecked();
            fptr.checkWritable(context);

            n = fptr.fwrite(context, str, nosync);
            if (n == -1) throw runtime.newErrnoFromErrno(fptr.errno(), fptr.getPath());
        } finally {
            if (locked) fptr.unlock();
        }

        return RubyFixnum.newFixnum(runtime, n);
    }

    /** rb_io_addstr
     * 
     */
    @JRubyMethod(name = "<<", required = 1)
    public IRubyObject op_append(ThreadContext context, IRubyObject anObject) {
        // Claims conversion is done via 'to_s' in docs.
        callMethod(context, "write", anObject);
        
        return this;
    }

    @JRubyMethod(name = "fileno", alias = "to_i")
    public RubyFixnum fileno(ThreadContext context) {
        return context.runtime.newFixnum(getOpenFileChecked().getFileno());
    }
    
    /** Returns the current line number.
     * 
     * @return the current line number.
     */
    @JRubyMethod(name = "lineno")
    public RubyFixnum lineno(ThreadContext context) {
        return context.runtime.newFixnum(getOpenFileChecked().getLineNumber());
    }

    /** Sets the current line number.
     * 
     * @param newLineNumber The new line number.
     */
    @JRubyMethod(name = "lineno=", required = 1)
    public RubyFixnum lineno_set(ThreadContext context, IRubyObject newLineNumber) {
        getOpenFileChecked().setLineNumber(RubyNumeric.fix2int(newLineNumber));

        return context.runtime.newFixnum(getOpenFileChecked().getLineNumber());
    }

    /** Returns the current sync mode.
     *
     * MRI: rb_io_sync
     * 
     * @return the current sync mode.
     */
    @JRubyMethod
    public RubyBoolean sync(ThreadContext context) {
        Ruby runtime = context.runtime;
        OpenFile fptr;

        RubyIO io = GetWriteIO();
        fptr = io.getOpenFileChecked();
        fptr.lock();
        try {
            return (fptr.getMode() & OpenFile.SYNC) != 0 ? runtime.getTrue() : runtime.getFalse();
        } finally {
            fptr.unlock();
        }
    }
    
    /**
     * <p>Return the process id (pid) of the process this IO object
     * spawned.  If no process exists (popen was not called), then
     * nil is returned.  This is not how it appears to be defined
     * but ruby 1.8 works this way.</p>
     * 
     * @return the pid or nil
     */
    @JRubyMethod
    public IRubyObject pid(ThreadContext context) {
        OpenFile myOpenFile = getOpenFileChecked();
        
        if (myOpenFile.getProcess() == null) {
            return context.runtime.getNil();
        }
        
        // Of course this isn't particularly useful.
        long pid = myOpenFile.getPid();

        return context.runtime.newFixnum(pid);
    }

    // rb_io_pos
    @JRubyMethod(name = {"pos", "tell"})
    public RubyFixnum pos(ThreadContext context) {
        OpenFile fptr = getOpenFileChecked();

        boolean locked = fptr.lock();
        try {
            long pos = fptr.tell(context);
            if (pos < 0 && fptr.errno() != null) throw context.runtime.newErrnoFromErrno(fptr.errno(), fptr.getPath());
            pos -= fptr.rbuf.len;
            return context.runtime.newFixnum(pos);
        } finally {
            if (locked) fptr.unlock();
        }
    }

    // rb_io_set_pos
    @JRubyMethod(name = "pos=", required = 1)
    public RubyFixnum pos_set(ThreadContext context, IRubyObject offset) {
        OpenFile fptr;
        long pos;

        pos = offset.convertToInteger().getLongValue();
        fptr = getOpenFileChecked();

        boolean locked = fptr.lock();
        try {
            pos = fptr.seek(context, pos, PosixShim.SEEK_SET);
            if (pos < 0 && fptr.errno() != null) throw context.runtime.newErrnoFromErrno(fptr.errno(), fptr.getPath());
        } finally {
            if (locked) fptr.unlock();
        }

        return context.runtime.newFixnum(pos);
    }
    
    /** Print some objects to the stream.
     * 
     */
    @JRubyMethod(rest = true, reads = FrameField.LASTLINE)
    public IRubyObject print(ThreadContext context, IRubyObject[] args) {
        return print(context, this, args);
    }

    /**
     * Print some objects to the stream.
     *
     * MRI: rb_io_print
     */
    public static IRubyObject print(ThreadContext context, IRubyObject out, IRubyObject[] args) {
        Ruby runtime = context.runtime;
        int i;
        IRubyObject line;
        int argc = args.length;

        /* if no argument given, print `$_' */
        if (argc == 0) {
            argc = 1;
            line = context.getLastLine();
            args = new IRubyObject[]{line};
        }
        for (i=0; i<argc; i++) {
            IRubyObject outputFS = runtime.getGlobalVariables().get("$,");
            if (!outputFS.isNil() && i>0) {
                write(context, out, outputFS);
            }
            write(context, out, args[i]);
        }
        IRubyObject outputRS = runtime.getGlobalVariables().get("$\\");
        if (argc > 0 && !outputRS.isNil()) {
            write(context, out, outputRS);
        }

        return context.nil;
    }

    @JRubyMethod(required = 1, rest = true)
    public IRubyObject printf(ThreadContext context, IRubyObject[] args) {
        write(context, this, RubyKernel.sprintf(context, this, args));
        return context.nil;
    }

    @JRubyMethod(required = 1)
    public IRubyObject putc(ThreadContext context, IRubyObject ch) {
        Ruby runtime = context.runtime;
        IRubyObject str;
        if (ch instanceof RubyString) {
            str = ((RubyString)ch).substr(runtime, 0, 1);
        }
        else {
            str = RubyString.newStringShared(runtime, RubyFixnum.SINGLE_CHAR_BYTELISTS19[RubyNumeric.num2chr(ch) & 0xFF]);
        }
        write(context, str);
        return ch;
    }

    public static IRubyObject putc(ThreadContext context, IRubyObject maybeIO, IRubyObject object) {
        if (maybeIO instanceof RubyIO) {
            ((RubyIO)maybeIO).putc(context, object);
        } else {
            byte c = RubyNumeric.num2chr(object);
            IRubyObject str = RubyString.newStringShared(context.runtime, RubyFixnum.SINGLE_CHAR_BYTELISTS19[c & 0xFF]);
            maybeIO.callMethod(context, "write", str);
        }

        return object;
    }

    public RubyFixnum seek(ThreadContext context, IRubyObject[] args) {
        int whence = PosixShim.SEEK_SET;
        
        if (args.length > 1) {
            whence = interpretSeekWhence(args[1]);
        }
        
        return doSeek(context, args[0], whence);
    }

    @JRubyMethod
    public RubyFixnum seek(ThreadContext context, IRubyObject arg0) {
        int whence = PosixShim.SEEK_SET;
        
        return doSeek(context, arg0, whence);
    }

    @JRubyMethod
    public RubyFixnum seek(ThreadContext context, IRubyObject arg0, IRubyObject arg1) {
        int whence = interpretSeekWhence(arg1);
        
        return doSeek(context, arg0, whence);
    }

    // rb_io_seek
    private RubyFixnum doSeek(ThreadContext context, IRubyObject offset, int whence) {
        OpenFile fptr;
        long pos;

        pos = RubyNumeric.num2long(offset);
        fptr = getOpenFileChecked();

        boolean locked = fptr.lock();
        try {
            pos = fptr.seek(context, pos, whence);
            if (pos < 0 && fptr.errno() != null) throw getRuntime().newErrnoFromErrno(fptr.errno(), fptr.getPath());
        } finally {
            if (locked) fptr.unlock();
        }

        return RubyFixnum.zero(context.runtime);
    }
    
    // This was a getOpt with one mandatory arg, but it did not work
    // so I am parsing it for now.
    @JRubyMethod(required = 1, optional = 1)
    public RubyFixnum sysseek(ThreadContext context, IRubyObject[] args) {
        Ruby runtime = context.runtime;
        IRubyObject offset = context.nil, ptrname = context.nil;
        int whence = PosixShim.SEEK_SET;
        OpenFile fptr;
        long pos;

        switch (args.length) {
            case 2:
                ptrname = args[1];
                whence = interpretSeekWhence(ptrname);
            case 1:
                offset = args[0];
        }
        pos = offset.convertToInteger().getLongValue();
        fptr = getOpenFileChecked();

        boolean locked = fptr.lock();
        try {
            if ((fptr.isReadable()) &&
                    (fptr.READ_DATA_BUFFERED() || fptr.READ_CHAR_PENDING())) {
                throw runtime.newIOError("sysseek for buffered IO");
            }
            if (fptr.isWritable() && fptr.wbuf.len != 0) {
                runtime.getWarnings().warn("sysseek for buffered IO");
            }
            fptr.errno(null);
            pos = fptr.posix.lseek(fptr.fd(), pos, whence);
            if (pos == -1 && fptr.errno() != null) throw runtime.newErrnoFromErrno(fptr.errno(), fptr.getPath());
        } finally {
            if (locked) fptr.unlock();
        }

        return RubyFixnum.newFixnum(runtime, pos);
    }

    private static int interpretSeekWhence(IRubyObject vwhence) {
        if (vwhence instanceof RubySymbol) {
            if (vwhence.toString() == "SET")
                return PosixShim.SEEK_SET;
            if (vwhence.toString() == "CUR")
                return PosixShim.SEEK_CUR;
            if (vwhence.toString() == "END")
                return PosixShim.SEEK_END;
        }
        return (int)vwhence.convertToInteger().getLongValue();
    }

    // rb_io_rewind
    @JRubyMethod
    public RubyFixnum rewind(ThreadContext context) {
        Ruby runtime = context.runtime;
        OpenFile fptr;

        fptr = getOpenFileChecked();
        boolean locked = fptr.lock();
        try {
            if (fptr.seek(context, 0L, 0) < 0 && fptr.errno() != null)
                throw context.runtime.newErrnoFromErrno(fptr.errno(), fptr.getPath());
            RubyArgsFile.ArgsFileData data = RubyArgsFile.ArgsFileData.getDataFrom(runtime.getArgsFile());
            if (this == data.currentFile) {
                data.currentLineNumber -= fptr.getLineNumber();
            }
            fptr.setLineNumber(0);
            if (fptr.readconv != null) {
                fptr.clearReadConversion();
            }
        } finally {
            if (locked) fptr.unlock();
        }

        return RubyFixnum.zero(runtime);
    }

    // rb_io_fsync
    @JRubyMethod
    public RubyFixnum fsync(ThreadContext context) {
        Ruby runtime = context.runtime;
        OpenFile fptr;

        RubyIO io = GetWriteIO();
        fptr = io.getOpenFileChecked();

        if (fptr.io_fflush(context) < 0)
            throw runtime.newSystemCallError("");

//        # ifndef _WIN32	/* already called in io_fflush() */
//        if ((int)rb_thread_io_blocking_region(nogvl_fsync, fptr, fptr->fd) < 0)
//            rb_sys_fail_path(fptr->pathv);
//        # endif
        return RubyFixnum.zero(runtime);
    }

    /** Sets the current sync mode.
     *
     * MRI: rb_io_set_sync
     * 
     * @param sync The new sync mode.
     */
    @JRubyMethod(name = "sync=", required = 1)
    public IRubyObject sync_set(IRubyObject sync) {
        setSync(sync.isTrue());

        return sync;
    }

    public void setSync(boolean sync) {
        RubyIO io = GetWriteIO();
        OpenFile fptr = io.getOpenFileChecked();
        fptr.setSync(sync);
    }

    public boolean getSync() {
        RubyIO io = GetWriteIO();
        OpenFile fptr = io.getOpenFileChecked();
        return fptr.isSync();
    }

    // rb_io_eof
    @JRubyMethod(name = {"eof?", "eof"})
    public RubyBoolean eof_p(ThreadContext context) {
        Ruby runtime = context.runtime;
        OpenFile fptr;

        fptr = getOpenFileChecked();

        boolean locked = fptr.lock();
        try {
            fptr.checkCharReadable(context);

            if (fptr.READ_CHAR_PENDING()) return runtime.getFalse();
            if (fptr.READ_DATA_PENDING()) return runtime.getFalse();
            fptr.READ_CHECK(context);
            //        #if defined(RUBY_TEST_CRLF_ENVIRONMENT) || defined(_WIN32)
            //        if (!NEED_READCONV(fptr) && NEED_NEWLINE_DECORATOR_ON_READ(fptr)) {
            //            return eof(fptr->fd) ? Qtrue : Qfalse;
            //        }
            //        #endif
            if (fptr.fillbuf(context) < 0) {
                return runtime.getTrue();
            }
        } finally {
            if (locked) fptr.unlock();
        }

        return runtime.getFalse();
    }

    @JRubyMethod(name = {"tty?", "isatty"})
    public RubyBoolean tty_p(ThreadContext context) {
        Ruby runtime = context.runtime;
        POSIX posix = runtime.getPosix();
        OpenFile fptr;

        fptr = getOpenFileChecked();

        fptr.lock();
        try {
            if (posix.isNative() && fptr.fd().realFileno != -1) {
                return posix.libc().isatty(fptr.getFileno()) == 0 ? runtime.getFalse() : runtime.getTrue();
            } else if (fptr.isStdio()) {
                // This is a bit of a hack for platforms where we can't do native stdio
                return runtime.getTrue();
            }
        } finally {
            fptr.unlock();
        }

        return runtime.getFalse();
    }

    // rb_io_init_copy
    @JRubyMethod(required = 1, visibility = Visibility.PRIVATE)
    @Override
    public IRubyObject initialize_copy(IRubyObject _io){
        RubyIO dest = this;
        Ruby runtime = getRuntime();
        ThreadContext context = runtime.getCurrentContext();

        OpenFile fptr, orig;
        ChannelFD fd;
        RubyIO write_io;
        long pos;

        RubyIO io = TypeConverter.ioGetIO(runtime, _io);
        if (!OBJ_INIT_COPY(dest, io)) return dest;
        orig = io.getOpenFileChecked();
        fptr = dest.MakeOpenFile();

        // orig is the visible one here but we lock both anyway
        boolean locked1 = orig.lock();
        boolean locked2 = fptr.lock();
        try {
            io.flush(context);

            /* copy rb_io_t structure */
            fptr.setMode(orig.getMode() & ~OpenFile.PREP);
            fptr.encs = orig.encs;
            fptr.setProcess(orig.getProcess());
            fptr.setLineNumber(orig.getLineNumber());
            if (orig.getPath() != null) fptr.setPath(orig.getPath());
            fptr.setFinalizer(orig.getFinalizer());
            // TODO: not using pipe_finalize yet
            //        #if defined (__CYGWIN__) || !defined(HAVE_FORK)
            //        if (fptr.finalize == pipe_finalize)
            //            pipe_add_fptr(fptr);
            //        #endif

            fd = orig.fd().dup();
            fptr.setFD(fd);
            pos = orig.tell(context);
            if (0 <= pos)
                fptr.seek(context, pos, PosixShim.SEEK_SET);
        } finally {
            if (locked2) fptr.unlock();
            if (locked1) orig.unlock();
        }

        if (fptr.isBinmode()) {
            dest.setBinmode();
        }

        write_io = io.GetWriteIO();
        if (io != write_io) {
            write_io = (RubyIO)write_io.dup();
            fptr.tiedIOForWriting = write_io;
            dest.getInstanceVariables().setInstanceVariable("@tied_io_for_writing", write_io);
        }

        return dest;
    }
    
    @JRubyMethod(name = "closed?")
    public RubyBoolean closed_p(ThreadContext context) {
        return context.runtime.newBoolean(isClosed());
    }

    /**
     * Is this IO closed
     *
     * MRI: rb_io_closed
     * 
     * @return true if closed
     */
    public boolean isClosed() {
        OpenFile fptr;
        RubyIO write_io;
        OpenFile write_fptr;

        write_io = GetWriteIO();
        if (this != write_io) {
            write_fptr = write_io.openFile;
            if (write_fptr != null && write_fptr.fd() != null) {
                return false;
            }
        }

        fptr = openFile;
        checkInitialized();
        return fptr.fd() != null ? false : true;
    }

    /** 
     * <p>Closes all open resources for the IO.  It also removes
     * it from our magical all open file descriptor pool.</p>
     * 
     * @return The IO.
     *
     * MRI: rb_io_close_m
     */
    @JRubyMethod
    public IRubyObject close() {
        Ruby runtime = getRuntime();

        openFile.checkClosed();
        return rbIoClose(runtime);
    }

    // io_close
    protected static IRubyObject ioClose(Ruby runtime, IRubyObject io) {
        ThreadContext context = runtime.getCurrentContext();
        IRubyObject closed = io.checkCallMethod(context, "closed?");
        if (closed != null && closed.isTrue()) return io;
        IRubyObject oldExc = runtime.getGlobalVariables().get("$!"); // Save $!
        try {
            return io.checkCallMethod(context, "close");
        } catch (RaiseException re) {
            if (re.getMessage().contains(CLOSED_STREAM_MSG)) {
                // ignore
                runtime.getGlobalVariables().set("$!", oldExc); // Restore $!
                return context.nil;
            } else {
                throw re;
            }
        }
    }
    
    // rb_io_close  
    protected IRubyObject rbIoClose(Ruby runtime) {
        ThreadContext context = runtime.getCurrentContext();
        OpenFile fptr;
        RubyIO write_io;
        OpenFile write_fptr;

        write_io = GetWriteIO();
        if (this != write_io) {
            write_fptr = write_io.openFile;

            boolean locked = write_fptr.lock();
            try {
                if (write_fptr != null && write_fptr.fd() != null) {
                    write_fptr.cleanup(runtime, true);
                }
            } finally {
                if (locked) write_fptr.unlock();
            }
        }

        fptr = openFile;

        boolean locked = fptr.lock();
        try {
            if (fptr == null) return runtime.getNil();
            if (fptr.fd() == null) return runtime.getNil();

            // interrupt waiting threads
            fptr.interruptBlockingThreads();
            fptr.cleanup(runtime, false);

            if (fptr.getProcess() != null) {
                context.setLastExitStatus(context.nil);

                if (runtime.getPosix().isNative() && fptr.getProcess() instanceof POSIXProcess) {
                    // We do not need to nuke native-launched child process, since we now have full control
                    // over child process pipes.
                    IRubyObject processResult = RubyProcess.RubyStatus.newProcessStatus(runtime, ((POSIXProcess) fptr.getProcess()).status(), fptr.getPid());
                    context.setLastExitStatus(processResult);
                } else {
                    // If this is not a popen3/popen4 stream and it has a process, attempt to shut down that process
                    if (!popenSpecial) {
                        obliterateProcess(fptr.getProcess());
                        // RubyStatus uses real native status now, so we unshift Java's shifted exit status
                        IRubyObject processResult = RubyProcess.RubyStatus.newProcessStatus(runtime, fptr.getProcess().exitValue() << 8, fptr.getPid());
                        context.setLastExitStatus(processResult);
                    }
                }
                fptr.setProcess(null);
            }
        } finally {
            if (locked) fptr.unlock();
        }

        return runtime.getNil();
    }

    // MRI: rb_io_close_write
    @JRubyMethod
    public IRubyObject close_write(ThreadContext context) {
        Ruby runtime = context.runtime;
        OpenFile fptr;
        RubyIO write_io;

        write_io = GetWriteIO();
        fptr = write_io.getOpenFileChecked();
        boolean locked = fptr.lock();
        try {
            if (fptr.socketChannel() != null) {
                try {
                    fptr.socketChannel().shutdownOutput();
                } catch (IOException ioe) {
                    throw runtime.newErrnoFromErrno(Helpers.errnoFromException(ioe), fptr.getPath());
                }
                fptr.setMode(fptr.getMode() & ~OpenFile.WRITABLE);
                if (!fptr.isReadable())
                    return write_io.rbIoClose(runtime);
                return context.nil;
            }

            if (fptr.isReadable()) {
                throw runtime.newIOError("closing non-duplex IO for writing");
            }
        } finally {
            if (locked) fptr.unlock();
        }


        if (this != write_io) {
            fptr = getOpenFileChecked();

            locked = fptr.lock();
            try {
                fptr.tiedIOForWriting = null;
                fptr.setMode(fptr.getMode() & ~OpenFile.DUPLEX);
            } finally {
                if (locked) fptr.unlock();
            }
        }

        write_io.rbIoClose(runtime);
        return context.nil;
    }

    @JRubyMethod
    public IRubyObject close_read(ThreadContext context) {
        Ruby runtime = context.runtime;
        OpenFile fptr;
        RubyIO write_io;

        fptr = getOpenFileChecked();

        boolean locked = fptr.lock();
        try {
            if (fptr.socketChannel() != null) {
                try {
                    fptr.socketChannel().socket().shutdownInput();
                } catch (IOException ioe) {
                    throw runtime.newErrnoFromErrno(Helpers.errnoFromException(ioe), fptr.getPath());
                }
                fptr.setMode(fptr.getMode() & ~OpenFile.READABLE);
                if (!fptr.isWritable())
                    return rbIoClose(runtime);
                return context.nil;
            }

            write_io = GetWriteIO();
            if (this != write_io) {
                OpenFile wfptr;
                wfptr = write_io.getOpenFileChecked();

                boolean locked2 = wfptr.lock();
                try {
                    wfptr.setProcess(fptr.getProcess());
                    wfptr.setPid(fptr.getPid());
                    fptr.setProcess(null);
                    fptr.setPid(-1);
                    this.openFile = wfptr;
                    /* bind to write_io temporarily to get rid of memory/fd leak */
                    fptr.tiedIOForWriting = null;
                    fptr.setMode(fptr.getMode() & ~OpenFile.DUPLEX);
                    write_io.openFile = fptr;
                    fptr.cleanup(runtime, false);
                    /* should not finalize fptr because another thread may be reading it */
                    return context.nil;
                } finally {
                    if (locked2) wfptr.unlock();
                }
            }

            if (fptr.isWritable()) {
                throw runtime.newIOError("closing non-duplex IO for reading");
            }
        } finally {
            if (locked) fptr.unlock();
        }

        return rbIoClose(runtime);
    }

    @JRubyMethod(name = "close_on_exec=", notImplemented = true)
    public IRubyObject close_on_exec_set(ThreadContext context, IRubyObject arg) {
        // TODO: rb_io_set_close_on_exec
        throw context.runtime.newNotImplementedError("close_on_exec=");
    }

    @JRubyMethod(name = "close_on_exec?", notImplemented = true)
    public IRubyObject close_on_exec_p(ThreadContext context) {
        // TODO: rb_io_close_on_exec_p
        throw context.runtime.newNotImplementedError("close_on_exec=");
    }

    /** Flushes the IO output stream.
     *
     * MRI: rb_io_flush
     *
     * @return The IO.
     */
    @JRubyMethod
    public RubyIO flush(ThreadContext context) {
        return flushRaw(context, true);
    }

    // rb_io_flush_raw
    protected RubyIO flushRaw(ThreadContext context, boolean sync) {
        OpenFile fptr;

        // not possible here
//        if (!RB_TYPE_P(io, T_FILE)) {
//            return rb_funcall(io, id_flush, 0);
//        }

        RubyIO io = GetWriteIO();
        fptr = io.getOpenFileChecked();

        boolean locked = fptr.lock();
        try {
            if ((fptr.getMode() & OpenFile.WRITABLE) != 0) {
                if (fptr.io_fflush(context) < 0)
                    throw context.runtime.newErrnoFromErrno(fptr.errno(), "");
                //            #ifdef _WIN32
                //            if (sync && GetFileType((HANDLE)rb_w32_get_osfhandle(fptr->fd)) == FILE_TYPE_DISK) {
                //                rb_thread_io_blocking_region(nogvl_fsync, fptr, fptr->fd);
                //            }
                //            #endif
            }
            if ((fptr.getMode() & OpenFile.READABLE) != 0) {
                fptr.unread(context);
            }
        } finally {
            if (locked) fptr.unlock();
        }

        return io;
    }

    /** Read a line.
     * 
     */

    // rb_io_gets_m
    @JRubyMethod(name = "gets", writes = FrameField.LASTLINE)
    public IRubyObject gets(ThreadContext context) {
        IRubyObject separator = prepareGetsSeparator(context, null, null);
        IRubyObject result = getline(context, separator);

        if (!result.isNil()) context.setLastLine(result);

        return result;
    }

    // rb_io_gets_m
    @JRubyMethod(name = "gets", writes = FrameField.LASTLINE)
    public IRubyObject gets(ThreadContext context, IRubyObject arg) {
        IRubyObject separator = prepareGetsSeparator(context, arg, null);
        long limit = prepareGetsLimit(context, arg, null);

        IRubyObject result = getline(context, separator, limit);

        if (!result.isNil()) context.setLastLine(result);

        return result;
    }

    // rb_io_gets_m
    @JRubyMethod(name = "gets", writes = FrameField.LASTLINE)
    public IRubyObject gets(ThreadContext context, IRubyObject rs, IRubyObject limit_arg) {
        rs = prepareGetsSeparator(context, rs, limit_arg);
        long limit = prepareGetsLimit(context, rs, limit_arg);
        IRubyObject result = getline(context, rs, limit);

        if (!result.isNil()) context.setLastLine(result);

        return result;
    }

    private IRubyObject prepareGetsSeparator(ThreadContext context, IRubyObject[] args) {
        switch (args.length) {
            case 0:
                return prepareGetsSeparator(context, null, null);
            case 1:
                return prepareGetsSeparator(context, args[0], null);
            case 2:
                return prepareGetsSeparator(context, args[0], args[1]);
        }
        throw new RuntimeException("invalid size for gets args: " + args.length);
    }

    // MRI: prepare_getline_args, separator logic
    private IRubyObject prepareGetsSeparator(ThreadContext context, IRubyObject arg0, IRubyObject arg1) {
        Ruby runtime = context.runtime;
        IRubyObject rs = runtime.getRecordSeparatorVar().get();
        if (arg0 != null && arg1 == null) { // argc == 1
            IRubyObject tmp = context.nil;

            if (arg0.isNil() || !(tmp = TypeConverter.checkStringType(runtime, arg0)).isNil()) {
                rs = tmp;
            }
        } else if (arg0 != null && arg1 != null) { // argc >= 2
            rs = arg0;
            if (!rs.isNil()) {
                rs = rs.convertToString();
            }
        }
        if (!rs.isNil()) {
            Encoding enc_rs, enc_io;

            OpenFile fptr = getOpenFileChecked();
            enc_rs = ((RubyString)rs).getEncoding();
            enc_io = fptr.readEncoding(runtime);
            if (enc_io != enc_rs &&
                    (((RubyString)rs).scanForCodeRange() != StringSupport.CR_7BIT ||
                            (((RubyString)rs).size() > 0 && !enc_io.isAsciiCompatible()))) {
                if (rs == runtime.getGlobalVariables().getDefaultSeparator()) {
                    rs = RubyString.newStringLight(runtime, 0, enc_io);
                    ((RubyString)rs).catAscii(NEWLINE_BYTES, 0, 1);
                }
                else {
                    throw runtime.newArgumentError("encoding mismatch: " + enc_io + " IO with " + enc_rs + " RS");
                }
            }
        }
        return rs;
    }

    private long prepareGetsLimit(ThreadContext context, IRubyObject[] args) {
        switch (args.length) {
            case 0:
                return prepareGetsLimit(context, null, null);
            case 1:
                return prepareGetsLimit(context, args[0], null);
            case 2:
                return prepareGetsLimit(context, args[0], args[1]);
        }
        throw new RuntimeException("invalid size for gets args: " + args.length);
    }

    // MRI: prepare_getline_args, limit logic
    private long prepareGetsLimit(ThreadContext context, IRubyObject arg0, IRubyObject arg1) {
        Ruby runtime = context.runtime;
        IRubyObject lim = context.nil;
        if (arg0 != null && arg1 == null) { // argc == 1
            IRubyObject tmp = context.nil;

            if (arg0.isNil() || !(tmp = TypeConverter.checkStringType(runtime, arg0)).isNil()) {
                // only separator logic
            } else {
                lim = arg0;
            }
        } else if (arg0 != null && arg1 != null) { // argc >= 2
            lim = arg1;
        }
        return lim.isNil() ? -1 : lim.convertToInteger().getLongValue();
    }

    private IRubyObject gets(ThreadContext context, IRubyObject[] args) {
        switch (args.length) {
            case 0:
                return gets(context);
            case 1:
                return gets(context, args[0]);
            case 2:
                return gets(context, args[0], args[1]);
            default:
                Arity.raiseArgumentError(context, args.length, 0, 2);
                return null; // not reached
        }
    }

    public boolean getBlocking() {
        return openFile.isBlocking();
    }

    public void setBlocking(boolean blocking) {
        openFile.setBlocking(getRuntime(), blocking);
    }

    @JRubyMethod(name = "fcntl")
    public IRubyObject fcntl(ThreadContext context, IRubyObject cmd) {
        // TODO: This version differs from ioctl by checking whether fcntl exists
        // and raising notimplemented if it doesn't; perhaps no difference for us?
        return ctl(context.runtime, cmd, null);
    }

    @JRubyMethod(name = "fcntl")
    public IRubyObject fcntl(ThreadContext context, IRubyObject cmd, IRubyObject arg) {
        // TODO: This version differs from ioctl by checking whether fcntl exists
        // and raising notimplemented if it doesn't; perhaps no difference for us?
        return ctl(context.runtime, cmd, arg);
    }

    @JRubyMethod(name = "ioctl", required = 1, optional = 1)
    public IRubyObject ioctl(ThreadContext context, IRubyObject[] args) {
        IRubyObject cmd = args[0];
        IRubyObject arg;
        
        if (args.length == 2) {
            arg = args[1];
        } else {
            arg = context.runtime.getNil();
        }

        return ctl(context.runtime, cmd, arg);
    }

    public IRubyObject ctl(Ruby runtime, IRubyObject cmd, IRubyObject arg) {
        long realCmd = cmd.convertToInteger().getLongValue();
        long nArg = 0;

        if (realCmd == Fcntl.F_GETFL.intValue()) {
            OpenFile myOpenFile = getOpenFileChecked();
            return runtime.newFixnum(OpenFile.ioFmodeOflags(myOpenFile.getMode()));
        }
        
        // FIXME: Arg may also be true, false, and nil and still be valid.  Strangely enough, 
        // protocol conversion is not happening in Ruby on this arg?
        if (arg == null || arg.isNil() || arg == runtime.getFalse()) {
            nArg = 0;
        } else if (arg instanceof RubyFixnum) {
            nArg = RubyFixnum.fix2long(arg);
        } else if (arg == runtime.getTrue()) {
            nArg = 1;
        } else {
            throw runtime.newNotImplementedError("JRuby does not support string for second fcntl/ioctl argument yet");
        }
        
        OpenFile fptr = getOpenFileChecked();

        // Fixme: Only F_SETFL and F_GETFL is current supported
        // FIXME: Only NONBLOCK flag is supported
        // FIXME: F_SETFL and F_SETFD are treated as the same thing here.  For the case of dup(fd) we
        //   should actually have F_SETFL only affect one (it is unclear how well we do, but this TODO
        //   is here to at least document that we might need to do more work here.  Mostly SETFL is
        //   for mode changes which should persist across fork() boundaries.  Since JVM has no fork
        //   this is not a problem for us.
        if (realCmd == FcntlLibrary.FD_CLOEXEC) {
            // Do nothing.  FD_CLOEXEC has no meaning in JVM since we cannot really exec.
            // And why the hell does webrick pass this in as a first argument!!!!!
        } else if (realCmd == Fcntl.F_SETFL.intValue() || realCmd == Fcntl.F_SETFD.intValue()) {
            if ((nArg & FcntlLibrary.FD_CLOEXEC) == FcntlLibrary.FD_CLOEXEC) {
                // Do nothing.  FD_CLOEXEC has no meaning in JVM since we cannot really exec.
            } else {
                boolean block = (nArg & ModeFlags.NONBLOCK) != ModeFlags.NONBLOCK;

                fptr.setBlocking(runtime, block);
            }
        } else if (realCmd == Fcntl.F_GETFL.intValue()) {
            return fptr.isBlocking() ? RubyFixnum.zero(runtime) : RubyFixnum.newFixnum(runtime, ModeFlags.NONBLOCK);
        } else {
            throw runtime.newNotImplementedError("JRuby only supports F_SETFL and F_GETFL with NONBLOCK for fcntl/ioctl");
        }
        
        return runtime.newFixnum(0);
    }

    private static final byte[] EMPTY_BYTE_ARRAY = new byte[0];

    @JRubyMethod(name = "puts")
    public IRubyObject puts(ThreadContext context) {
        return puts0(context, this);
    }

    @JRubyMethod(name = "puts")
    public IRubyObject puts(ThreadContext context, IRubyObject arg0) {
        return puts1(context, this, arg0);
    }

    @JRubyMethod(name = "puts")
    public IRubyObject puts(ThreadContext context, IRubyObject arg0, IRubyObject arg1) {
        return puts2(context, this, arg0, arg1);
    }

    @JRubyMethod(name = "puts")
    public IRubyObject puts(ThreadContext context, IRubyObject arg0, IRubyObject arg1, IRubyObject arg2) {
        return puts3(context, this, arg0, arg1, arg2);
    }

    @JRubyMethod(name = "puts", rest = true)
    public IRubyObject puts(ThreadContext context, IRubyObject[] args) {
        return puts(context, this, args);
    }

    public static IRubyObject puts0(ThreadContext context, IRubyObject maybeIO) {
        return writeSeparator(context, maybeIO);
    }

    public static IRubyObject puts1(ThreadContext context, IRubyObject maybeIO, IRubyObject arg0) {
        Ruby runtime = context.runtime;
        assert runtime.getGlobalVariables().getDefaultSeparator() instanceof RubyString;
        RubyString separator = (RubyString) runtime.getGlobalVariables().getDefaultSeparator();

        putsSingle(context, runtime, maybeIO, arg0, separator);

        return context.nil;
    }

    public static IRubyObject puts2(ThreadContext context, IRubyObject maybeIO, IRubyObject arg0, IRubyObject arg1) {
        Ruby runtime = context.runtime;
        assert runtime.getGlobalVariables().getDefaultSeparator() instanceof RubyString;
        RubyString separator = (RubyString) runtime.getGlobalVariables().getDefaultSeparator();

        putsSingle(context, runtime, maybeIO, arg0, separator);
        putsSingle(context, runtime, maybeIO, arg1, separator);

        return context.nil;
    }

    public static IRubyObject puts3(ThreadContext context, IRubyObject maybeIO, IRubyObject arg0, IRubyObject arg1, IRubyObject arg2) {
        Ruby runtime = context.runtime;
        assert runtime.getGlobalVariables().getDefaultSeparator() instanceof RubyString;
        RubyString separator = (RubyString) runtime.getGlobalVariables().getDefaultSeparator();

        putsSingle(context, runtime, maybeIO, arg0, separator);
        putsSingle(context, runtime, maybeIO, arg1, separator);
        putsSingle(context, runtime, maybeIO, arg2, separator);

        return context.nil;
    }

    public static IRubyObject puts(ThreadContext context, IRubyObject maybeIO, IRubyObject... args) {
        if (args.length == 0) {
            return writeSeparator(context, maybeIO);
        }

        return putsArray(context, maybeIO, args);
    }

    private static IRubyObject writeSeparator(ThreadContext context, IRubyObject maybeIO) {
        Ruby runtime = context.runtime;
        assert runtime.getGlobalVariables().getDefaultSeparator() instanceof RubyString;
        RubyString separator = (RubyString) runtime.getGlobalVariables().getDefaultSeparator();

        write(context, maybeIO, separator);
        return runtime.getNil();
    }

    private static IRubyObject putsArray(ThreadContext context, IRubyObject maybeIO, IRubyObject[] args) {
        Ruby runtime = context.runtime;
        assert runtime.getGlobalVariables().getDefaultSeparator() instanceof RubyString;
        RubyString separator = (RubyString) runtime.getGlobalVariables().getDefaultSeparator();

        for (int i = 0; i < args.length; i++) {
            putsSingle(context, runtime, maybeIO, args[i], separator);
        }

        return runtime.getNil();
    }

    private static final ByteList RECURSIVE_BYTELIST = ByteList.create("[...]");

    private static void putsSingle(ThreadContext context, Ruby runtime, IRubyObject maybeIO, IRubyObject arg, RubyString separator) {
        ByteList line;

        if (arg.isNil()) {
            line = getNilByteList(runtime);
        } else if (runtime.isInspecting(arg)) {
            line = RECURSIVE_BYTELIST;
        } else if (arg instanceof RubyArray) {
            inspectPuts(context, maybeIO, (RubyArray) arg);
            return;
        } else {
            line = arg.asString().getByteList();
        }

        write(context, maybeIO, line);

        if (line.length() == 0 || !line.endsWith(separator.getByteList())) {
            write(context, maybeIO, separator.getByteList());
        }
    }

    private static IRubyObject inspectPuts(ThreadContext context, IRubyObject maybeIO, RubyArray array) {
        try {
            context.runtime.registerInspecting(array);
            return putsArray(context, maybeIO, array.toJavaArray());
        } finally {
            context.runtime.unregisterInspecting(array);
        }
    }

    protected IRubyObject write(ThreadContext context, ByteList byteList) {
        return callMethod(context, "write", RubyString.newStringShared(context.runtime, byteList));
    }

    protected static IRubyObject write(ThreadContext context, IRubyObject maybeIO, ByteList byteList) {
        return maybeIO.callMethod(context, "write", RubyString.newStringShared(context.runtime, byteList));
    }

    public static IRubyObject write(ThreadContext context, IRubyObject maybeIO, IRubyObject str) {
        return maybeIO.callMethod(context, "write", str);
    }
    
    @Override
    public IRubyObject inspect() {
        Ruby runtime = getRuntime();
        
        if (openFile == null) return super.inspect();
        
        String className = getMetaClass().getRealClass().getName();
        String path = openFile.getPath();
        String status = "";
        
        if (path == null) {
            if (openFile.fd() == null) {
                path = "";
                status = "(closed)";
            } else {
                path = "fd " + openFile.fd().bestFileno();
            }
        } else if (!openFile.isOpen()) {
            status = " (closed)";
        }
        
        String inspectStr = "#<" + className + ":" + path + status + ">";
        
        return runtime.newString(inspectStr);
    }

    /** Read a line.
     * 
     */
    @JRubyMethod(name = "readline", writes = FrameField.LASTLINE)
    public IRubyObject readline(ThreadContext context) {
        IRubyObject line = gets(context);

        if (line.isNil()) {
            throw context.runtime.newEOFError();
        }
        
        return line;
    }

    @JRubyMethod(name = "readline", writes = FrameField.LASTLINE)
    public IRubyObject readline(ThreadContext context, IRubyObject separator) {
        IRubyObject line = gets(context, separator);

        if (line.isNil()) {
            throw context.runtime.newEOFError();
        }

        return line;
    }

    /** Read a byte. On EOF returns nil.
     * 
     */
    public IRubyObject getc() {
        return getbyte(getRuntime().getCurrentContext());
    }

    // rb_io_readchar
    @JRubyMethod
    public IRubyObject readchar(ThreadContext context) {
        IRubyObject c = getc19(context);
        
        if (c.isNil()) {
            throw context.runtime.newEOFError();
        }
        return c;
    }

    // rb_io_getbyte
    @JRubyMethod
    public IRubyObject getbyte(ThreadContext context) {
        int c = getByte(context);

        if (c == -1) return context.nil;

        return RubyNumeric.int2fix(context.runtime, c & 0xff);
    }

    // rb_io_getbyte
    public int getByte(ThreadContext context) {
        int c;

        OpenFile fptr = getOpenFileChecked();

        boolean locked = fptr.lock();
        try {
            fptr.checkByteReadable(context);
            fptr.READ_CHECK(context);
            // TODO: tty flushing
            //        if (fptr->fd == 0 && (fptr->mode & FMODE_TTY) && RB_TYPE_P(rb_stdout, T_FILE)) {
            //            rb_io_t *ofp;
            //            GetOpenFile(rb_stdout, ofp);
            //            if (ofp->mode & FMODE_TTY) {
            //                rb_io_flush(rb_stdout);
            //            }
            //        }
            if (fptr.fillbuf(context) < 0) {
                return -1;
            }
            fptr.rbuf.off++;
            fptr.rbuf.len--;
            return fptr.rbuf.ptr[fptr.rbuf.off - 1] & 0xFF;
        } finally {
            if (locked) fptr.unlock();
        }
    }

    // rb_io_readbyte
    @JRubyMethod
    public IRubyObject readbyte(ThreadContext context) {
        IRubyObject c = getbyte(context);

        if (c.isNil()) {
            throw getRuntime().newEOFError();
        }
        return c;
    }

    // rb_io_getc
    @JRubyMethod(name = "getc")
    public IRubyObject getc19(ThreadContext context) {
        Ruby runtime = context.runtime;
        Encoding enc;

        OpenFile fptr = getOpenFileChecked();

        boolean locked = fptr.lock();
        try {
            fptr.checkCharReadable(context);

            enc = fptr.inputEncoding(runtime);
            fptr.READ_CHECK(context);
            return fptr.getc(context, enc);
        } finally {
            if (locked) fptr.unlock();
        }
    }

    // rb_io_ungetbyte
    @JRubyMethod
    public IRubyObject ungetbyte(ThreadContext context, IRubyObject b) {
        OpenFile fptr = getOpenFileChecked();

        boolean locked = fptr.lock();
        try {
            fptr.checkByteReadable(context);
            if (b.isNil()) return context.nil;
            if (b instanceof RubyFixnum) {
                byte cc = (byte) RubyNumeric.fix2int(b);
                b = RubyString.newStringNoCopy(context.runtime, new byte[]{cc});
            } else {
                b = b.convertToString();
            }
            fptr.ungetbyte(context, b);
        } finally {
            if (locked) fptr.unlock();
        }

        return context.nil;
    }

    // MRI: rb_io_ungetc
    @JRubyMethod
    public IRubyObject ungetc(ThreadContext context, IRubyObject c) {
        Ruby runtime = context.runtime;
        OpenFile fptr;
        int len;

        fptr = getOpenFileChecked();

        boolean locked = fptr.lock();
        try {
            fptr.checkCharReadable(context);
            if (c.isNil()) return c;
            if (c instanceof RubyFixnum) {
                c = EncodingUtils.encUintChr(context, (int) ((RubyFixnum) c).getLongValue(), fptr.readEncoding(runtime));
            } else if (c instanceof RubyBignum) {
                c = EncodingUtils.encUintChr(context, (int) ((RubyBignum) c).getLongValue(), fptr.readEncoding(runtime));
            } else {
                c = c.convertToString();
            }
            if (fptr.needsReadConversion()) {
                fptr.SET_BINARY_MODE();
                len = ((RubyString) c).size();
                //            #if SIZEOF_LONG > SIZEOF_INT
                //            if (len > INT_MAX)
                //                rb_raise(rb_eIOError, "ungetc failed");
                //            #endif
                fptr.makeReadConversion(context, (int) len);
                if (fptr.cbuf.capa - fptr.cbuf.len < len)
                    throw runtime.newIOError("ungetc failed");
                // shift cbuf back to 0
                if (fptr.cbuf.off < len) {
                    System.arraycopy(
                            fptr.cbuf.ptr, fptr.cbuf.off,
                            fptr.cbuf.ptr, fptr.cbuf.capa - fptr.cbuf.len, // this should be 0
                            fptr.cbuf.len);
                    fptr.cbuf.off = fptr.cbuf.capa - fptr.cbuf.len; // this should be 0 too
                }
                fptr.cbuf.off -= (int) len;
                fptr.cbuf.len += (int) len;
                ByteList cByteList = ((RubyString) c).getByteList();
                System.arraycopy(cByteList.unsafeBytes(), cByteList.begin(), fptr.cbuf.ptr, fptr.cbuf.off, len);
            } else {
                fptr.NEED_NEWLINE_DECORATOR_ON_READ_CHECK();
                fptr.ungetbyte(context, c);
            }
        } finally {
            if (locked) fptr.unlock();
        }

        return context.nil;
    }

    @JRubyMethod(name = "read_nonblock", required = 1, optional = 2)
    public IRubyObject read_nonblock(ThreadContext context, IRubyObject[] args) {
        return doReadNonblock(context, args, true);
    }

    // MRI: io_read_nonblock
    public IRubyObject doReadNonblock(ThreadContext context, IRubyObject[] args, boolean useException) {
        Ruby runtime = context.runtime;
        IRubyObject ret;
        IRubyObject opts;
        boolean no_exception = !useException;

        opts = ArgsUtil.getOptionsArg(runtime, args);

        if (!opts.isNil() && runtime.getFalse() == ((RubyHash)opts).op_aref(context, runtime.newSymbol("exception")))
            no_exception = true;

        ret = getPartial(context, args, true, no_exception);

        if (ret.isNil()) {
            if (no_exception)
                return ret;
            else
                throw runtime.newEOFError();
        }
        return ret;
    }
<<<<<<< HEAD
=======
    
    // MRI: NEED_NEWLINE_DECORATOR_ON_READ_CHECK
    private void readCheck(Stream stream) {
        if (!stream.readDataBuffered()) {
            openFile.checkClosed(getRuntime());
        }
    }
    
    /** 
     * <p>Pushes char represented by int back onto IOS.</p>
     * 
     * @param number to push back
     */
    @JRubyMethod(name = "ungetc", required = 1, compat = CompatVersion.RUBY1_8)
    public IRubyObject ungetc(IRubyObject number) {
        OpenFile myOpenFile = getOpenFileChecked();
        
        if (!myOpenFile.isReadBuffered()) {
            throw getRuntime().newIOError("unread stream");
        }

        ungetcCommon((int) number.convertToInteger().getLongValue());

        return getRuntime().getNil();
    }

    @JRubyMethod(name = {"ungetc", "ungetbyte"}, required = 1, compat = CompatVersion.RUBY1_9)
    public IRubyObject ungetc19(IRubyObject character) {
        Ruby runtime = getRuntime();

        if(character.isNil()) {
            return runtime.getNil();
        }

        if (character instanceof RubyFixnum) {
            int c = (int)character.convertToInteger().getLongValue();
            ungetcCommon(c);
        } else if (character instanceof RubyString || character.respondsTo("to_str")) {
            RubyString str = (RubyString) character.callMethod(runtime.getCurrentContext(), "to_str");
            if (str.isEmpty()) return runtime.getNil();
>>>>>>> ab3b1d5a

    @JRubyMethod(name = "readpartial", required = 1, optional = 1)
    public IRubyObject readpartial(ThreadContext context, IRubyObject[] args) {
        IRubyObject value = getPartial(context, args, false, false);

        if (value.isNil()) {
            throw context.runtime.newEOFError();
        }

        return value;
    }

    // MRI: io_getpartial
    private IRubyObject getPartial(ThreadContext context, IRubyObject[] args, boolean nonblock, boolean noException) {
        Ruby runtime = context.runtime;
        OpenFile fptr;
        IRubyObject length, str;
        int n, len;

        switch (args.length) {
            case 3:
                length = args[0];
                str = args[1];
                args[2].convertToHash();
                break;
            case 2:
                length = args[0];
                str = TypeConverter.checkHashType(runtime, args[1]);
                str = str.isNil() ? args[1] : context.nil;
                break;
            case 1:
                length = args[0];
                str = context.nil;
                break;
            default:
                length = context.nil;
                str = context.nil;
        }

        if ((len = RubyNumeric.num2int(length)) < 0) {
            throw runtime.newArgumentError("negative length " + len + " given");
        }

        str = EncodingUtils.setStrBuf(runtime, str, len);
        str.setTaint(true);

        fptr = getOpenFileChecked();

        boolean locked = fptr.lock();
        try {
            fptr.checkByteReadable(context);

            if (len == 0)
                return str;

            if (!nonblock)
                fptr.READ_CHECK(context);
            ByteList strByteList = ((RubyString) str).getByteList();
            n = fptr.readBufferedData(strByteList.unsafeBytes(), strByteList.begin(), len);
            if (n <= 0) {
                again:
                while (true) {
                    if (nonblock) {
                        fptr.setNonblock(runtime);
                    }
                    str = EncodingUtils.setStrBuf(runtime, str, len);
                    strByteList = ((RubyString) str).getByteList();
                    //                arg.fd = fptr->fd;
                    //                arg.str_ptr = RSTRING_PTR(str);
                    //                arg.len = len;
                    //                rb_str_locktmp_ensure(str, read_internal_call, (VALUE)&arg);
                    //                n = arg.len;
                    n = OpenFile.readInternal(context, fptr, fptr.fd(), strByteList.unsafeBytes(), strByteList.begin(), len);
                    if (n < 0) {
                        if (!nonblock && fptr.waitReadable(context))
                            continue again;
                        if (nonblock && (fptr.errno() == Errno.EWOULDBLOCK || fptr.errno() == Errno.EAGAIN)) {
                            if (noException)
                                return runtime.newSymbol("wait_readable");
                            else
                                throw runtime.newErrnoEAGAINReadableError("read would block");
                        }
                        throw runtime.newEOFError(fptr.getPath());
                    }
                    break;
                }
            }
        } finally {
            if (locked) fptr.unlock();
        }

        ((RubyString)str).setReadLength(n);

        if (n == 0)
            return context.nil;
        else
            return str;
    }

    // MRI: rb_io_sysread
    @JRubyMethod(name = "sysread", required = 1, optional = 1)
    public IRubyObject sysread(ThreadContext context, IRubyObject[] args) {
        Ruby runtime = context.runtime;
        IRubyObject len, str;
        OpenFile fptr;
        int ilen, n;
//        struct read_internal_arg arg;

        len = args.length >= 1 ? args[0] : context.nil;
        str = args.length >= 2 ? args[1] : context.nil;
        ilen = RubyNumeric.num2int(len);

        str = EncodingUtils.setStrBuf(runtime, str, (int)ilen);
        if (ilen == 0) return str;

        fptr = getOpenFileChecked();

        boolean locked = fptr.lock();
        try {
            fptr.checkByteReadable(context);

            if (fptr.READ_DATA_BUFFERED()) {
                throw runtime.newIOError("sysread for buffered IO");
            }

            /*
             * MRI COMMENT:
             * FIXME: removing rb_thread_wait_fd() here changes sysread semantics
             * on non-blocking IOs.  However, it's still currently possible
             * for sysread to raise Errno::EAGAIN if another thread read()s
             * the IO after we return from rb_thread_wait_fd() but before
             * we call read()
             */
            context.getThread().select(fptr.channel(), fptr, SelectionKey.OP_READ);

            fptr.checkClosed();

            str = EncodingUtils.setStrBuf(runtime, str, ilen);
            ByteList strByteList = ((RubyString) str).getByteList();
            n = OpenFile.readInternal(context, fptr, fptr.fd(), strByteList.unsafeBytes(), strByteList.begin(), ilen);

            if (n == -1) {
                throw runtime.newErrnoFromErrno(fptr.errno(), fptr.getPath());
            }
        } finally {
            if (locked) fptr.unlock();
        }

        ((RubyString)str).setReadLength(n);
        if (n == 0 && ilen > 0) {
            throw runtime.newEOFError();
        }
        str.setTaint(true);

        return str;
    }

    // io_read
    public IRubyObject read(IRubyObject[] args) {
        ThreadContext context = getRuntime().getCurrentContext();
        
        switch (args.length) {
        case 0: return read(context);
        case 1: return read(context, args[0]);
        case 2: return read(context, args[0], args[1]);
        default: throw getRuntime().newArgumentError(args.length, 2);
        }
    }

    // io_read
    @JRubyMethod(name = "read")
    public IRubyObject read(ThreadContext context) {
        return read(context, context.nil, context.nil);
    }

    // io_read
    @JRubyMethod(name = "read")
    public IRubyObject read(ThreadContext context, IRubyObject arg0) {
        return read(context, arg0, context.nil);
    }

    // io_read
    @JRubyMethod(name = "read")
    public IRubyObject read(ThreadContext context, IRubyObject length, IRubyObject str) {
        Ruby runtime = context.runtime;
        OpenFile fptr;
        int n, len;
        
        if (length.isNil()) {
            fptr = getOpenFileChecked();

            boolean locked = fptr.lock();
            try {
                fptr.checkCharReadable(context);
                return fptr.readAll(context, 0, str);
            } finally {
                if (locked) fptr.unlock();
            }
        }
        
        len = RubyNumeric.num2int(length);
        if (len < 0) {
            throw runtime.newArgumentError("negative length " + len + " given");
        }

        str = EncodingUtils.setStrBuf(runtime, str, len);

        fptr = getOpenFileChecked();

        boolean locked = fptr.lock();
        try {
            fptr.checkByteReadable(context);
            if (len == 0) {
                ((RubyString)str).setReadLength(0);
                return str;
            }

            fptr.READ_CHECK(context);
            //        #if defined(RUBY_TEST_CRLF_ENVIRONMENT) || defined(_WIN32)
            //        previous_mode = set_binary_mode_with_seek_cur(fptr);
            //        #endif
            n = fptr.fread(context, str, 0, len);
        } finally {
            if (locked) fptr.unlock();
        }

        ((RubyString)str).setReadLength(n);
//        #if defined(RUBY_TEST_CRLF_ENVIRONMENT) || defined(_WIN32)
//        if (previous_mode == O_TEXT) {
//            setmode(fptr->fd, O_TEXT);
//        }
//        #endif
        if (n == 0) return context.nil;
        str.setTaint(true);

        return str;
    }
    
    /** Read a byte. On EOF throw EOFError.
     * 
     */
    public IRubyObject readchar() {
        return readchar(getRuntime().getCurrentContext());
    }
    
    @JRubyMethod
    public IRubyObject stat(ThreadContext context) {
        Ruby runtime = context.runtime;
        OpenFile fptr = getOpenFileChecked();

        boolean locked = fptr.lock();
        try {
            int realFileno;
            fptr.checkClosed();
            if (runtime.getPosix().isNative() && (realFileno = fptr.fd().realFileno) != -1) {
                return RubyFileStat.newFileStat(runtime, realFileno);
            } else {
                // no real fd, stat the path
                return context.runtime.newFileStat(fptr.getPath(), false);
            }
        } finally {
            if (locked) fptr.unlock();
        }
    }

    /** 
     * <p>Invoke a block for each byte.</p>
     *
     * MRI: rb_io_each_byte
     */
    public IRubyObject each_byteInternal(ThreadContext context, Block block) {
        Ruby runtime = context.runtime;
        OpenFile fptr;

        if (!block.isGiven()) return enumeratorize(context.runtime, this, "each_byte");
        fptr = getOpenFileChecked();

        boolean locked = fptr.lock();
        try {
            do {
                while (fptr.rbuf.len > 0) {
                    byte[] pBytes = fptr.rbuf.ptr;
                    int p = fptr.rbuf.off++;
                    fptr.rbuf.len--;
                    block.yield(context, runtime.newFixnum(pBytes[p] & 0xFF));
                    fptr.errno(null);
                }
                fptr.checkByteReadable(context);
                fptr.READ_CHECK(context);
            } while (fptr.fillbuf(context) >= 0);
        } finally {
            if (locked) fptr.unlock();
        }
        return this;
    }

    @JRubyMethod
    public IRubyObject each_byte(ThreadContext context, Block block) {
        return block.isGiven() ? each_byteInternal(context, block) : enumeratorize(context.runtime, this, "each_byte");
    }

    // rb_io_bytes
    @JRubyMethod(name = "bytes")
    public IRubyObject bytes(ThreadContext context, Block block) {
        context.runtime.getWarnings().warn("IO#bytes is deprecated; use #each_byte instead");
        return each_byte(context, block);
    }

    // rb_io_each_char
    public IRubyObject each_charInternal(ThreadContext context, Block block) {
        Ruby runtime = context.runtime;
        OpenFile fptr;
        Encoding enc;
        IRubyObject c;

        if (!block.isGiven()) return enumeratorize(context.runtime, this, "each_char");
        fptr = getOpenFileChecked();

        boolean locked = fptr.lock();
        try {
            fptr.checkCharReadable(context);

            enc = fptr.inputEncoding(runtime);
            fptr.READ_CHECK(context);
            while (!(c = fptr.getc(context, enc)).isNil()) {
                block.yield(context, c);
            }
        } finally {
            if (locked) fptr.unlock();
        }

        return this;
    }

    @JRubyMethod(name = "each_char")
    public IRubyObject each_char(ThreadContext context, Block block) {
        return each_charInternal(context, block);
    }

    @JRubyMethod(name = "chars")
    public IRubyObject chars(ThreadContext context, Block block) {
        context.runtime.getWarnings().warn("IO#chars is deprecated; use #each_char instead");
        return each_charInternal(context, block);
    }

    @JRubyMethod
    public IRubyObject codepoints(ThreadContext context, Block block) {
        context.runtime.getWarnings().warn("IO#codepoints is deprecated; use #each_codepoint instead");
        return eachCodePointCommon(context, block, "each_codepoint");
    }

    @JRubyMethod
    public IRubyObject each_codepoint(ThreadContext context, Block block) {
        return eachCodePointCommon(context, block, "each_codepoint");
    }

    // rb_io_each_codepoint
    private IRubyObject eachCodePointCommon(ThreadContext context, Block block, String methodName) {
        Ruby runtime = context.runtime;
        OpenFile fptr;
        Encoding enc;
        int c;
        int r, n;

        if (!block.isGiven()) return enumeratorize(context.runtime, this, methodName);
        fptr = getOpenFileChecked();

        boolean locked = fptr.lock();
        try {
            fptr.checkCharReadable(context);

            fptr.READ_CHECK(context);
            if (fptr.needsReadConversion()) {
                fptr.SET_BINARY_MODE();
                for (;;) {
                    fptr.makeReadConversion(context);
                    for (;;) {
                        if (fptr.cbuf.len != 0) {
                            if (fptr.encs.enc != null)
                                r = StringSupport.preciseLength(fptr.encs.enc, fptr.cbuf.ptr, fptr.cbuf.off, fptr.cbuf.off + fptr.cbuf.len);
                            else
                                r = StringSupport.CONSTRUCT_MBCLEN_CHARFOUND(1);
                            if (!StringSupport.MBCLEN_NEEDMORE_P(r))
                                break;
                            if (fptr.cbuf.len == fptr.cbuf.capa) {
                                throw runtime.newIOError("too long character");
                            }
                        }
                        if (fptr.moreChar(context) == OpenFile.MORE_CHAR_FINISHED) {
                            fptr.clearReadConversion();
                            /* ignore an incomplete character before EOF */
                            return this;
                        }
                    }
                    if (StringSupport.MBCLEN_INVALID_P(r)) {
                        throw runtime.newArgumentError("invalid byte sequence in " + fptr.encs.enc.toString());
                    }
                    n = StringSupport.MBCLEN_CHARFOUND_LEN(r);
                    if (fptr.encs.enc != null) {
                        c = StringSupport.codePoint(runtime, fptr.encs.enc, fptr.cbuf.ptr, fptr.cbuf.off, fptr.cbuf.off + fptr.cbuf.len);
                    }
                    else {
                        c = fptr.cbuf.ptr[fptr.cbuf.off] & 0xFF;
                    }
                    fptr.cbuf.off += n;
                    fptr.cbuf.len -= n;
                    block.yield(context, runtime.newFixnum(c & 0xFFFFFFFF));
                }
            }
            fptr.NEED_NEWLINE_DECORATOR_ON_READ_CHECK();
            enc = fptr.inputEncoding(runtime);
            while (fptr.fillbuf(context) >= 0) {
                r = StringSupport.preciseLength(enc, fptr.rbuf.ptr, fptr.rbuf.off, fptr.rbuf.off + fptr.rbuf.len);
                if (StringSupport.MBCLEN_CHARFOUND_P(r) &&
                        (n = StringSupport.MBCLEN_CHARFOUND_LEN(r)) <= fptr.rbuf.len) {
                    c = StringSupport.codePoint(runtime, fptr.encs.enc, fptr.rbuf.ptr, fptr.rbuf.off, fptr.rbuf.off + fptr.rbuf.len);
                    fptr.rbuf.off += n;
                    fptr.rbuf.len -= n;
                    block.yield(context, runtime.newFixnum(c & 0xFFFFFFFF));
                } else if (StringSupport.MBCLEN_INVALID_P(r)) {
                    throw runtime.newArgumentError("invalid byte sequence in " + enc.toString());
                } else {
                    continue;
                }
            }
        } finally {
            if (locked) fptr.unlock();
        }
        return this;
    }

    /** 
     * <p>Invoke a block for each line.</p>
     *
     * MRI: rb_io_each_line
     */
    private IRubyObject each_lineInternal(ThreadContext context, IRubyObject[] args, Block block, String name) {
        if (!block.isGiven()) return enumeratorize(context.runtime, this, name, args);

        Ruby runtime = context.runtime;
        IRubyObject separator = prepareGetsSeparator(context, args);

        ByteListCache cache = new ByteListCache();
        for (IRubyObject line = getline(context, separator); !line.isNil();
		        line = getline(context, separator, -1, cache)) {
            block.yield(context, line);
        }
        
        return this;
    }

    @JRubyMethod(optional = 1)
    public IRubyObject each(final ThreadContext context, IRubyObject[]args, final Block block) {
        return each_lineInternal(context, args, block, "each");
    }

    @JRubyMethod(optional = 1)
    public IRubyObject each_line(final ThreadContext context, IRubyObject[]args, final Block block) {
        return each_lineInternal(context, args, block, "each_line");
    }

    @JRubyMethod(name = "lines")
    public IRubyObject lines(final ThreadContext context, Block block) {
        context.runtime.getWarnings().warn("IO#lines is deprecated; use #each_line instead");
        return each_lineInternal(context, NULL_ARRAY, block, "each_line");
    }

    @JRubyMethod(name = "readlines", optional = 2)
    public RubyArray readlines(ThreadContext context, IRubyObject[] args) {
        return readlinesCommon(context, args);
    }

    private RubyArray readlinesCommon(ThreadContext context, IRubyObject[] args) {
        Ruby runtime = context.runtime;
        
        long limit = prepareGetsLimit(context, args);
        IRubyObject separator = prepareGetsSeparator(context, args);
        RubyArray result = runtime.newArray();
        IRubyObject line;

        while (! (line = getline(context, separator, limit, null)).isNil()) {
            result.append(line);
        }
        return result;
    }

    @JRubyMethod(name = "to_io")
    public RubyIO to_io() {
    	return this;
    }

    @Override
    public String toString() {
        return inspect().toString();
    }
    
    /* class methods for IO */

    // rb_io_s_foreach
    private static IRubyObject foreachInternal19(ThreadContext context, IRubyObject recv, IRubyObject[] args, Block block) {
        Ruby runtime = context.runtime;
       
        IRubyObject opt = ArgsUtil.getOptionsArg(context.runtime, args);
        IRubyObject io = openKeyArgs(context, recv, args, opt);
        if (io.isNil()) return io;

        // io_s_foreach

        IRubyObject[] methodArguments = processReadlinesMethodArguments(args);

        try {
            IRubyObject str;
            while (!(str = ((RubyIO)io).gets(context, methodArguments)).isNil()) {
                block.yield(context, str);
            }
        } finally {
            ((RubyIO)io).close();
            runtime.getGlobalVariables().clear("$_");
        }

        return context.nil;
    }

    @JRubyMethod(name = "foreach", required = 1, optional = 3, meta = true)
    public static IRubyObject foreach(final ThreadContext context, IRubyObject recv, IRubyObject[] args, final Block block) {
        if (!block.isGiven()) return enumeratorize(context.runtime, recv, "foreach", args);

        return foreachInternal19(context, recv, args, block);
    }

    public static RubyIO convertToIO(ThreadContext context, IRubyObject obj) {
        return (RubyIO)TypeConverter.ioGetIO(context.runtime, obj);
    }
   
    @JRubyMethod(name = "select", required = 1, optional = 3, meta = true)
    public static IRubyObject select(ThreadContext context, IRubyObject recv, IRubyObject[] argv) {
        IRubyObject read, write, except, _timeout;
        Long timeout;
        read = write = except = _timeout = context.nil;

        switch (argv.length) {
            case 4:
                _timeout = argv[3];
            case 3:
                except = argv[2];
            case 2:
                write = argv[1];
            case 1:
                read = argv[0];
        }
        if (_timeout.isNil()) {
            timeout = null;
        }
        else {
            double tmp = _timeout.convertToFloat().getDoubleValue();
            if (tmp < 0) throw context.runtime.newArgumentError("negative timeout");
            timeout = (long)(tmp * 1000); // ms
        }

        SelectExecutor args = new SelectExecutor(read, write, except, timeout);

        return args.go(context);
    }

    // MRI: rb_io_advise
    @JRubyMethod(required = 1, optional = 2)
    public IRubyObject advise(ThreadContext context, IRubyObject[] argv) {
        IRubyObject advice, offset, len;
        advice = offset = len = context.nil;
        int off, l;
        OpenFile fptr;

        switch (argv.length) {
            case 3:
                len = argv[2];
            case 2:
                offset = argv[1];
            case 1:
                advice = argv[0];
        }
        adviceArgCheck(context, advice);

        RubyIO io = GetWriteIO();
        fptr = io.getOpenFileChecked();

        boolean locked = fptr.lock();
        try {
            off = offset.isNil() ? 0 : offset.convertToInteger().getIntValue();
            l = len.isNil() ? 0 : len.convertToInteger().getIntValue();

            // TODO: implement advise
            //        #ifdef HAVE_POSIX_FADVISE
            //        return do_io_advise(fptr, advice, off, l);
            //        #else
            //        ((void)off, (void)l);	/* Ignore all hint */
            return context.nil;
            //        #endif
        } finally {
            if (locked) fptr.unlock();
        }
    }

    // MRI: advice_arg_check
    static void adviceArgCheck(ThreadContext context, IRubyObject advice) {
        if (!(advice instanceof RubySymbol))
            throw context.runtime.newTypeError("advise must be a symbol");

        String adviceStr = advice.asJavaString();
        switch (adviceStr) {
            default:
                throw context.runtime.newNotImplementedError(rbInspect(context, advice).toString());

            case "normal":
            case "sequential":
            case "random":
            case "willneed":
            case "dontneed":
            case "noreuse":
                // ok
        }
    }
   
    public static IRubyObject read(ThreadContext context, IRubyObject recv, IRubyObject[] args) {
        return read19(context, recv, args, Block.NULL_BLOCK);
   }

    public static void failIfDirectory(Ruby runtime, RubyString pathStr) {
        if (RubyFileTest.directory_p(runtime, pathStr).isTrue()) {
            if (Platform.IS_WINDOWS) {
                throw runtime.newErrnoEACCESError(pathStr.asJavaString());
            } else {
                throw runtime.newErrnoEISDirError(pathStr.asJavaString());
            }
        }
    }

    // open_key_args
    private static IRubyObject openKeyArgs(ThreadContext context, IRubyObject recv, IRubyObject[] argv, IRubyObject opt) {
        Ruby runtime = context.runtime;
        IRubyObject path, v;
        
        path = StringSupport.checkEmbeddedNulls(runtime, RubyFile.get_path(context, argv[0]));
        failIfDirectory(runtime, (RubyString) path); // only in JRuby
        // MRI increments args past 0 now, so remaining uses of args only see non-path args
        
        if (opt.isNil()) {
            return ioOpen(context, path, runtime.newFixnum(ModeFlags.RDONLY), runtime.newFixnum(0666), opt);
        }
        
        v = ((RubyHash)opt).op_aref(context, runtime.newSymbol("open_args"));
        if (!v.isNil()) {
            IRubyObject args;
            int n;
            
            v = v.convertToArray();
            n = ((RubyArray)v).size() + 1;
            
            args = runtime.newArray(n);
            ((RubyArray)args).push_m19(new IRubyObject[]{path});
            ((RubyArray)args).concat19(v);
            
            return RubyKernel.open19(context, recv, ((RubyArray)args).toJavaArray(), Block.NULL_BLOCK);
        }
        
        return ioOpen(context, path, context.nil, context.nil, opt);
    }
    
    // rb_io_open
    public static IRubyObject ioOpen(ThreadContext context, IRubyObject filename, IRubyObject vmode, IRubyObject vperm, IRubyObject opt) {
        Ruby runtime = context.runtime;
        int[] oflags_p = {0}, fmode_p = {0};
        int perm;
        IRubyObject cmd;
        
        if ((filename instanceof RubyString) && ((RubyString) filename).isEmpty()) {
            throw context.getRuntime().newErrnoENOENTError();
        }

        Object pm = EncodingUtils.vmodeVperm(vmode, vperm);

        IOEncodable convconfig = new IOEncodable.ConvConfig();
        EncodingUtils.extractModeEncoding(context, convconfig, pm, opt, oflags_p, fmode_p);
        perm = (vperm(pm) == null || vperm(pm).isNil()) ? 0666 : RubyNumeric.num2int(vperm(pm));

        if (!(cmd = PopenExecutor.checkPipeCommand(context, filename)).isNil()) {
            return PopenExecutor.pipeOpen(context, cmd, OpenFile.ioOflagsModestr(runtime, oflags_p[0]), fmode_p[0], convconfig);
        } else {
            return ((RubyFile)context.runtime.getFile().allocate()).fileOpenGeneric(context, filename, oflags_p[0], fmode_p[0], convconfig, perm);
        }
    }

    /**
     *  options is a hash which can contain:
     *    encoding: string or encoding
     *    mode: string
     *    open_args: array of string
     */
    private static IRubyObject write19(ThreadContext context, IRubyObject recv, IRubyObject path, IRubyObject str, IRubyObject offset, RubyHash options) {
        Ruby runtime = context.runtime;
        RubyString pathStr = StringSupport.checkEmbeddedNulls(runtime, RubyFile.get_path(context, path));
        failIfDirectory(runtime, pathStr);

        RubyIO file = null;

        long mode = ModeFlags.CREAT;

        if (options == null || (options != null && options.isEmpty())) {
            if (offset.isNil()) {
                mode |= ModeFlags.WRONLY;
            } else {
                mode |= ModeFlags.RDWR;
            }

            file = (RubyIO) Helpers.invoke(context, runtime.getFile(), "new", path, RubyFixnum.newFixnum(runtime, mode));
        } else if (!options.containsKey(runtime.newSymbol("mode"))) {
            mode |= ModeFlags.WRONLY;
            file = (RubyIO) Helpers.invoke(context, runtime.getFile(), "new", path, RubyFixnum.newFixnum(runtime, mode), options); 
        } else {
            file = (RubyIO) Helpers.invoke(context, runtime.getFile(), "new", path, options);
        }

        try {
            if (!offset.isNil()) file.seek(context, offset);
            return file.write(context, str);
        } finally  {
            file.close();
        }
    }

    /**
     * binread is just like read, except it doesn't take options and it forces
     * mode to be "rb:ASCII-8BIT"
     *
     * @param context the current ThreadContext
     * @param recv the target of the call (IO or a subclass)
     * @param args arguments; path [, length [, offset]]
     * @return the binary contents of the given file, at specified length and offset
     */
    @JRubyMethod(meta = true, required = 1, optional = 2)
    public static IRubyObject binread(ThreadContext context, IRubyObject recv, IRubyObject[] args) {
        Ruby runtime = context.runtime;
        IRubyObject nil = runtime.getNil();
        IRubyObject path = StringSupport.checkEmbeddedNulls(runtime, RubyFile.get_path(context, args[0]));
        IRubyObject length = nil;
        IRubyObject offset = nil;

        if (args.length > 2) {
            offset = args[2];
            length = args[1];
        } else if (args.length > 1) {
            length = args[1];
        }
        RubyIO file = (RubyIO) Helpers.invoke(context, runtime.getFile(), "new", path, runtime.newString("rb:ASCII-8BIT"));

        try {
            if (!offset.isNil()) {
                file.seek(context, offset);
            }
            return file.read(context, length);
        } finally  {
            file.close();
        }
    }

    // Enebo: annotation processing forced me to do pangea method here...
    @JRubyMethod(name = "read", meta = true, required = 1, optional = 3)
    public static IRubyObject read19(ThreadContext context, IRubyObject recv, IRubyObject[] args, Block unusedBlock) {
        Ruby runtime = context.runtime;
        IRubyObject nil = runtime.getNil();
        IRubyObject path = args[0];
        IRubyObject length = nil;
        IRubyObject offset = nil;
        IRubyObject options = nil;

        { // rb_scan_args logic, basically
            if (args.length > 3) {
                if (!(args[3] instanceof RubyHash)) throw runtime.newTypeError("Must be a hash");
                options = (RubyHash) args[3];
                offset = args[2];
                length = args[1];
            } else if (args.length > 2) {
                if (args[2] instanceof RubyHash) {
                    options = (RubyHash) args[2];
                } else {
                    offset = args[2];
                }
                length = args[1];
            } else if (args.length > 1) {
                if (args[1] instanceof RubyHash) {
                    options = (RubyHash) args[1];
                } else {
                    length = args[1];
                }
            }
            if (options == null) {
                options = RubyHash.newHash(runtime);
            }
        }

        RubyIO file = (RubyIO)openKeyArgs(context, recv, new IRubyObject[]{path, length, offset}, options);

        try {
            if (!offset.isNil()) {
                // protect logic around here in MRI?
                file.seek(context, offset);
            }
            return file.read(context, length);
        } finally  {
            file.close();
        }
    }

    // rb_io_s_binwrite
    @JRubyMethod(meta = true, required = 2, optional = 2)
    public static IRubyObject binwrite(ThreadContext context, IRubyObject recv, IRubyObject[] args) {
        return ioStaticWrite(context, recv, args, true);
    }

    // MRI: rb_io_s_write
    @JRubyMethod(name = "write", meta = true, required = 2, optional = 2)
    public static IRubyObject write(ThreadContext context, IRubyObject recv, IRubyObject[] argv) {
        return (ioStaticWrite(context, recv, argv, false));
    }

    // MRI: io_s_write
    public static IRubyObject ioStaticWrite(ThreadContext context, IRubyObject recv, IRubyObject[] argv, boolean binary) {
        Ruby runtime = context.runtime;
        IRubyObject string, offset, opt;
        string = offset = opt = context.nil;

        switch (argv.length) {
            case 4:
                opt = argv[3].convertToHash();
                offset = argv[2];
                string = argv[1];
                break;
            case 3:
                opt = TypeConverter.checkHashType(runtime, argv[2]);
                if (opt.isNil()) offset = argv[2];
                string = argv[1];
                break;
            case 2:
                string = argv[1];
                break;
            default:
                Arity.raiseArgumentError(runtime, argv.length, 2, 4);
        }

        if (opt.isNil()) opt = RubyHash.newHash(runtime);
        else opt = ((RubyHash)opt).dupFast(context);

        if (((RubyHash)opt).op_aref(context, runtime.newSymbol("mode")).isNil()) {
            int mode = OpenFlags.O_WRONLY.intValue()|OpenFlags.O_CREAT.intValue();
            if (OpenFlags.O_BINARY.defined()) {
                if (binary) mode |= OpenFlags.O_BINARY.intValue();
            }
            if (offset.isNil()) mode |= OpenFlags.O_TRUNC.intValue();
            ((RubyHash)opt).op_aset(runtime.newSymbol("mode"), runtime.newFixnum(mode));
        }
        IRubyObject _io = openKeyArgs(context, recv, argv, opt);

        if (_io.isNil()) return context.nil;

        RubyIO io = (RubyIO)_io;

        if (!OpenFlags.O_BINARY.defined()) {
            if (binary) io.binmode();
        }

        if (!offset.isNil()) {
            seekBeforeAccess(context, io, offset, PosixShim.SEEK_SET);
        }

        try {
            return io.write(context, string, false);
        } finally {
            ioClose(runtime, io);
        }
    }

    static IRubyObject seekBeforeAccess(ThreadContext context, RubyIO io, IRubyObject offset, int mode) {
        io.setBinmode();
        return io.doSeek(context, offset, mode);
    }

    public static IRubyObject readlines(ThreadContext context, IRubyObject recv, IRubyObject[] args, Block unusedBlock) {
        return readlines19(context, recv, args, unusedBlock);
    }

    // rb_io_s_readlines
    @JRubyMethod(name = "readlines", required = 1, optional = 3, meta = true)
    public static IRubyObject readlines19(ThreadContext context, IRubyObject recv, IRubyObject[] args, Block unusedBlock) {
        int argc = args.length;
        IRubyObject opt = ArgsUtil.getOptionsArg(context.runtime, args);
        IRubyObject io = openKeyArgs(context, recv, args, opt);
        if (io.isNil()) return io;
        
        IRubyObject[] methodArguments = processReadlinesMethodArguments(args);

        return readlinesCommon19(context, (RubyIO)io, methodArguments);
    }

    private static IRubyObject[] processReadlinesMethodArguments(IRubyObject[] args) {
        int count = args.length;
        IRubyObject[] methodArguments = IRubyObject.NULL_ARRAY;
        
        if(count >= 3 && (args[2] instanceof RubyFixnum || args[2].respondsTo("to_int"))) {
            methodArguments = new IRubyObject[]{args[1], args[2]};   
        } else if (count >= 2 && (args[1] instanceof RubyFixnum || args[1].respondsTo("to_int"))) {
            methodArguments = new IRubyObject[]{args[1]};  
        } else if (count >= 2 && !(args[1] instanceof RubyHash))  {
            methodArguments = new IRubyObject[]{args[1]};  
        }
        
        return methodArguments;
    }
    
    private static RubyArray readlinesCommon19(ThreadContext context, RubyIO file, IRubyObject[] newArguments) {
        try {
            return file.readlines(context, newArguments);
        } finally {
            file.close();
        }
    }
<<<<<<< HEAD
=======
   
    @JRubyMethod(name = "popen", required = 1, optional = 1, meta = true, compat = RUBY1_8)
    public static IRubyObject popen(ThreadContext context, IRubyObject recv, IRubyObject[] args, Block block) {
        Ruby runtime = context.runtime;

        IRubyObject cmdObj;
        int firstArg = 0;
        int argc = args.length;

        IRubyObject envHash;

        if (argc > 0 && !(envHash = TypeConverter.checkHashType(runtime, args[0])).isNil()) {
            if (argc < 2) throw runtime.newArgumentError(1, 2);
            firstArg++;
            argc--;
        } else {
            envHash = null;
        }

        if (Platform.IS_WINDOWS) {
            String[] tokens = args[firstArg].convertToString().toString().split(" ", 2);
            String commandString = tokens[0].replace('/', '\\') +
                    (tokens.length > 1 ? ' ' + tokens[1] : "");
            cmdObj = runtime.newString(commandString);
        } else {
            cmdObj = args[firstArg].convertToString();
        }
>>>>>>> ab3b1d5a

    private void setupPopen(ModeFlags modes, POpenProcess process) throws RaiseException {
        Ruby runtime = getRuntime();
        openFile.setMode(modes.getOpenFileFlags() | OpenFile.SYNC);
        openFile.setProcess(process);

<<<<<<< HEAD
        if (openFile.isReadable()) {
            Channel inChannel;
            if (process.getInput() != null) {
                // NIO-based
                inChannel = process.getInput();
            } else {
                // Stream-based
                inChannel = Channels.newChannel(process.getInputStream());
            }

            ChannelFD main = new ChannelFD(inChannel, runtime.getPosix(), runtime.getFilenoUtil());
=======
        try {
            IOOptions ioOptions;
            if (argc == 1) {
                ioOptions = newIOOptions(runtime, ModeFlags.RDONLY);
            } else if (args[1] instanceof RubyFixnum) {
                ioOptions = newIOOptions(runtime, RubyFixnum.num2int(args[firstArg + 1]));
            } else {
                ioOptions = newIOOptions(runtime, args[firstArg + 1].convertToString().toString());
            }

            ShellLauncher.POpenProcess process = ShellLauncher.popen(runtime, new IRubyObject[]{cmdObj}, (RubyHash)envHash, ioOptions.getModeFlags());

            // Yes, this is gross. java.lang.Process does not appear to be guaranteed
            // "ready" when we get it back from Runtime#exec, so we try to give it a
            // chance by waiting for 10ms before we proceed. Only doing this on 1.5
            // since Hotspot 1.6+ does not seem to exhibit the problem.
            if (System.getProperty("java.specification.version", "").equals("1.5")) {
                try {
                    Thread.sleep(100);
                } catch (InterruptedException ie) {}
            }
>>>>>>> ab3b1d5a

            openFile.setFD(main);
            openFile.setMode(OpenFile.READABLE);
        }

        if (openFile.isWritable() && process.hasOutput()) {
            Channel outChannel;
            if (process.getOutput() != null) {
                // NIO-based
                outChannel = process.getOutput();
            } else {
                outChannel = Channels.newChannel(process.getOutputStream());
            }

            ChannelFD pipe = new ChannelFD(outChannel, runtime.getPosix(), runtime.getFilenoUtil());

            RubyIO writeIO = new RubyIO(runtime, runtime.getIO());
            writeIO.initializeCommon(runtime.getCurrentContext(), pipe, runtime.newFixnum(OpenFlags.O_WRONLY), runtime.getNil());

            openFile.tiedIOForWriting = writeIO;
            setInstanceVariable("@tied_io_for_writing", writeIO);
        }
    }

    private static class Ruby19POpen {
        public final RubyString cmd;
        public final IRubyObject[] cmdPlusArgs;
        public final RubyHash env;
        
        public Ruby19POpen(Ruby runtime, IRubyObject[] args) {
            IRubyObject[] _cmdPlusArgs = null;
            IRubyObject _env = null;
            IRubyObject _cmd;

            int firstArg = 0;
            int argc = args.length;

            if (argc > 0 && !(_env = TypeConverter.checkHashType(runtime, args[0])).isNil()) {
                if (argc < 2) throw runtime.newArgumentError(1, 2);
                firstArg++;
                argc--;
            } else {
                _env = null;
            }

            IRubyObject arg0 = args[firstArg].checkArrayType();

            if (arg0.isNil()) {
                if ((arg0 = TypeConverter.checkStringType(runtime, args[firstArg])).isNil()) {
                    throw runtime.newTypeError(args[firstArg], runtime.getString());
                }
                _cmdPlusArgs = new IRubyObject[]{arg0};
            } else {
                RubyArray arg0Ary = (RubyArray) arg0;
                if (arg0Ary.isEmpty()) throw runtime.newArgumentError("wrong number of arguments");
                if (arg0Ary.eltOk(0) instanceof RubyHash) {
                    // leading hash, use for env
                    _env = arg0Ary.delete_at(0);
                }
                if (arg0Ary.isEmpty()) throw runtime.newArgumentError("wrong number of arguments");
                if (arg0Ary.size() > 1 && arg0Ary.eltOk(arg0Ary.size() - 1) instanceof RubyHash) {
                    // trailing hash, use for opts
                    _env = arg0Ary.eltOk(arg0Ary.size() - 1);
                }
                _cmdPlusArgs = arg0Ary.toJavaArray();
            }

            if (Platform.IS_WINDOWS) {
                String commandString = _cmdPlusArgs[0].convertToString().toString().replace('/', '\\');
                _cmdPlusArgs[0] = runtime.newString(commandString);
            } else {
                _cmdPlusArgs[0] = _cmdPlusArgs[0].convertToString();
            }
            _cmd = _cmdPlusArgs[0];

            this.cmd = (RubyString)_cmd;
            this.cmdPlusArgs = _cmdPlusArgs;
            this.env = (RubyHash)_env;
        }
    }

    @JRubyMethod(name = "popen", required = 1, optional = 2, meta = true)
    public static IRubyObject popen(ThreadContext context, IRubyObject recv, IRubyObject[] args, Block block) {
        Ruby runtime = context.runtime;

        if (runtime.getPosix().isNative() && !Platform.IS_WINDOWS) {
            // new native popen logic
            return PopenExecutor.popen(context, args, (RubyClass)recv, block);
        }

        // old JDK popen logic
        IRubyObject pmode = null;
        RubyHash options = null;
        IRubyObject tmp;

        int firstArg = 0;
        int argc = args.length;

        if (argc > 0 && !TypeConverter.checkHashType(runtime, args[0]).isNil()) {
            firstArg++;
            argc--;
        }

        if (argc > 0 && !(tmp = TypeConverter.checkHashType(runtime, args[args.length - 1])).isNil()) {
            options = (RubyHash)tmp;
            argc--;
        }

        if (argc > 1) {
            pmode = args[firstArg + 1];
        }
        
        RubyIO io = new RubyIO(runtime, (RubyClass) recv);
        
        io.MakeOpenFile();
        
        Object pm = vmodeVperm(pmode, runtime.newFixnum(0));
        int[] oflags_p = {0}, fmode_p = {0};
        EncodingUtils.extractModeEncoding(context, io, pm, options, oflags_p, fmode_p);
        ModeFlags modes = ModeFlags.createModeFlags(oflags_p[0]);
        
        // FIXME: Reprocessing logic twice for now...
        // for 1.9 mode, strip off the trailing options hash, if there
        if (args.length > 1 && args[args.length - 1] instanceof RubyHash) {
            options = (RubyHash)args[args.length - 1];
            IRubyObject[] newArgs = new IRubyObject[args.length - 1];
            System.arraycopy(args, 0, newArgs, 0, args.length - 1);
            args = newArgs;
        }
        
        Ruby19POpen r19Popen = new Ruby19POpen(runtime, args);
        
        if ("-".equals(r19Popen.cmd.toString())) {
            throw runtime.newNotImplementedError("popen(\"-\") is unimplemented");
        }

        try {
            ShellLauncher.POpenProcess process;
            if (r19Popen.cmdPlusArgs == null) {
                process = ShellLauncher.popen(runtime, r19Popen.cmd, modes);
            } else {
                process = ShellLauncher.popen(runtime, r19Popen.cmdPlusArgs, r19Popen.env, modes);
            }

            // Yes, this is gross. java.lang.Process does not appear to be guaranteed
            // "ready" when we get it back from Runtime#exec, so we try to give it a
            // chance by waiting for 10ms before we proceed. Only doing this on 1.5
            // since Hotspot 1.6+ does not seem to exhibit the problem.
            if (System.getProperty("java.specification.version", "").equals("1.5")) {
                synchronized (process) {
                    try {
                        process.wait(100);
                    } catch (InterruptedException ie) {}
                }
            }

            checkPopenOptions(options);

            io.setupPopen(modes, process);

            if (block.isGiven()) {
                try {
                    return block.yield(context, io);
                } finally {
                    if (io.openFile.isOpen()) {
                        io.close();
                    }
                    // RubyStatus uses real native status now, so we unshift Java's shifted exit status
                    context.setLastExitStatus(RubyProcess.RubyStatus.newProcessStatus(runtime, process.waitFor() << 8, ShellLauncher.getPidFromProcess(process)));
                }
            }
            return io;
        } catch (IOException e) {
            throw runtime.newIOErrorFromException(e);
        } catch (InterruptedException e) {
            throw runtime.newThreadError("unexpected interrupt");
        }
    }

    public static IRubyObject pipe(ThreadContext context, IRubyObject recv) {
        return pipe19(context, recv);
    }

    public static IRubyObject pipe19(ThreadContext context, IRubyObject recv) {
        return pipe19(context, recv, IRubyObject.NULL_ARRAY, Block.NULL_BLOCK);
    }

    public static IRubyObject pipe19(ThreadContext context, IRubyObject recv, IRubyObject modes) {
        return pipe19(context, recv, new IRubyObject[] {modes}, Block.NULL_BLOCK);
    }

    @JRubyMethod(name = "pipe", optional = 3, meta = true)
    public static IRubyObject pipe19(ThreadContext context, IRubyObject klass, IRubyObject[] argv, Block block) {
        Ruby runtime = context.runtime;
        int state;
        RubyIO r, w;
//        IRubyObject args[] = new IRubyObject[3]
        IRubyObject v1, v2;
        IRubyObject opt;
        v1 = v2 = opt = context.nil;
        OpenFile fptr, fptr2;
        int[] fmode_p = {0};
        IRubyObject ret;
        int argc = argv.length;

        switch (argc) {
            case 3:
                opt = argv[2].convertToHash();
                argc--;
                v2 = argv[1];
                v1 = argv[0];
                break;
            case 2:
                opt = TypeConverter.checkHashType(runtime, argv[1]);
                if (!opt.isNil()) {
                    argc--;
                } else {
                    v2 = argv[1];
                }
                v1 = argv[0];
                break;
            case 1:
                opt = TypeConverter.checkHashType(runtime, argv[0]);
                if (!opt.isNil()) {
                    argc--;
                } else {
                    v1 = argv[0];
                }
        }

        PosixShim posix = new PosixShim(runtime);
        Channel[] fds = posix.pipe();
        if (fds == null)
            throw runtime.newErrnoFromErrno(posix.errno, "opening pipe");

//        args[0] = klass;
//        args[1] = INT2NUM(pipes[0]);
//        args[2] = INT2FIX(O_RDONLY);
//        r = rb_protect(io_new_instance, (VALUE)args, &state);
//        if (state) {
//            close(pipes[0]);
//            close(pipes[1]);
//            rb_jump_tag(state);
//        }
        r = new RubyIO(runtime, (RubyClass)klass);
        r.initializeCommon(context, new ChannelFD(fds[0], runtime.getPosix(), runtime.getFilenoUtil()), runtime.newFixnum(OpenFlags.O_RDONLY), context.nil);
        fptr = r.getOpenFileChecked();

        r.setEncoding(context, v1, v2, opt);

//        args[1] = INT2NUM(pipes[1]);
//        args[2] = INT2FIX(O_WRONLY);
//        w = rb_protect(io_new_instance, (VALUE)args, &state);
//        if (state) {
//            close(pipes[1]);
//            if (!NIL_P(r)) rb_io_close(r);
//            rb_jump_tag(state);
//        }
        w = new RubyIO(runtime, (RubyClass)klass);
        w.initializeCommon(context, new ChannelFD(fds[1], runtime.getPosix(), runtime.getFilenoUtil()), runtime.newFixnum(OpenFlags.O_WRONLY), context.nil);
        fptr2 = w.getOpenFileChecked();
        fptr2.setSync(true);

        EncodingUtils.extractBinmode(runtime, opt, fmode_p);

        if (EncodingUtils.DEFAULT_TEXTMODE != 0) {
            if ((fptr.getMode() & OpenFile.TEXTMODE) != 0 && (fmode_p[0] & OpenFile.BINMODE) != 0) {
                fptr.setMode(fptr.getMode() & ~OpenFile.TEXTMODE);
                // TODO: setmode O_BINARY means what via NIO?
//                setmode(fptr->fd, O_BINARY);
            }
            if (Platform.IS_WINDOWS) { // #if defined(RUBY_TEST_CRLF_ENVIRONMENT) || defined(_WIN32)
                if ((fptr.encs.ecflags & EncodingUtils.ECONV_DEFAULT_NEWLINE_DECORATOR) != 0) {
                    fptr.encs.ecflags |= EConvFlags.UNIVERSAL_NEWLINE_DECORATOR;
                }
            }
        }
        fptr.setMode(fptr.getMode() | fmode_p[0]);

        if (EncodingUtils.DEFAULT_TEXTMODE != 0) {
            if ((fptr2.getMode() & OpenFile.TEXTMODE) != 0 && (fmode_p[0] & OpenFile.BINMODE) != 0) {
                fptr2.setMode(fptr2.getMode() & ~OpenFile.TEXTMODE);
                // TODO: setmode O_BINARY means what via NIO?
//                setmode(fptr2->fd, O_BINARY);
            }
        }
        fptr2.setMode(fptr2.getMode() | fmode_p[0]);

        ret = runtime.newArray(r, w);
        if (block.isGiven()) {
            return ensureYieldClosePipes(context, ret, r, w, block);
        }
        return ret;
    }

    // MRI: rb_ensure(... pipe_pair_close ...)
    public static IRubyObject ensureYieldClosePipes(ThreadContext context, IRubyObject obj, RubyIO r, RubyIO w, Block block) {
        try {
            return block.yield(context, obj);
        } finally {
            pipePairClose(context.runtime, r, w);
        }
    }

    // MRI: pipe_pair_close
    private static void pipePairClose(Ruby runtime, RubyIO r, RubyIO w) {
        try {
            ioClose(runtime, r);
        } finally {
            ioClose(runtime, w);
        }
    }

    @JRubyMethod(name = "copy_stream", required = 2, optional = 2, meta = true)
    public static IRubyObject copy_stream(ThreadContext context, IRubyObject recv, IRubyObject[] args) {
        Ruby runtime = context.runtime;

        IRubyObject arg1 = args[0];
        IRubyObject arg2 = args[1];

        RubyInteger length = null;
        RubyInteger offset = null;

        RubyIO io1 = null;
        RubyIO io2 = null;

        RubyString read = null;

        if (args.length >= 3) {
            length = args[2].convertToInteger();
            if (args.length == 4) {
                offset = args[3].convertToInteger();
            }
        }

        if (arg1 instanceof RubyString) {
            io1 = (RubyIO) RubyFile.open(context, runtime.getFile(), new IRubyObject[] {arg1}, Block.NULL_BLOCK);
        } else if (arg1 instanceof RubyIO) {
            io1 = (RubyIO) arg1;
        } else if (arg1.respondsTo("to_path")) {
            RubyString path = (RubyString) TypeConverter.convertToType19(arg1, runtime.getString(), "to_path");
            io1 = (RubyIO) RubyFile.open(context, runtime.getFile(), new IRubyObject[] {path}, Block.NULL_BLOCK);
        } else if (arg1.respondsTo("read")) {
            if (length == null) {
                read = arg1.callMethod(context, "read", runtime.getNil()).convertToString();
            } else {
                read = arg1.callMethod(context, "read", length).convertToString();
            }
        } else {
            throw runtime.newArgumentError("Should be String or IO");
        }

        if (arg2 instanceof RubyString) {
            io2 = (RubyIO) RubyFile.open(context, runtime.getFile(), new IRubyObject[] {arg2, runtime.newString("w")}, Block.NULL_BLOCK);
        } else if (arg2 instanceof RubyIO) {
            io2 = (RubyIO) arg2;
        } else if (arg2.respondsTo("to_path")) {
            RubyString path = (RubyString) TypeConverter.convertToType19(arg2, runtime.getString(), "to_path");
            io2 = (RubyIO) RubyFile.open(context, runtime.getFile(), new IRubyObject[] {path, runtime.newString("w")}, Block.NULL_BLOCK);
        } else if (arg2.respondsTo("write")) {
            if (read == null) {
                if (length == null) {
                    read = io1.read(context, runtime.getNil()).convertToString();
                } else {
                    read = io1.read(context, length).convertToString();
                }
            }
            return arg2.callMethod(context, "write", read);
        } else {
            throw runtime.newArgumentError("Should be String or IO");
        }

        if (io1 == null) {
            IRubyObject size = io2.write(context, read);
            io2.flush(context);
            return size;
        }

        io2 = io2.GetWriteIO();

        if (!io1.openFile.isReadable()) throw runtime.newIOError("from IO is not readable");
        if (!io2.openFile.isWritable()) throw runtime.newIOError("to IO is not writable");

        // attempt to preserve position of original
        OpenFile fptr = io1.getOpenFileChecked();

        boolean locked = fptr.lock();
        try {
            long pos = fptr.tell(context);
            long size = 0;

            try {
                if (io1.openFile.fileChannel() == null) {
                    long remaining = length == null ? -1 : length.getLongValue();
                    long position = offset == null ? -1 : offset.getLongValue();
                    if (io2.openFile.fileChannel() == null) {
                        ReadableByteChannel from = io1.openFile.readChannel();
                        WritableByteChannel to = io2.openFile.writeChannel();

                        size = transfer(context, from, to, remaining, position);
                    } else {
                        ReadableByteChannel from = io1.openFile.readChannel();
                        FileChannel to = io2.openFile.fileChannel();

                        size = transfer(context, from, to, remaining, position);
                    }
                } else {
                    FileChannel from = io1.openFile.fileChannel();
                    WritableByteChannel to = io2.openFile.writeChannel();
                    long remaining = length == null ? from.size() : length.getLongValue();
                    long position = offset == null ? from.position() : offset.getLongValue();

                    size = transfer(from, to, remaining, position);
                }

                return context.runtime.newFixnum(size);
            } catch (IOException ioe) {
                ioe.printStackTrace();
                throw runtime.newIOErrorFromException(ioe);
            } finally {
                if (offset != null) {
                    fptr.seek(context, pos, PosixShim.SEEK_SET);
                } else {
                    fptr.seek(context, pos + size, PosixShim.SEEK_SET);
                }
            }
        } finally {
            if (locked) fptr.unlock();
        }
    }

    private static long transfer(ThreadContext context, ReadableByteChannel from, FileChannel to, long length, long position) throws IOException {
        // handle large files on 32-bit JVMs
        long chunkSize = 128 * 1024 * 1024;
        long transferred = 0;
        long bytes;
        long startPosition = to.position();

        if (position != -1) {
            if (from instanceof NativeSelectableChannel) {
                int ret = context.runtime.getPosix().lseek(((NativeSelectableChannel)from).getFD(), position, PosixShim.SEEK_SET);
                if (ret == -1) {
                    throw context.runtime.newErrnoFromErrno(Errno.valueOf(context.runtime.getPosix().errno()), from.toString());
                }
            }
        }
        if (length > 0) {
            while ((bytes = to.transferFrom(from, startPosition+transferred, Math.min(chunkSize, length))) > 0) {
                transferred += bytes;
                length -= bytes;
            }
        } else {
            while ((bytes = to.transferFrom(from, startPosition+transferred, chunkSize)) > 0) {
                transferred += bytes;
            }
        }
        // transforFrom does not change position of target
        to.position(startPosition + transferred);

        return transferred;
    }

    private static long transfer(FileChannel from, WritableByteChannel to, long remaining, long position) throws IOException {
        // handle large files on 32-bit JVMs
        long chunkSize = 128 * 1024 * 1024;
        long transferred = 0;

        if (remaining < 0) remaining = from.size();
        while (remaining > 0) {
            long count = Math.min(remaining, chunkSize);
            long n = from.transferTo(position, count, to);
            if (n == 0) {
                break;
            }
            
            position += n;
            remaining -= n;
            transferred += n;
        }

        return transferred;
    }

    private static long transfer(ThreadContext context, ReadableByteChannel from, WritableByteChannel to, long length, long position) throws IOException {
        int chunkSize = 8 * 1024;
        ByteBuffer buffer = ByteBuffer.allocateDirect(chunkSize);
        long transferred = 0;

        if (position != -1) {
            if (from instanceof NativeSelectableChannel) {
                int ret = context.runtime.getPosix().lseek(((NativeSelectableChannel)from).getFD(), position, PosixShim.SEEK_SET);
                if (ret == -1) {
                    throw context.runtime.newErrnoFromErrno(Errno.valueOf(context.runtime.getPosix().errno()), from.toString());
                }
            }
        }

        while (true) {
            context.pollThreadEvents();

            if (length > 0 && length < chunkSize) {
                // last read should limit to remaining length
                buffer.limit((int)length);
            }
            long n = from.read(buffer);

            if (n == -1) break;

            buffer.flip();
            to.write(buffer);
            buffer.clear();

            transferred += n;
            if (length > 0) {
                length -= n;
                if (length <= 0) break;
            }

            if (!from.isOpen()) break;
        }

        return transferred;
    }

    @JRubyMethod(name = "try_convert", meta = true)
    public static IRubyObject tryConvert(ThreadContext context, IRubyObject recv, IRubyObject arg) {
        return arg.respondsTo("to_io") ? convertToIO(context, arg) : context.runtime.getNil();
    }

    private static ByteList getNilByteList(Ruby runtime) {
        return ByteList.EMPTY_BYTELIST;
    }
    
    /**
     * Add a thread to the list of blocking threads for this IO.
     * 
     * @param thread A thread blocking on this IO
     */
    public void addBlockingThread(RubyThread thread) {
        OpenFile fptr = openFile;
        if (openFile != null) openFile.addBlockingThread(thread);
    }
    
    /**
     * Remove a thread from the list of blocking threads for this IO.
     * 
     * @param thread A thread blocking on this IO
     */
    public void removeBlockingThread(RubyThread thread) {
        if (openFile != null) openFile.removeBlockingThread(thread);
    }
    
    /**
     * Fire an IOError in all threads blocking on this IO object
     */
    protected void interruptBlockingThreads() {
        if (openFile != null) openFile.interruptBlockingThreads();
    }

    /**
     * Caching reference to allocated byte-lists, allowing for internal byte[] to be
     * reused, rather than reallocated.
     *
     * Predominately used on {@link RubyIO#getline(Ruby, ByteList)} and variants.
     *
     * @author realjenius
     */
    private static class ByteListCache {
        private byte[] buffer = EMPTY_BYTE_ARRAY;
        public void release(ByteList l) {
            buffer = l.getUnsafeBytes();
        }

        public ByteList allocate(int size) {
            ByteList l = new ByteList(buffer, 0, size, false);
            return l;
        }
    }

    /**
     * See http://ruby-doc.org/core-1.9.3/IO.html#method-c-new for the format of modes in options
     */
    protected IOOptions updateIOOptionsFromOptions(ThreadContext context, RubyHash options, IOOptions ioOptions) {
        if (options == null || options.isNil()) return ioOptions;

        Ruby runtime = context.runtime;

        if (options.containsKey(runtime.newSymbol("mode"))) {
            ioOptions = parseIOOptions(options.fastARef(runtime.newSymbol("mode")));
        }

        // This duplicates the non-error behavior of MRI 1.9: the
        // :binmode option is ORed in with other options. It does
        // not obliterate what came before.

        if (options.containsKey(runtime.newSymbol("binmode")) &&
                options.fastARef(runtime.newSymbol("binmode")).isTrue()) {

            ioOptions = newIOOptions(runtime, ioOptions, ModeFlags.BINARY);
        }

        // This duplicates the non-error behavior of MRI 1.9: the
        // :binmode option is ORed in with other options. It does
        // not obliterate what came before.

        if (options.containsKey(runtime.newSymbol("binmode")) &&
                options.fastARef(runtime.newSymbol("binmode")).isTrue()) {

            ioOptions = newIOOptions(runtime, ioOptions, ModeFlags.BINARY);
        }

        if (options.containsKey(runtime.newSymbol("textmode")) &&
                options.fastARef(runtime.newSymbol("textmode")).isTrue()) {

            ioOptions = newIOOptions(runtime, ioOptions, ModeFlags.TEXT);
        }
        
        // TODO: Waaaay different than MRI.  They uniformly have all opening logic
        // do a scan of args before anything opens.  We do this logic in a less
        // consistent way.  We should consider re-impling all IO/File construction
        // logic.
        if (options.containsKey(runtime.newSymbol("open_args"))) {
            IRubyObject args = options.fastARef(runtime.newSymbol("open_args"));
            
            RubyArray openArgs = args.convertToArray();
            
            for (int i = 0; i < openArgs.size(); i++) {
                IRubyObject arg = openArgs.eltInternal(i);
                
                if (arg instanceof RubyString) { // Overrides all?
                    ioOptions = newIOOptions(runtime, arg.asJavaString());
                } else if (arg instanceof RubyFixnum) {
                    ioOptions = newIOOptions(runtime, ((RubyFixnum) arg).getLongValue());
                } else if (arg instanceof RubyHash) {
                    ioOptions = updateIOOptionsFromOptions(context, (RubyHash) arg, ioOptions);
                }
            }
        }

        EncodingUtils.ioExtractEncodingOption(context, this, options, null);

        return ioOptions;
    }

    private static final Set<String> UNSUPPORTED_SPAWN_OPTIONS = new HashSet<String>(Arrays.asList(new String[] {
            "unsetenv_others",
            "prgroup",
            "new_pgroup",
            "rlimit_resourcename",
            "chdir",
            "umask",
            "in",
            "out",
            "err",
            "close_others"
    }));

    private static final Set<String> ALL_SPAWN_OPTIONS = new HashSet<String>(Arrays.asList(new String[] {
            "unsetenv_others",
            "prgroup",
            "new_pgroup",
            "rlimit_resourcename",
            "chdir",
            "umask",
            "in",
            "out",
            "err",
            "close_others"
    }));

    /**
     * Warn when using exec with unsupported options.
     *
     * @param options
     */
    public static void checkExecOptions(IRubyObject options) {
        checkUnsupportedOptions(options, UNSUPPORTED_SPAWN_OPTIONS, "unsupported exec option");
        checkValidOptions(options, ALL_SPAWN_OPTIONS);
    }

    /**
     * Warn when using spawn with unsupported options.
     *
     * @param options
     */
    public static void checkSpawnOptions(IRubyObject options) {
        checkUnsupportedOptions(options, UNSUPPORTED_SPAWN_OPTIONS, "unsupported spawn option");
        checkValidOptions(options, ALL_SPAWN_OPTIONS);
    }

    /**
     * Warn when using spawn with unsupported options.
     *
     * @param options
     */
    public static void checkPopenOptions(IRubyObject options) {
        checkUnsupportedOptions(options, UNSUPPORTED_SPAWN_OPTIONS, "unsupported popen option");
    }

    /**
     * Warn when using unsupported options.
     *
     * @param options
     */
    private static void checkUnsupportedOptions(IRubyObject options, Set<String> unsupported, String error) {
        if (options == null || options.isNil() || !(options instanceof RubyHash)) return;

        RubyHash optsHash = (RubyHash)options;
        Ruby runtime = optsHash.getRuntime();

        for (String key : unsupported) {
            if (optsHash.containsKey(runtime.newSymbol(key))) {
                runtime.getWarnings().warn(error + ": " + key);
            }
        }
    }

    /**
     * Error when using unknown option.
     *
     * @param options
     */
    private static void checkValidOptions(IRubyObject options, Set<String> valid) {
        if (options == null || options.isNil() || !(options instanceof RubyHash)) return;

        RubyHash optsHash = (RubyHash)options;
        Ruby runtime = optsHash.getRuntime();

        for (Object opt : optsHash.keySet()) {
            if (opt instanceof RubySymbol || opt instanceof RubyFixnum || opt instanceof RubyArray || valid.contains(opt.toString())) {
                continue;
            }

            throw runtime.newTypeError("wrong exec option: " + opt);
        }
    }

    // MRI: check_exec_env, w/ check_exec_env_i body in-line
    public static RubyArray checkExecEnv(ThreadContext context, RubyHash hash) {
        return PopenExecutor.checkExecEnv(context, hash);
    }
    
    /**
     * Try for around 1s to destroy the child process. This is to work around
     * issues on some JVMs where if you try to destroy the process too quickly
     * it may not be ready and may ignore the destroy. A subsequent waitFor
     * will then hang. This version tries to destroy and call exitValue
     * repeatedly for up to 1000 calls with 1ms delay between iterations, with
     * the intent that the target process ought to be "ready to die" fairly
     * quickly and we don't get stuck in a blocking waitFor call.
     *
     * @param process The process to obliterate
     */
    public static void obliterateProcess(Process process) {
        int i = 0;
        Object waitLock = new Object();
        while (true) {
            // only try 1000 times with a 1ms sleep between, so we don't hang
            // forever on processes that ignore SIGTERM. After that, not much
            // we can do...
            if (i >= 1000) {
                return;
            }

            // attempt to destroy (SIGTERM on UNIX, TerminateProcess on Windows)
            process.destroy();
            
            try {
                // get the exit value; succeeds if it has terminated, throws
                // IllegalThreadStateException if not.
                process.exitValue();
            } catch (IllegalThreadStateException itse) {
                // increment count and try again after a 1ms sleep
                i += 1;
                synchronized (waitLock) {
                    try {waitLock.wait(1);} catch (InterruptedException ie) {}
                }
                continue;
            }
            // success!
            break;
        }
    }

    public static ModeFlags newModeFlags(Ruby runtime, long mode) {
        return newModeFlags(runtime, (int) mode);
    }

    public static ModeFlags newModeFlags(Ruby runtime, int mode) {
        try {
            return new ModeFlags(mode);
        } catch (InvalidValueException ive) {
            throw runtime.newErrnoEINVALError();
        }
    }

    public static ModeFlags newModeFlags(Ruby runtime, String mode) {
        try {
            return new ModeFlags(mode);
        } catch (InvalidValueException ive) {
            // This is used by File and StringIO, which seem to want an ArgumentError instead of EINVAL
            throw runtime.newArgumentError("illegal access mode " + mode);       
        }
    }

    public static IOOptions newIOOptions(Ruby runtime, ModeFlags modeFlags) {
        return new IOOptions(modeFlags);
    }

    public static IOOptions newIOOptions(Ruby runtime, long mode) {
        return newIOOptions(runtime, (int) mode);
    }

    public static IOOptions newIOOptions(Ruby runtime, int mode) {
        try {
            ModeFlags modeFlags = new ModeFlags(mode);
            return new IOOptions(modeFlags);
        } catch (InvalidValueException ive) {
            throw runtime.newErrnoEINVALError();
        }
    }

    public static IOOptions newIOOptions(Ruby runtime, String mode) {
        try {
            return new IOOptions(runtime, mode);
        } catch (InvalidValueException ive) {
            // This is used by File and StringIO, which seem to want an ArgumentError instead of EINVAL
            throw runtime.newArgumentError("illegal access mode " + mode);
        }
    }

    public static IOOptions newIOOptions(Ruby runtime, IOOptions oldFlags, int orOflags) {
        try {
            return new IOOptions(new ModeFlags(oldFlags.getModeFlags().getFlags() | orOflags));
        } catch (InvalidValueException ive) {
            throw runtime.newErrnoEINVALError();
        }
    }

    @Deprecated
    public IRubyObject readline(ThreadContext context, IRubyObject[] args) {
        return args.length == 0 ? readline(context) : readline(context, args[0]);
    }

    @Override
    public void setEnc2(Encoding enc2) {
        openFile.encs.enc2 = enc2;
    }
    
    @Override
    public void setEnc(Encoding enc) {
        openFile.encs.enc = enc;
    }
    
    @Override
    public void setEcflags(int ecflags) {
        openFile.encs.ecflags = ecflags;
    }
    
    @Override
    public int getEcflags() {
        return openFile.encs.ecflags;
    }
    
    @Override
    public void setEcopts(IRubyObject ecopts) {
        openFile.encs.ecopts = ecopts;
    }
    
    @Override
    public IRubyObject getEcopts() {
        return openFile.encs.ecopts;
    }
    
    @Override
    public void setBOM(boolean bom) {
        openFile.setBOM(bom);
    }
    
    @Override
    public boolean getBOM() {
        return openFile.isBOM();
    }


    // MRI: rb_io_ascii8bit_binmode
    protected RubyIO setAscii8bitBinmode() {
        OpenFile fptr;

        fptr = getOpenFileChecked();
        fptr.ascii8bitBinmode(getRuntime());

        return this;
    }
    
    public OpenFile MakeOpenFile() {
        Ruby runtime = getRuntime();
        if (openFile != null) {
            rbIoClose(runtime);
            rb_io_fptr_finalize(runtime, openFile);
            openFile = null;
        }
        openFile = new OpenFile(runtime.getNil());
        runtime.addInternalFinalizer(openFile);
        return openFile;
    }

    private static int rb_io_fptr_finalize(Ruby runtime, OpenFile fptr) {
        if (fptr == null) return 0;
        fptr.setPath(null);;
        if (fptr.fd() != null)
            fptr.cleanup(runtime, true);
        fptr.write_lock = null;
        if (fptr.rbuf.ptr != null) {
            fptr.rbuf.ptr = null;
        }
        if (fptr.wbuf.ptr != null) {
            fptr.wbuf.ptr = null;
        }
        fptr.clearCodeConversion();
        return 1;
    }

    private static final byte[] NEWLINE_BYTES = {(byte)'\n'};

    @Deprecated
    public IRubyObject getline(Ruby runtime, ByteList separator) {
        return getline(runtime.getCurrentContext(), runtime.newString(separator), -1, null);
    }
    
    @Deprecated
    public IRubyObject getline(Ruby runtime, ByteList separator, long limit) {
        return getline(runtime.getCurrentContext(), runtime.newString(separator), limit, null);
    }

    @Deprecated
    private IRubyObject getline(ThreadContext context, IRubyObject separator, ByteListCache cache) {
        return getline(context, separator, -1, cache);
    }

    @Deprecated
    public IRubyObject getline(ThreadContext context, ByteList separator) {
        return getline(context, RubyString.newString(context.runtime, separator), -1, null);
    }

    @Deprecated
    public IRubyObject getline(ThreadContext context, ByteList separator, long limit) {
        return getline(context, RubyString.newString(context.runtime, separator), limit, null);
    }

    @Deprecated
    public IRubyObject lines19(final ThreadContext context, Block block) {
        return lines(context, block);
    }

    @Deprecated
    public IRubyObject each_char19(final ThreadContext context, final Block block) {
        return each_char(context, block);
    }

    @Deprecated
    public IRubyObject chars19(final ThreadContext context, final Block block) {
        return chars(context, block);
    }

    @Deprecated
    public RubyArray readlines19(ThreadContext context, IRubyObject[] args) {
        return readlines(context, args);
    }

    @Deprecated
    public RubyIO(Ruby runtime, STDIO stdio) {
        super(runtime, runtime.getIO());

        RubyIO tmp = null;
        switch (stdio) {
            case IN:
                tmp = prepStdio(runtime, runtime.getIn(), Channels.newChannel(runtime.getIn()), OpenFile.READABLE, runtime.getIO(), "<STDIN>");
                break;
            case OUT:
                tmp = prepStdio(runtime, runtime.getOut(), Channels.newChannel(runtime.getOut()), OpenFile.WRITABLE, runtime.getIO(), "<STDOUT>");
                break;
            case ERR:
                tmp = prepStdio(runtime, runtime.getIn(), Channels.newChannel(runtime.getErr()), OpenFile.WRITABLE | OpenFile.SYNC, runtime.getIO(), "<STDERR>");
                break;
        }

        this.openFile = tmp.openFile;
        tmp.openFile = null;
    }

    @Deprecated
    public RubyIO(Ruby runtime, RubyClass cls, ShellLauncher.POpenProcess process, RubyHash options, IOOptions ioOptions) {
        super(runtime, cls);

        ioOptions = updateIOOptionsFromOptions(runtime.getCurrentContext(), options, ioOptions);

        openFile = MakeOpenFile();

        setupPopen(ioOptions.getModeFlags(), process);
    }

    @Deprecated
    public static ModeFlags getIOModes(Ruby runtime, String modesString) {
        return newModeFlags(runtime, modesString);
    }

    @Deprecated
    public static int getIOModesIntFromString(Ruby runtime, String modesString) {
        try {
            return ModeFlags.getOFlagsFromString(modesString);
        } catch (InvalidValueException ive) {
            throw runtime.newArgumentError("illegal access mode");
        }
    }

    @Deprecated
    public static IRubyObject writeStatic(ThreadContext context, IRubyObject recv, IRubyObject[] argv, Block unusedBlock) {
        return write(context, recv, argv);
    }

    @Deprecated
    public static IRubyObject popen3(ThreadContext context, IRubyObject recv, IRubyObject[] args, Block block) {
        return popen3_19(context, recv, args, block);
    }

    @Deprecated
    public static IRubyObject popen3_19(ThreadContext context, IRubyObject recv, IRubyObject[] args, Block block) {
        final Ruby runtime = context.runtime;

        // TODO: handle opts
        if (args.length > 0 && args[args.length - 1] instanceof RubyHash) {
            args = Arrays.copyOf(args, args.length - 1);
        }

        final POpenTuple tuple = popenSpecial(context, args);
        final long pid = ShellLauncher.getPidFromProcess(tuple.process);

        // array trick to be able to reference enclosing RubyThread
        final RubyThread[] waitThread = new RubyThread[1];
        waitThread[0] = new RubyThread(
                runtime,
                (RubyClass) runtime.getClassFromPath("Process::WaitThread"),
                new ThreadedRunnable() {

                    volatile Thread javaThread;

                    @Override
                    public Thread getJavaThread() {
                        return javaThread;
                    }

                    @Override
                    public void run() {
                        javaThread = Thread.currentThread();
                        RubyThread rubyThread;
                        // spin a bit until this happens; should almost never spin
                        while ((rubyThread = waitThread[0]) == null) {
                            Thread.yield();
                        }

                        ThreadContext context = runtime.getThreadService().registerNewThread(rubyThread);

                        rubyThread.op_aset(
                                runtime.newSymbol("pid"),
                                runtime.newFixnum(pid));

                        try {
                            int exitValue = tuple.process.waitFor();

                            // RubyStatus uses real native status now, so we unshift Java's shifted exit status
                            RubyProcess.RubyStatus status = RubyProcess.RubyStatus.newProcessStatus(
                                    runtime,
                                    exitValue << 8,
                                    pid);

                            rubyThread.cleanTerminate(status);
                        } catch (Throwable t) {
                            rubyThread.exceptionRaised(t);
                        } finally {
                            rubyThread.dispose();
                        }
                    }

                });

        RubyArray yieldArgs = RubyArray.newArrayLight(runtime,
                tuple.output,
                tuple.input,
                tuple.error,
                waitThread[0]);

        if (block.isGiven()) {
            try {
                return block.yield(context, yieldArgs);
            } finally {
                cleanupPOpen(tuple);

                IRubyObject status = waitThread[0].join(IRubyObject.NULL_ARRAY);
                context.setLastExitStatus(status);
            }
        }

        return yieldArgs;
    }

    @Deprecated
    public static IRubyObject popen4(ThreadContext context, IRubyObject recv, IRubyObject[] args, Block block) {
        Ruby runtime = context.runtime;

        try {
            POpenTuple tuple = popenSpecial(context, args);

            RubyArray yieldArgs = RubyArray.newArrayLight(runtime,
                    runtime.newFixnum(ShellLauncher.getPidFromProcess(tuple.process)),
                    tuple.output,
                    tuple.input,
                    tuple.error);

            if (block.isGiven()) {
                try {
                    return block.yield(context, yieldArgs);
                } finally {
                    cleanupPOpen(tuple);
                    // RubyStatus uses real native status now, so we unshift Java's shifted exit status
                    context.setLastExitStatus(RubyProcess.RubyStatus.newProcessStatus(runtime, tuple.process.waitFor() << 8, ShellLauncher.getPidFromProcess(tuple.process)));
                }
            }
            return yieldArgs;
        } catch (InterruptedException e) {
            throw runtime.newThreadError("unexpected interrupt");
        }
    }

    @Deprecated
    private static void cleanupPOpen(POpenTuple tuple) {
        if (tuple.input.openFile.isOpen()) {
            tuple.input.close();
        }
        if (tuple.output.openFile.isOpen()) {
            tuple.output.close();
        }
        if (tuple.error.openFile.isOpen()) {
            tuple.error.close();
        }
    }

    @Deprecated
    private static class POpenTuple {
        public POpenTuple(RubyIO i, RubyIO o, RubyIO e, Process p) {
            input = i; output = o; error = e; process = p;
        }
        public final RubyIO input;
        public final RubyIO output;
        public final RubyIO error;
        public final Process process;
    }

    @Deprecated
    public static POpenTuple popenSpecial(ThreadContext context, IRubyObject[] args) {
        Ruby runtime = context.runtime;

        try {
            ShellLauncher.POpenProcess process = ShellLauncher.popen3(runtime, args, false);
            RubyIO input = process.getInput() != null ?
                    new RubyIO(runtime, process.getInput()) :
                    new RubyIO(runtime, process.getInputStream());
            RubyIO output = process.getOutput() != null ?
                    new RubyIO(runtime, process.getOutput()) :
                    new RubyIO(runtime, process.getOutputStream());
            RubyIO error = process.getError() != null ?
                    new RubyIO(runtime, process.getError()) :
                    new RubyIO(runtime, process.getErrorStream());

            // ensure the OpenFile knows it's a process; see OpenFile#finalize
            input.getOpenFile().setProcess(process);
            output.getOpenFile().setProcess(process);
            error.getOpenFile().setProcess(process);

            // set all streams as popenSpecial streams, so we don't shut down process prematurely
            input.popenSpecial = true;
            output.popenSpecial = true;
            error.popenSpecial = true;

            // process streams are not seekable
//            input.getOpenFile().getMainStreamSafe().getDescriptor().
//              setCanBeSeekable(false);
//            output.getOpenFile().getMainStreamSafe().getDescriptor().
//              setCanBeSeekable(false);
//            error.getOpenFile().getMainStreamSafe().getDescriptor().
//              setCanBeSeekable(false);

            return new POpenTuple(input, output, error, process);
//        } catch (BadDescriptorException e) {
//            throw runtime.newErrnoEBADFError();
        } catch (IOException e) {
            throw runtime.newIOErrorFromException(e);
        }
    }

    @Deprecated
    public IRubyObject doWriteNonblock(ThreadContext context, IRubyObject[] argv, boolean useException) {
        return write_nonblock(context, argv);
    }

    @Deprecated
    public static IRubyObject select_static(ThreadContext context, Ruby runtime, IRubyObject[] args) {
        return select(context, runtime.getIO(), args);
    }
    
    protected OpenFile openFile;

    /**
     * If the stream is being used for popen, we don't want to destroy the process
     * when we close the stream.
     */
    protected boolean popenSpecial;
}<|MERGE_RESOLUTION|>--- conflicted
+++ resolved
@@ -2790,49 +2790,6 @@
         }
         return ret;
     }
-<<<<<<< HEAD
-=======
-    
-    // MRI: NEED_NEWLINE_DECORATOR_ON_READ_CHECK
-    private void readCheck(Stream stream) {
-        if (!stream.readDataBuffered()) {
-            openFile.checkClosed(getRuntime());
-        }
-    }
-    
-    /** 
-     * <p>Pushes char represented by int back onto IOS.</p>
-     * 
-     * @param number to push back
-     */
-    @JRubyMethod(name = "ungetc", required = 1, compat = CompatVersion.RUBY1_8)
-    public IRubyObject ungetc(IRubyObject number) {
-        OpenFile myOpenFile = getOpenFileChecked();
-        
-        if (!myOpenFile.isReadBuffered()) {
-            throw getRuntime().newIOError("unread stream");
-        }
-
-        ungetcCommon((int) number.convertToInteger().getLongValue());
-
-        return getRuntime().getNil();
-    }
-
-    @JRubyMethod(name = {"ungetc", "ungetbyte"}, required = 1, compat = CompatVersion.RUBY1_9)
-    public IRubyObject ungetc19(IRubyObject character) {
-        Ruby runtime = getRuntime();
-
-        if(character.isNil()) {
-            return runtime.getNil();
-        }
-
-        if (character instanceof RubyFixnum) {
-            int c = (int)character.convertToInteger().getLongValue();
-            ungetcCommon(c);
-        } else if (character instanceof RubyString || character.respondsTo("to_str")) {
-            RubyString str = (RubyString) character.callMethod(runtime.getCurrentContext(), "to_str");
-            if (str.isEmpty()) return runtime.getNil();
->>>>>>> ab3b1d5a
 
     @JRubyMethod(name = "readpartial", required = 1, optional = 1)
     public IRubyObject readpartial(ThreadContext context, IRubyObject[] args) {
@@ -3757,43 +3714,12 @@
             file.close();
         }
     }
-<<<<<<< HEAD
-=======
-   
-    @JRubyMethod(name = "popen", required = 1, optional = 1, meta = true, compat = RUBY1_8)
-    public static IRubyObject popen(ThreadContext context, IRubyObject recv, IRubyObject[] args, Block block) {
-        Ruby runtime = context.runtime;
-
-        IRubyObject cmdObj;
-        int firstArg = 0;
-        int argc = args.length;
-
-        IRubyObject envHash;
-
-        if (argc > 0 && !(envHash = TypeConverter.checkHashType(runtime, args[0])).isNil()) {
-            if (argc < 2) throw runtime.newArgumentError(1, 2);
-            firstArg++;
-            argc--;
-        } else {
-            envHash = null;
-        }
-
-        if (Platform.IS_WINDOWS) {
-            String[] tokens = args[firstArg].convertToString().toString().split(" ", 2);
-            String commandString = tokens[0].replace('/', '\\') +
-                    (tokens.length > 1 ? ' ' + tokens[1] : "");
-            cmdObj = runtime.newString(commandString);
-        } else {
-            cmdObj = args[firstArg].convertToString();
-        }
->>>>>>> ab3b1d5a
 
     private void setupPopen(ModeFlags modes, POpenProcess process) throws RaiseException {
         Ruby runtime = getRuntime();
         openFile.setMode(modes.getOpenFileFlags() | OpenFile.SYNC);
         openFile.setProcess(process);
 
-<<<<<<< HEAD
         if (openFile.isReadable()) {
             Channel inChannel;
             if (process.getInput() != null) {
@@ -3805,29 +3731,6 @@
             }
 
             ChannelFD main = new ChannelFD(inChannel, runtime.getPosix(), runtime.getFilenoUtil());
-=======
-        try {
-            IOOptions ioOptions;
-            if (argc == 1) {
-                ioOptions = newIOOptions(runtime, ModeFlags.RDONLY);
-            } else if (args[1] instanceof RubyFixnum) {
-                ioOptions = newIOOptions(runtime, RubyFixnum.num2int(args[firstArg + 1]));
-            } else {
-                ioOptions = newIOOptions(runtime, args[firstArg + 1].convertToString().toString());
-            }
-
-            ShellLauncher.POpenProcess process = ShellLauncher.popen(runtime, new IRubyObject[]{cmdObj}, (RubyHash)envHash, ioOptions.getModeFlags());
-
-            // Yes, this is gross. java.lang.Process does not appear to be guaranteed
-            // "ready" when we get it back from Runtime#exec, so we try to give it a
-            // chance by waiting for 10ms before we proceed. Only doing this on 1.5
-            // since Hotspot 1.6+ does not seem to exhibit the problem.
-            if (System.getProperty("java.specification.version", "").equals("1.5")) {
-                try {
-                    Thread.sleep(100);
-                } catch (InterruptedException ie) {}
-            }
->>>>>>> ab3b1d5a
 
             openFile.setFD(main);
             openFile.setMode(OpenFile.READABLE);
