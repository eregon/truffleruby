/**********************************************************************

  ruby/ruby.h -

  $Author: yugui $
  created at: Thu Jun 10 14:26:32 JST 1993

  Copyright (C) 1993-2008 Yukihiro Matsumoto
  Copyright (C) 2000  Network Applied Communication Laboratory, Inc.
  Copyright (C) 2000  Information-technology Promotion Agency, Japan

**********************************************************************/

#ifndef JRUBY_RUBY_H
#define	JRUBY_RUBY_H
#define JRUBY

#include <sys/types.h>
#include <stdint.h>
#include <limits.h>

// A number of extensions expect these to be already included
#include <stddef.h>
#include <stdlib.h>
#include <sys/time.h>
#include <stdio.h>
#include <sys/select.h>
#include <string.h>  
#include <unistd.h>
#include <fcntl.h>

#ifdef	__cplusplus
extern "C" {
#endif

#ifdef __cplusplus
# define ANYARGS ...
#else
# define ANYARGS
#endif
  
#define LONG_LONG long long

/** In MRI, ID represents an interned string, i.e. a Symbol. */    
typedef uintptr_t ID;
/** In MRI, VALUE represents an object. */
typedef uintptr_t VALUE;
typedef intptr_t SIGNED_VALUE;

#ifndef RSHIFT
# define RSHIFT(x,y) ((x)>>(int)y)
#endif


#define FIXNUM_MAX (LONG_MAX>>1)
#define FIXNUM_MIN RSHIFT((long)LONG_MIN,1)

#define FIXNUM_P(f) (((SIGNED_VALUE)(f))&FIXNUM_FLAG)
#define POSFIXABLE(f) ((f) < FIXNUM_MAX+1)
#define NEGFIXABLE(f) ((f) >= FIXNUM_MIN)
#define FIXABLE(f) (POSFIXABLE(f) && NEGFIXABLE(f))

#define IMMEDIATE_MASK 0x3
#define IMMEDIATE_P(x) ((VALUE)(x) & IMMEDIATE_MASK)
#define SPECIAL_CONST_P(x) (IMMEDIATE_P(x) || !RTEST(x))

#define FIXNUM_FLAG 0x1
#define SYMBOL_FLAG 0x0e
#define SYMBOL_P(x) (((VALUE)(x)&0xff)==SYMBOL_FLAG)
#define ID2SYM(x) ((VALUE)(((long)(x))<<8|SYMBOL_FLAG))
#define SYM2ID(x) RSHIFT((unsigned long)x,8)

/** The false object. */
#define Qfalse ((VALUE)0)
/** The true object. */
#define Qtrue  ((VALUE)2)
/** The nil object. */
#define Qnil   ((VALUE)4)
/** The undef object. Value for placeholder */
#define Qundef ((VALUE)6)

<<<<<<< HEAD
struct RString {
    char* ptr;
    int len;
};

struct RArray {
=======
typedef struct RArrayFacade {
>>>>>>> 9bde6415
    VALUE* ptr;
    int len;
};

typedef enum JRubyType {
    T_NONE,
    T_NIL,
    T_OBJECT,
    T_CLASS,
    T_ICLASS,
    T_MODULE,
    T_FLOAT,
    T_STRING,
    T_REGEXP,
    T_ARRAY,
    T_FIXNUM,
    T_HASH,
    T_STRUCT,
    T_BIGNUM,
    T_FILE,

    T_TRUE,
    T_FALSE,
    T_DATA,
    T_MATCH,
    T_SYMBOL,

    T_BLKTAG,
    T_UNDEF,
    T_VARMAP,
    T_SCOPE,
    T_NODE,
} JRubyType;

#define T_MASK (0x1f)    


#define RTEST(v) (((v) & ~Qnil) != 0)
#define NIL_P(v) ((v) == Qnil)
#define TYPE(x) rb_type((VALUE)(x))

struct RBasic {
    VALUE unused0;
    VALUE unused1;
};

int rb_type(VALUE);
void rb_check_type(VALUE, int);
#define Check_Type(v,t) rb_check_type((VALUE)(v),t)


#define xmalloc ruby_xmalloc
#define xmalloc2 ruby_xmalloc2
#define xcalloc ruby_xcalloc
#define xrealloc ruby_xrealloc
#define xrealloc2 ruby_xrealloc2
#define xfree ruby_xfree

void *xmalloc(size_t);
void *xmalloc2(size_t,size_t);
void *xcalloc(size_t,size_t);
void *xrealloc(void*,size_t);
void *xrealloc2(void*,size_t,size_t);
void xfree(void*);

/* Interface macros */

/** Allocate memory for type. Must NOT be used to allocate Ruby objects. */
#define ALLOC(type) (type*)xmalloc(sizeof(type))

/** Allocate memory for N of type. Must NOT be used to allocate Ruby objects. */
#define ALLOC_N(type,n) (type*)xmalloc(sizeof(type)*(n))

/** Reallocate memory allocated with ALLOC or ALLOC_N. */
#define REALLOC_N(var,type,n) (var)=(type*)xrealloc((char*)(var),sizeof(type)*(n))

/** Interrupt checking (no-op). */
#define CHECK_INTS        /* No-op */

/** Test macros */
#define RTEST(v) (((v) & ~Qnil) != 0)
#define NIL_P(v) ((v) == Qnil)
#define TYPE(x) rb_type((VALUE)(x))

/** Convert a Fixnum into an int. */
#define FIX2INT(x) ((int) RSHIFT((SIGNED_VALUE)x,1))
/** Convert a Fixnum into an unsigned int. */
#define FIX2UINT(x) ((unsigned int) ((((VALUE)(x))>>1)&LONG_MAX))

#define FIX2LONG(x) RSHIFT((SIGNED_VALUE)x,1)
#define FIX2ULONG(x) ((((VALUE)(x))>>1)&LONG_MAX)


<<<<<<< HEAD
/** Convert a VALUE into a long int. */
#define NUM2LONG(x) rb_num2long(x)
/** Convert a VALUE into a long int. */
#define NUM2ULONG(x) rb_num2ulong(x)
/** Convert a VALUE into an int. */
#define NUM2INT(x) ((int) rb_num2int(x))
/** Convert a VALUE into a chr */
#define NUM2CHR(x) rb_num2chr(x)
=======
>>>>>>> 9bde6415
/** Convert a VALUE into a long int. */
#define NUM2UINT(x) ((int) rb_num2uint(x))
/** Convert a VALUE into a long long */
#define NUM2LL(x) rb_num2ll(x)
/** Convert a VALUE into an unsigned long long */
#define NUM2ULL(x) rb_num2ull(x)
#define NUM2DBL(x) rb_num2dbl(x)

/** Convert int to a Ruby Integer. */
#define INT2FIX(i)   ((int)(((SIGNED_VALUE)(i))<<1 | FIXNUM_FLAG))
/** Convert unsigned int to a Ruby Integer. */
#define UINT2FIX(x)  rb_uint2inum(x)
/** Convert int to a Ruby Integer. */

#define LONG2FIX(x)  INT2FIX(x)
#define LONG2NUM(x)  rb_int2inum(x)
#define ULONG2NUM(x) rb_uint2inum(x)
#define LL2NUM(x)    rb_ll2inum(x)
#define ULL2NUM(x)   rb_ull2inum(x)

/** The length of string str. */
#define RSTRING_LEN(str)  jruby_str_length((str))
/** The pointer to the string str's data. */
#define RSTRING_PTR(str)  jruby_str_ptr((str))
/** Pointer to the MRI string structure */
#define RSTRING(str) jruby_rstring((str))

/** Modifies the VALUE object in place by calling rb_obj_as_string(). */
#define StringValue(v)        rb_string_value(&(v))
#define StringValuePtr(v)     rb_string_value_ptr(&(v))
#define StringValueCStr(str)  rb_string_value_cstr(&(str))

/** The length of the array. */
#define RARRAY_LEN(ary)   rb_ary_size(ary)
/** The pointer to the array's data. */
#define RARRAY_PTR(ary)   rb_ary_ptr(ary)
/** Pointer to the MRI array structure */
#define RARRAY(str) rb_ary_struct_readonly(str);

#define DATA_PTR(dta) (jruby_data((dta)))

/* End of interface macros */

void rb_raise(VALUE exc, const char *fmt, ...) __attribute__((noreturn));
void rb_fatal(const char *fmt, ...) __attribute__((noreturn));
void rb_sys_fail(const char *msg) __attribute__((noreturn));
void rb_bug(const char*, ...) __attribute__((noreturn));
VALUE rb_exc_new(VALUE, const char*, long);
VALUE rb_exc_new2(VALUE, const char*);
VALUE rb_exc_new3(VALUE, VALUE);

void rb_secure(int);
int rb_safe_level(void);
void rb_set_safe_level(int);
void rb_set_safe_level_force(int);
void rb_secure_update(VALUE);

long rb_num2long(VALUE);
unsigned long rb_num2ulong(VALUE);
long rb_num2int(VALUE);
unsigned long rb_num2uint(VALUE);
char rb_num2chr(VALUE);
double rb_num2dbl(VALUE);
long rb_fix2int(VALUE);
unsigned long rb_fix2uint(VALUE);
long long rb_num2ll(VALUE);
unsigned long long rb_num2ull(VALUE);
double rb_num2dbl(VALUE);

VALUE rb_int2inum(long);
VALUE rb_uint2inum(unsigned long);
VALUE rb_ll2inum(long long);
VALUE rb_ull2inum(unsigned long long);
VALUE rb_int2big(long long);
VALUE rb_uint2big(unsigned long long);

/** Convert a VALUE into a long int. */
static inline long
NUM2LONG(VALUE x)
{
    return __builtin_expect(FIXNUM_P(x), 1) ? FIX2LONG(x) : rb_num2long(x);
}

/** Convert a VALUE into a long int. */
#define NUM2ULONG(x) rb_num2ulong(x)

/** Convert a VALUE into an int. */
static inline int
NUM2INT(VALUE x)
{
    return __builtin_expect(FIXNUM_P(x), 1) ? FIX2INT(x) : rb_num2int(x);
}

static inline VALUE
INT2NUM(long v)
{
    if (__builtin_expect(FIXABLE(v), 1)) {
        return INT2FIX(v);
    }

    return rb_int2inum(v);
}

static inline VALUE
UINT2NUM(unsigned long v)
{
    if (__builtin_expect(POSFIXABLE(v), 1)) {
        LONG2FIX(v);
    }

    return rb_uint2inum(v);
}


VALUE rb_funcall(VALUE obj, ID meth, int cnt, ...);
VALUE rb_funcall2(VALUE obj, ID meth, int cnt, VALUE*);

/** Returns a new, anonymous class inheriting from super_handle.
 *  TODO: Should NOT call inherited() on the superclass. 
 */
VALUE rb_class_new(VALUE super_handle);
/** As Ruby's .new, with the given arguments. Returns the new object. */
VALUE rb_class_new_instance(int arg_count, VALUE* args, VALUE class_handle);
/** Returns the Class object this object is an instance of. */
VALUE rb_class_of(VALUE object_handle);
/** Returns String representation of the class' name. */
VALUE rb_class_name(VALUE class_handle);
/** C string representation of the class' name. You must free this string. */
char* rb_class2name(VALUE class_handle);
VALUE rb_define_class(const char*,VALUE);
VALUE rb_define_module(const char*);
VALUE rb_define_class_under(VALUE, const char*, VALUE);
VALUE rb_define_module_under(VALUE, const char*);
/** Ruby's attr_* for given name. Nonzeros to toggle read/write. */
void rb_define_attr(VALUE module_handle, const char* attr_name, int readable, int writable);
void rb_define_method(VALUE,const char*,VALUE(*)(ANYARGS),int);
void rb_define_module_function(VALUE,const char*,VALUE(*)(ANYARGS),int);
void rb_define_global_function(const char*,VALUE(*)(ANYARGS),int);
#define HAVE_RB_DEFINE_ALLOC_FUNC 1
typedef VALUE (*rb_alloc_func_t)(VALUE);
void rb_define_alloc_func(VALUE, rb_alloc_func_t);
/** Set module's named class variable to given value. */
void rb_define_class_variable(VALUE klass, const char* name, VALUE val);
/** Returns module's named class variable.
 * TODO: @@ should be optional. 
 */
VALUE rb_cv_get(VALUE module_handle, const char* name);
/** Set module's named class variable to given value. Returns the value.
 * TODO: @@ should be optional. 
 */
VALUE rb_cv_set(VALUE module_handle, const char* name, VALUE value);
/** Returns a value evaluating true if module has named class var. 
 * TODO: @@ should be optional. 
 */
VALUE rb_cvar_defined(VALUE module_handle, ID name);
/** Returns class variable by (Symbol) name from module.
 * TODO: @@ should be optional. 
 */
VALUE rb_cvar_get(VALUE module_handle, ID name);
/** Set module's named class variable to given value. Returns the value. 
 * TODO: @@ should be optional. 
 */
VALUE rb_cvar_set(VALUE module_handle, ID name, VALUE value, int unused);

/* Array */
VALUE rb_Array(VALUE val);
VALUE rb_ary_new(void);
VALUE rb_ary_new2(long length);
VALUE rb_ary_new4(long n, const VALUE *);
int rb_ary_size(VALUE self);
VALUE rb_ary_push(VALUE array, VALUE val);
VALUE rb_ary_pop(VALUE array);
VALUE rb_ary_entry(VALUE array, int offset);
VALUE rb_ary_clear(VALUE array);
VALUE rb_ary_dup(VALUE array);
VALUE rb_ary_join(VALUE array1, VALUE array2);
VALUE rb_ary_reverse(VALUE array);
VALUE rb_ary_unshift(VALUE array, VALUE val);
VALUE rb_ary_shift(VALUE array);
void rb_ary_store(VALUE array, int offset, VALUE val);
/** Returns a pointer to a persistent VALUE [] that mirrors the data in
 * the ruby array. 
 * TODO: The pointer buffer is flushed to the ruby array when
 * control returns to Ruby code. The buffer is updated with the array
 * contents when control crosses to C code.
 *
 * @note This is NOT an MRI C-API function.
 */
VALUE *rb_ary_ptr(VALUE self);
/** Returns a pointer to the readonly RArray structure
 * which exposes an MRI-like API to the C code.
 *
 * @note This is NOT an MRI C-API function.
 */
struct RArray rb_ary_struct_readonly(VALUE ary);

/* Hash */
VALUE rb_hash_new(void);
VALUE rb_hash_aref(VALUE hash, VALUE key);
VALUE rb_hash_aset(VALUE hash, VALUE key, VALUE val);
VALUE rb_hash_delete(VALUE hash, VALUE key);

/* String */
VALUE rb_str_new(const char*, long);
VALUE rb_str_new_cstr(const char*);
VALUE rb_tainted_str_new_cstr(const char*);
VALUE rb_tainted_str_new(const char*, long);
VALUE rb_str_buf_new(long);
VALUE rb_str_buf_new_cstr(const char*);
VALUE rb_str_tmp_new(long);
VALUE rb_str_buf_append(VALUE, VALUE);
VALUE rb_str_buf_cat(VALUE, const char*, long);
VALUE rb_str_buf_cat2(VALUE, const char*);
VALUE rb_str_buf_cat_ascii(VALUE, const char*);
VALUE rb_obj_as_string(VALUE);
VALUE rb_check_string_type(VALUE);
VALUE rb_str_dup(VALUE);
VALUE rb_str_locktmp(VALUE);
VALUE rb_str_unlocktmp(VALUE);
VALUE rb_str_dup_frozen(VALUE);
#define rb_str_dup_frozen rb_str_new_frozen
VALUE rb_str_plus(VALUE, VALUE);
VALUE rb_str_times(VALUE, VALUE);
size_t rb_str_len(VALUE str);
long rb_str_sublen(VALUE, long);
VALUE rb_str_substr(VALUE, long, long);
VALUE rb_str_subseq(VALUE, long, long);
void rb_str_modify(VALUE);
VALUE rb_str_freeze(VALUE);
void rb_str_set_len(VALUE, long);
VALUE rb_str_resize(VALUE, long);
VALUE rb_str_cat(VALUE, const char*, long);
VALUE rb_str_cat2(VALUE, const char*);
VALUE rb_str_append(VALUE, VALUE);
VALUE rb_str_concat(VALUE, VALUE);
int rb_memhash(const void *ptr, long len);
int rb_str_hash(VALUE);
int rb_str_hash_cmp(VALUE,VALUE);
int rb_str_comparable(VALUE, VALUE);
int rb_str_cmp(VALUE, VALUE);
VALUE rb_str_equal(VALUE str1, VALUE str2);
VALUE rb_str_drop_bytes(VALUE, long);
void rb_str_update(VALUE, long, long, VALUE);
VALUE rb_str_replace(VALUE, VALUE);
VALUE rb_str_inspect(VALUE);
VALUE rb_str_dump(VALUE);
VALUE rb_str_split(VALUE, const char*);
void rb_str_associate(VALUE, VALUE);
VALUE rb_str_associated(VALUE);
void rb_str_setter(VALUE, ID, VALUE*);
VALUE rb_str_intern(VALUE);
VALUE rb_sym_to_s(VALUE);
VALUE rb_str_length(VALUE);
long rb_str_offset(VALUE, long);
size_t rb_str_capacity(VALUE);
<<<<<<< HEAD
/** Deprecated alias for rb_obj_freeze */
VALUE rb_str_freeze(VALUE str);
/** Returns a pointer to a persistent char [] that contains the same data as
 * that contained in the Ruby string. The buffer is flushed to the string
 * when control returns to Ruby code. The buffer is updated with the string
 * contents when control crosses to C code.
 *
 * @note This is NOT an MRI C-API function.
 */
char *rb_str_ptr_readonly(VALUE self);
/** Returns a pointer to the readonly RString structure
 * which exposes an MRI-like API to the C code.
 *
 * @note This is NOT an MRI C-API function.
 */
struct RString rb_str_struct_readonly(VALUE str);
/** Call #to_s on object pointed to and _replace_ it with the String. */
VALUE rb_string_value(VALUE* object_variable);
char* rb_string_value_ptr(VALUE* object_variable);
/** As rb_string_value but also returns a C string of the new String. */
char* rb_string_value_cstr(VALUE* object_variable);
=======
>>>>>>> 9bde6415

#define rb_str_new2 rb_str_new_cstr
#define rb_str_new3 rb_str_dup
#define rb_str_new4 rb_str_new_frozen
#define rb_str_new5 rb_str_new_with_class
#define rb_tainted_str_new2 rb_tainted_str_new_cstr
#define rb_str_buf_new2 rb_str_buf_new_cstr
#define rb_usascii_str_new2 rb_usascii_str_new_cstr
#define rb_str_ptr rb_str_ptr_readonly

extern void* jruby_data(VALUE);

typedef void (*RUBY_DATA_FUNC)(void*);

VALUE rb_data_object_alloc(VALUE,void*,RUBY_DATA_FUNC,RUBY_DATA_FUNC);

#define Data_Wrap_Struct(klass,mark,free,sval)\
    rb_data_object_alloc(klass,sval,(RUBY_DATA_FUNC)mark,(RUBY_DATA_FUNC)free)

#define Data_Make_Struct(klass,type,mark,free,sval) (\
    sval = ALLOC(type),\
    memset(sval, 0, sizeof(type)),\
    Data_Wrap_Struct(klass,mark,free,sval)\
)

#define Data_Get_Struct(obj,type,sval) do {\
    Check_Type(obj, T_DATA); \
    sval = (type*)DATA_PTR(obj);\
} while (0)

void rb_gc_mark_locations(VALUE*, VALUE*);
void rb_gc_mark(VALUE);
/** Mark variable global */
void rb_global_variable(VALUE* handle_address);
void rb_gc_register_address(VALUE* address);
/** Unmark variable as global */
void rb_gc_unregister_address(VALUE* address);

/** Returns the string associated with a symbol. */
const char *rb_id2name(ID sym);

/** Define a toplevel constant */
void rb_define_global_const(const char* name, VALUE obj);
extern ID rb_intern_const(const char *);
extern ID jruby_intern_nonconst(const char *);
#define rb_intern(name) \
    (__builtin_constant_p(name) ? rb_intern_const(name) : jruby_intern_nonconst(name))

struct RString {
    struct RBasic basic;
    union {
        struct {
            long len;
            char *ptr;
            long capa;
        } heap;
        char unused[sizeof(VALUE) * 3];
    } as;
};

extern struct RString* jruby_rstring(VALUE v);
extern int jruby_str_length(VALUE v);
extern char* jruby_str_ptr(VALUE v);
extern char* rb_str_ptr_readonly(VALUE v);

struct RFloat {
    struct RBasic basic;
    double value;
};

extern struct RFloat* jruby_rfloat(VALUE v);
extern VALUE rb_float_new(double value);
extern double jruby_float_value(VALUE v);
#define RFLOAT_VALUE(v) jruby_float_value(v)

/** Call block with given argument or raise error if no block given. */
VALUE rb_yield(VALUE argument_handle);

/** Freeze object and return it. */
VALUE rb_obj_freeze(VALUE obj);
#define OBJ_FREEZE(obj) (rb_obj_freeze(obj))

/* Global Module objects. */
extern VALUE rb_mKernel;
extern VALUE rb_mComparable;
extern VALUE rb_mEnumerable;
extern VALUE rb_mErrno;
extern VALUE rb_mFileTest;
extern VALUE rb_mGC;
extern VALUE rb_mMath;
extern VALUE rb_mProcess;

/* Global Class objects */
extern VALUE rb_cObject;
extern VALUE rb_cArray;
extern VALUE rb_cBignum;
extern VALUE rb_cBinding;
extern VALUE rb_cClass;
extern VALUE rb_cDir;
extern VALUE rb_cData;
extern VALUE rb_cFalseClass;
extern VALUE rb_cFile;
extern VALUE rb_cFixnum;
extern VALUE rb_cFloat;
extern VALUE rb_cHash;
extern VALUE rb_cInteger;
extern VALUE rb_cIO;
extern VALUE rb_cMethod;
extern VALUE rb_cModule;
extern VALUE rb_cNilClass;
extern VALUE rb_cNumeric;
extern VALUE rb_cProc;
extern VALUE rb_cRange;
extern VALUE rb_cRegexp;
extern VALUE rb_cString;
extern VALUE rb_cStruct;
extern VALUE rb_cSymbol;
extern VALUE rb_cThread;
extern VALUE rb_cTime;
extern VALUE rb_cTrueClass;

/* Exception classes. */
extern VALUE rb_eException;
extern VALUE rb_eStandardError;
extern VALUE rb_eSystemExit;
extern VALUE rb_eInterrupt;
extern VALUE rb_eSignal;
extern VALUE rb_eFatal;
extern VALUE rb_eArgError;
extern VALUE rb_eEOFError;
extern VALUE rb_eIndexError;
extern VALUE rb_eStopIteration;
extern VALUE rb_eRangeError;
extern VALUE rb_eIOError;
extern VALUE rb_eRuntimeError;
extern VALUE rb_eSecurityError;
extern VALUE rb_eSystemCallError;
extern VALUE rb_eThreadError;
extern VALUE rb_eTypeError;
extern VALUE rb_eZeroDivError;
extern VALUE rb_eNotImpError;
extern VALUE rb_eNoMemError;
extern VALUE rb_eNoMethodError;
extern VALUE rb_eFloatDomainError;
extern VALUE rb_eLocalJumpError;
extern VALUE rb_eSysStackError;
extern VALUE rb_eRegexpError;
extern VALUE rb_eScriptError;
extern VALUE rb_eNameError;
extern VALUE rb_eSyntaxError;
extern VALUE rb_eLoadError;


#ifdef	__cplusplus
}
#endif

#endif	/* JRUBY_RUBY_H */
<|MERGE_RESOLUTION|>--- conflicted
+++ resolved
@@ -79,18 +79,31 @@
 /** The undef object. Value for placeholder */
 #define Qundef ((VALUE)6)
 
-<<<<<<< HEAD
+struct RBasic {
+    VALUE unused0;
+    VALUE unused1;
+};
+
 struct RString {
-    char* ptr;
+    struct RBasic basic;
+    union {
+        struct {
+            long len;
+            char *ptr;
+            long capa;
+        } heap;
+        char unused[sizeof(VALUE) * 3];
+    } as;
+};
+
+struct RArray {
+    VALUE* ptr;
     int len;
 };
 
-struct RArray {
-=======
-typedef struct RArrayFacade {
->>>>>>> 9bde6415
-    VALUE* ptr;
-    int len;
+struct RFloat {
+    struct RBasic basic;
+    double value;
 };
 
 typedef enum JRubyType {
@@ -130,11 +143,6 @@
 #define NIL_P(v) ((v) == Qnil)
 #define TYPE(x) rb_type((VALUE)(x))
 
-struct RBasic {
-    VALUE unused0;
-    VALUE unused1;
-};
-
 int rb_type(VALUE);
 void rb_check_type(VALUE, int);
 #define Check_Type(v,t) rb_check_type((VALUE)(v),t)
@@ -181,18 +189,10 @@
 #define FIX2LONG(x) RSHIFT((SIGNED_VALUE)x,1)
 #define FIX2ULONG(x) ((((VALUE)(x))>>1)&LONG_MAX)
 
-
-<<<<<<< HEAD
-/** Convert a VALUE into a long int. */
-#define NUM2LONG(x) rb_num2long(x)
 /** Convert a VALUE into a long int. */
 #define NUM2ULONG(x) rb_num2ulong(x)
-/** Convert a VALUE into an int. */
-#define NUM2INT(x) ((int) rb_num2int(x))
 /** Convert a VALUE into a chr */
 #define NUM2CHR(x) rb_num2chr(x)
-=======
->>>>>>> 9bde6415
 /** Convert a VALUE into a long int. */
 #define NUM2UINT(x) ((int) rb_num2uint(x))
 /** Convert a VALUE into a long long */
@@ -275,9 +275,6 @@
 {
     return __builtin_expect(FIXNUM_P(x), 1) ? FIX2LONG(x) : rb_num2long(x);
 }
-
-/** Convert a VALUE into a long int. */
-#define NUM2ULONG(x) rb_num2ulong(x)
 
 /** Convert a VALUE into an int. */
 static inline int
@@ -448,7 +445,7 @@
 VALUE rb_str_length(VALUE);
 long rb_str_offset(VALUE, long);
 size_t rb_str_capacity(VALUE);
-<<<<<<< HEAD
+
 /** Deprecated alias for rb_obj_freeze */
 VALUE rb_str_freeze(VALUE str);
 /** Returns a pointer to a persistent char [] that contains the same data as
@@ -458,20 +455,16 @@
  *
  * @note This is NOT an MRI C-API function.
  */
-char *rb_str_ptr_readonly(VALUE self);
-/** Returns a pointer to the readonly RString structure
- * which exposes an MRI-like API to the C code.
- *
- * @note This is NOT an MRI C-API function.
- */
-struct RString rb_str_struct_readonly(VALUE str);
+extern char* rb_str_ptr_readonly(VALUE v);
 /** Call #to_s on object pointed to and _replace_ it with the String. */
 VALUE rb_string_value(VALUE* object_variable);
 char* rb_string_value_ptr(VALUE* object_variable);
 /** As rb_string_value but also returns a C string of the new String. */
 char* rb_string_value_cstr(VALUE* object_variable);
-=======
->>>>>>> 9bde6415
+
+extern struct RString* jruby_rstring(VALUE v);
+extern int jruby_str_length(VALUE v);
+extern char* jruby_str_ptr(VALUE v);
 
 #define rb_str_new2 rb_str_new_cstr
 #define rb_str_new3 rb_str_dup
@@ -519,28 +512,6 @@
 extern ID jruby_intern_nonconst(const char *);
 #define rb_intern(name) \
     (__builtin_constant_p(name) ? rb_intern_const(name) : jruby_intern_nonconst(name))
-
-struct RString {
-    struct RBasic basic;
-    union {
-        struct {
-            long len;
-            char *ptr;
-            long capa;
-        } heap;
-        char unused[sizeof(VALUE) * 3];
-    } as;
-};
-
-extern struct RString* jruby_rstring(VALUE v);
-extern int jruby_str_length(VALUE v);
-extern char* jruby_str_ptr(VALUE v);
-extern char* rb_str_ptr_readonly(VALUE v);
-
-struct RFloat {
-    struct RBasic basic;
-    double value;
-};
 
 extern struct RFloat* jruby_rfloat(VALUE v);
 extern VALUE rb_float_new(double value);
