--- conflicted
+++ resolved
@@ -41,39 +41,23 @@
     <dependency>
       <groupId>com.oracle.truffle</groupId>
       <artifactId>truffle-api</artifactId>
-<<<<<<< HEAD
-      <version>5304979e236e5b9cc743c9c22757eab75cfb7447-SNAPSHOT</version>
-=======
-      <version>0.12-SNAPSHOT</version>
->>>>>>> 35d0aa87
+      <version>5304979e236e5b9cc743c9c22757eab75cfb7447-SNAPSHOT</version>
     </dependency>
     <dependency>
       <groupId>com.oracle.truffle</groupId>
       <artifactId>truffle-debug</artifactId>
-<<<<<<< HEAD
-      <version>5304979e236e5b9cc743c9c22757eab75cfb7447-SNAPSHOT</version>
-=======
-      <version>0.12-SNAPSHOT</version>
->>>>>>> 35d0aa87
+      <version>5304979e236e5b9cc743c9c22757eab75cfb7447-SNAPSHOT</version>
     </dependency>
     <dependency>
       <groupId>com.oracle.truffle</groupId>
       <artifactId>truffle-dsl-processor</artifactId>
-<<<<<<< HEAD
-      <version>5304979e236e5b9cc743c9c22757eab75cfb7447-SNAPSHOT</version>
-=======
-      <version>0.12-SNAPSHOT</version>
->>>>>>> 35d0aa87
+      <version>5304979e236e5b9cc743c9c22757eab75cfb7447-SNAPSHOT</version>
       <scope>provided</scope>
     </dependency>
     <dependency>
       <groupId>com.oracle.truffle</groupId>
       <artifactId>truffle-tck</artifactId>
-<<<<<<< HEAD
-      <version>5304979e236e5b9cc743c9c22757eab75cfb7447-SNAPSHOT</version>
-=======
-      <version>0.12-SNAPSHOT</version>
->>>>>>> 35d0aa87
+      <version>5304979e236e5b9cc743c9c22757eab75cfb7447-SNAPSHOT</version>
       <scope>test</scope>
     </dependency>
     <dependency>
