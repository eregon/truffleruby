--- conflicted
+++ resolved
@@ -38,15 +38,9 @@
     execute_goals( 'compile',
                    :id => 'default-compile',
                    :phase => 'compile',
-<<<<<<< HEAD
-                   'annotationProcessors' => [
-                     'com.oracle.truffle.dsl.processor.TruffleProcessor',
-                     'com.oracle.truffle.dsl.processor.LanguageRegistrationProcessor'
-                    ],
-=======
                    'annotationProcessors' => [ 'org.jruby.truffle.om.dsl.processor.OMProcessor',
-                                               'com.oracle.truffle.dsl.processor.TruffleProcessor' ],
->>>>>>> bbc3db3d
+                                               'com.oracle.truffle.dsl.processor.TruffleProcessor',
+                                              'com.oracle.truffle.dsl.processor.LanguageRegistrationProcessor' ],
                    'generatedSourcesDirectory' =>  'target/generated-sources',
                    'compilerArgs' => [ '-XDignore.symbol.file=true',
                                        '-J-Duser.language=en',
