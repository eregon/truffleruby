/*
 * Copyright (c) 2013, 2015 Oracle and/or its affiliates. All rights reserved. This
 * code is released under a tri EPL/GPL/LGPL license. You can use it,
 * redistribute it and/or modify it under the terms of the:
 *
 * Eclipse Public License version 1.0
 * GNU General Public License version 2
 * GNU Lesser General Public License version 2.1
 */
package org.jruby.truffle.runtime;

import com.oracle.truffle.api.*;
import com.oracle.truffle.api.CompilerDirectives.TruffleBoundary;
import com.oracle.truffle.api.frame.Frame;
import com.oracle.truffle.api.frame.FrameDescriptor;
import com.oracle.truffle.api.frame.FrameInstance;
import com.oracle.truffle.api.frame.MaterializedFrame;
import com.oracle.truffle.api.frame.VirtualFrame;
import com.oracle.truffle.api.frame.FrameInstance.FrameAccess;
import com.oracle.truffle.api.interop.TruffleObject;
import com.oracle.truffle.api.nodes.Node;
import com.oracle.truffle.api.object.DynamicObject;
import com.oracle.truffle.api.source.Source;
import com.oracle.truffle.api.source.SourceSection;
import com.oracle.truffle.tools.CoverageTracker;

import jnr.ffi.LibraryLoader;
import jnr.ffi.Runtime;
import jnr.ffi.provider.MemoryManager;
import jnr.posix.POSIX;
import jnr.posix.POSIXFactory;

import org.jcodings.Encoding;
import org.jcodings.specific.UTF8Encoding;
import org.jruby.Ruby;
import org.jruby.RubyNil;
import org.jruby.ext.ffi.Platform;
import org.jruby.ext.ffi.Platform.OS_TYPE;
import org.jruby.runtime.Visibility;
import org.jruby.runtime.builtin.IRubyObject;
import org.jruby.truffle.nodes.RubyGuards;
import org.jruby.truffle.nodes.RubyNode;
import org.jruby.truffle.nodes.RubyRootNode;
import org.jruby.truffle.nodes.control.SequenceNode;
import org.jruby.truffle.nodes.core.BindingNodes;
import org.jruby.truffle.nodes.core.LoadRequiredLibrariesNode;
import org.jruby.truffle.nodes.core.SetTopLevelBindingNode;
import org.jruby.truffle.nodes.dispatch.CallDispatchHeadNode;
import org.jruby.truffle.nodes.exceptions.TopLevelRaiseHandler;
import org.jruby.truffle.nodes.instrument.RubyDefaultASTProber;
import org.jruby.truffle.nodes.methods.DeclarationContext;
import org.jruby.truffle.nodes.rubinius.RubiniusPrimitiveManager;
import org.jruby.truffle.runtime.control.RaiseException;
import org.jruby.truffle.runtime.core.ArrayOperations;
import org.jruby.truffle.runtime.core.CoreLibrary;
import org.jruby.truffle.runtime.core.StringOperations;
import org.jruby.truffle.runtime.core.SymbolTable;
import org.jruby.truffle.runtime.layouts.Layouts;
import org.jruby.truffle.runtime.loader.FeatureLoader;
import org.jruby.truffle.runtime.loader.SourceCache;
import org.jruby.truffle.runtime.loader.SourceLoader;
import org.jruby.truffle.runtime.methods.InternalMethod;
import org.jruby.truffle.runtime.object.ObjectIDOperations;
import org.jruby.truffle.runtime.rubinius.RubiniusConfiguration;
import org.jruby.truffle.runtime.sockets.NativeSockets;
import org.jruby.truffle.runtime.subsystems.*;
import org.jruby.truffle.translator.TranslatorDriver;
import org.jruby.truffle.translator.TranslatorDriver.ParserContext;
import org.jruby.util.ByteList;
import org.jruby.util.IdUtil;
import org.jruby.util.StringSupport;

import java.io.File;
import java.io.IOException;
import java.io.PrintStream;
import java.math.BigInteger;
import java.util.Arrays;
import java.util.HashMap;
import java.util.Map;
import java.util.Random;
import java.util.concurrent.ThreadLocalRandom;
import java.util.concurrent.atomic.AtomicLong;

/**
 * The global state of a running Ruby system.
 */
public class RubyContext extends ExecutionContext {

    private static volatile RubyContext latestInstance;

    private final Ruby runtime;

    private final Options options;

    private final POSIX posix;
    private final NativeSockets nativeSockets;
    private final MemoryManager memoryManager = Runtime.getSystemRuntime().getMemoryManager();

    private final CoreLibrary coreLibrary;
    private final FeatureLoader featureLoader;
    private final TraceManager traceManager;
    private final ObjectSpaceManager objectSpaceManager;
    private final ThreadManager threadManager;
    private final AtExitManager atExitManager;
    private final SymbolTable symbolTable = new SymbolTable(this);
    private final Warnings warnings;
    private final SafepointManager safepointManager;
    private final LexicalScope rootLexicalScope;
    private final CompilerOptions compilerOptions;
    private final RubiniusPrimitiveManager rubiniusPrimitiveManager;
    private final CoverageTracker coverageTracker;
    private final InstrumentationServerManager instrumentationServerManager;
    private final AttachmentsManager attachmentsManager;
    private final SourceCache sourceCache;
    private final RubiniusConfiguration rubiniusConfiguration;

    private final AtomicLong nextObjectID = new AtomicLong(ObjectIDOperations.FIRST_OBJECT_ID);

    private final boolean runningOnWindows;

    private final PrintStream debugStandardOut;

    private Map<String,TruffleObject> exported;
    private final TruffleLanguage.Env env;

    public RubyContext(Ruby runtime, TruffleLanguage.Env env) {
        options = new Options();

        latestInstance = this;

        assert runtime != null;
        this.env = env;

        compilerOptions = Truffle.getRuntime().createCompilerOptions();

        if (compilerOptions.supportsOption("MinTimeThreshold")) {
            compilerOptions.setOption("MinTimeThreshold", 100000000);
        }

        if (compilerOptions.supportsOption("MinInliningMaxCallerSize")) {
            compilerOptions.setOption("MinInliningMaxCallerSize", 5000);
        }

        env.instrumenter().registerASTProber(new RubyDefaultASTProber(env.instrumenter()));

        // TODO(CS, 28-Jan-15) this is global
        // TODO(CS, 28-Jan-15) maybe not do this for core?
        if (options.COVERAGE) {
            coverageTracker = new CoverageTracker();
        } else {
            coverageTracker = null;
        }

        safepointManager = new SafepointManager(this);

        this.runtime = runtime;

        // JRuby+Truffle uses POSIX for all IO - we need the native version
        posix = POSIXFactory.getNativePOSIX(new TrufflePOSIXHandler(this));

        final LibraryLoader<NativeSockets> loader = LibraryLoader.create(NativeSockets.class);
        loader.library("c");
        nativeSockets = loader.load();

        warnings = new Warnings(this);

        // Object space manager needs to come early before we create any objects
        objectSpaceManager = new ObjectSpaceManager(this);

        coreLibrary = new CoreLibrary(this);
        rootLexicalScope = new LexicalScope(null, coreLibrary.getObjectClass());
        coreLibrary.initialize();

        featureLoader = new FeatureLoader(this);
        traceManager = new TraceManager(this);
        atExitManager = new AtExitManager(this);

        threadManager = new ThreadManager(this);
        threadManager.initialize();

        rubiniusPrimitiveManager = new RubiniusPrimitiveManager();
        rubiniusPrimitiveManager.addAnnotatedPrimitives();

        if (options.INSTRUMENTATION_SERVER_PORT != 0) {
            instrumentationServerManager = new InstrumentationServerManager(this, options.INSTRUMENTATION_SERVER_PORT);
            instrumentationServerManager.start();
        } else {
            instrumentationServerManager = null;
        }

        runningOnWindows = Platform.getPlatform().getOS() == OS_TYPE.WINDOWS;

        attachmentsManager = new AttachmentsManager(this);
        sourceCache = new SourceCache(new SourceLoader(this));
        rubiniusConfiguration = RubiniusConfiguration.create(this);

        final PrintStream configStandardOut = runtime.getInstanceConfig().getOutput();
        debugStandardOut = (configStandardOut == System.out) ? null : configStandardOut;

        initialize();
    }

    public Object send(Object object, String methodName, DynamicObject block, Object... arguments) {
        CompilerAsserts.neverPartOfCompilation();

        assert block == null || RubyGuards.isRubyProc(block);

        final InternalMethod method = ModuleOperations.lookupMethod(coreLibrary.getMetaClass(object), methodName);

        if (method == null || method.isUndefined()) {
            return null;
        }

        return method.getCallTarget().call(
                RubyArguments.pack(method, method.getDeclarationFrame(), null, object, block, DeclarationContext.METHOD, arguments));
    }

    /* For debugging in Java. */
    public static Object debugEval(String code) {
        CompilerAsserts.neverPartOfCompilation();
        final FrameInstance currentFrameInstance = Truffle.getRuntime().getCurrentFrame();
        final Frame currentFrame = currentFrameInstance.getFrame(FrameAccess.MATERIALIZE, true);
        return getLatestInstance().inlineRubyHelper(null, currentFrame, code);
    }

    @TruffleBoundary
    public Object inlineRubyHelper(Node currentNode, String expression, Object... arguments) {
        return inlineRubyHelper(currentNode, Truffle.getRuntime().getCurrentFrame().getFrame(FrameAccess.MATERIALIZE, true), expression, arguments);
    }

    public Object inlineRubyHelper(Node currentNode, Frame frame, String expression, Object... arguments) {
        final MaterializedFrame evalFrame = setupInlineRubyFrame(frame, arguments);
        final DynamicObject binding = BindingNodes.createBinding(this, evalFrame);
        return eval(ParserContext.INLINE, ByteList.create(expression), binding, true, "inline-ruby", currentNode);
    }

    private MaterializedFrame setupInlineRubyFrame(Frame frame, Object... arguments) {
        CompilerDirectives.transferToInterpreter();
        final MaterializedFrame evalFrame = Truffle.getRuntime().createMaterializedFrame(
                RubyArguments.pack(
                        RubyArguments.getMethod(frame.getArguments()),
                        null,
                        null,
                        RubyArguments.getSelf(frame.getArguments()),
                        null,
                        DeclarationContext.INSTANCE_EVAL,
                        new Object[] {}),
                new FrameDescriptor(frame.getFrameDescriptor().getDefaultValue()));

        if (arguments.length % 2 == 1) {
            throw new UnsupportedOperationException("odd number of name-value pairs for arguments");
        }

        for (int n = 0; n < arguments.length; n += 2) {
            evalFrame.setObject(evalFrame.getFrameDescriptor().findOrAddFrameSlot(arguments[n]), arguments[n + 1]);
        }

        return evalFrame;
    }

    private void initialize() {
        // Give the core library manager a chance to tweak some of those methods

        coreLibrary.initializeAfterMethodsAdded();

        // Set program arguments

        for (IRubyObject arg : ((org.jruby.RubyArray) runtime.getObject().getConstant("ARGV")).toJavaArray()) {
            assert arg != null;

            ArrayOperations.append(coreLibrary.getArgv(), StringOperations.createString(this, StringOperations.encodeByteList(arg.toString(), UTF8Encoding.INSTANCE)));
        }

        // Set the load path

        DynamicObject receiver = coreLibrary.getGlobalVariablesObject();
        final DynamicObject loadPath = (DynamicObject) receiver.get("$:", coreLibrary.getNilObject());

        for (IRubyObject path : ((org.jruby.RubyArray) runtime.getLoadService().getLoadPath()).toJavaArray()) {
            String pathString = path.toString();

            if (!(pathString.endsWith("lib/ruby/2.2/site_ruby")
                    || pathString.endsWith("lib/ruby/shared")
                    || pathString.endsWith("lib/ruby/stdlib"))) {

                if (pathString.startsWith("uri:classloader:")) {
                    pathString = SourceLoader.JRUBY_SCHEME + pathString.substring("uri:classloader:".length());
                }

                ArrayOperations.append(loadPath, StringOperations.createString(this, StringOperations.encodeByteList(pathString, UTF8Encoding.INSTANCE)));
            }
        }

        // Load our own stdlib path

        String home = runtime.getInstanceConfig().getJRubyHome();

        if (home.startsWith("uri:classloader:")) {
            home = home.substring("uri:classloader:".length());

            while (home.startsWith("/")) {
                home = home.substring(1);
            }

            home = SourceLoader.JRUBY_SCHEME + "/" + home;
        }

        home = home + "/";

        // Libraries copied unmodified from MRI
        ArrayOperations.append(loadPath, StringOperations.createString(this, StringOperations.encodeByteList(home + "lib/ruby/truffle/mri", UTF8Encoding.INSTANCE)));

        // Our own implementations
        ArrayOperations.append(loadPath, StringOperations.createString(this, StringOperations.encodeByteList(home + "lib/ruby/truffle/truffle", UTF8Encoding.INSTANCE)));

        // Libraries from RubySL
        for (String lib : Arrays.asList("rubysl-strscan", "rubysl-stringio",
                "rubysl-complex", "rubysl-date", "rubysl-pathname",
                "rubysl-tempfile", "rubysl-socket", "rubysl-securerandom",
                "rubysl-timeout", "rubysl-webrick")) {
            ArrayOperations.append(loadPath, StringOperations.createString(this, StringOperations.encodeByteList(home + "lib/ruby/truffle/rubysl/" + lib + "/lib", UTF8Encoding.INSTANCE)));
        }

        // Shims
        ArrayOperations.append(loadPath, StringOperations.createString(this, StringOperations.encodeByteList(home + "lib/ruby/truffle/shims", UTF8Encoding.INSTANCE)));
    }

    // TODO (eregon, 10/10/2015): this check could be done when a Symbol is created to be much cheaper
    public static String checkInstanceVariableName(RubyContext context, String name, Node currentNode) {
        // if (!IdUtil.isValidInstanceVariableName(name)) {

        // check like Rubinius does for compatibility with their Struct Ruby implementation.
        if (!(name.startsWith("@") && name.length() > 1 && IdUtil.isInitialCharacter(name.charAt(1)))) {
            CompilerDirectives.transferToInterpreter();
            throw new RaiseException(context.getCoreLibrary().nameErrorInstanceNameNotAllowable(name, currentNode));
        }
        return name;
    }

    public static String checkClassVariableName(RubyContext context, String name, Node currentNode) {
        if (!IdUtil.isValidClassVariableName(name)) {
            CompilerDirectives.transferToInterpreter();
            throw new RaiseException(context.getCoreLibrary().nameErrorInstanceNameNotAllowable(name, currentNode));
        }
        return name;
    }

    public boolean isRunningOnWindows() {
        return runningOnWindows;
    }

    public void loadFile(String fileName, Node currentNode) throws IOException {
        if (new File(fileName).isAbsolute() || fileName.startsWith(SourceLoader.JRUBY_SCHEME) || fileName.startsWith(SourceLoader.TRUFFLE_SCHEME)) {
            loadFileAbsolute(fileName, currentNode);
        } else {
            loadFileAbsolute(new File(this.getRuntime().getCurrentDirectory() + File.separator + fileName).getCanonicalPath(), currentNode);
        }
    }

    private void loadFileAbsolute(String fileName, Node currentNode) throws IOException {
        final Source source = sourceCache.getSource(fileName);
        load(source, currentNode);
    }

    public void load(Source source, Node currentNode) {
        parseAndExecute(source, UTF8Encoding.INSTANCE, ParserContext.TOP_LEVEL, coreLibrary.getMainObject(), null, true, DeclarationContext.TOP_LEVEL, currentNode);
    }

    public SymbolTable getSymbolTable() {
        return symbolTable;
    }

    public DynamicObject getSymbol(String name) {
        return symbolTable.getSymbol(name);
    }

    public DynamicObject getSymbol(ByteList name) {
        return symbolTable.getSymbol(name);
    }

    @TruffleBoundary
    public Object instanceEval(ByteList code, Object self, String filename, Node currentNode) {
        final Source source = Source.fromText(code, filename);
        return parseAndExecute(source, code.getEncoding(), ParserContext.EVAL, self, null, true, DeclarationContext.INSTANCE_EVAL, currentNode);
    }

    @TruffleBoundary
    public Object eval(ParserContext parserContext, ByteList code, DynamicObject binding, boolean ownScopeForAssignments, String filename, Node currentNode) {
        assert RubyGuards.isRubyBinding(binding);
        final Source source = Source.fromText(code, filename);
        final MaterializedFrame frame = Layouts.BINDING.getFrame(binding);
        final DeclarationContext declarationContext = RubyArguments.getDeclarationContext(frame.getArguments());
        return parseAndExecute(source, code.getEncoding(), parserContext, RubyArguments.getSelf(frame.getArguments()), frame, ownScopeForAssignments, declarationContext, currentNode);
    }

    @TruffleBoundary
    public Object parseAndExecute(Source source, Encoding defaultEncoding, ParserContext parserContext, Object self, MaterializedFrame parentFrame, boolean ownScopeForAssignments,
            DeclarationContext declarationContext, Node currentNode) {
        final RubyRootNode rootNode = parse(source, defaultEncoding, parserContext, parentFrame, ownScopeForAssignments, currentNode);
        return execute(parserContext, declarationContext, rootNode, parentFrame, self);
    }

    @TruffleBoundary
    private RubyRootNode parse(Source source, Encoding defaultEncoding, ParserContext parserContext, MaterializedFrame parentFrame, boolean ownScopeForAssignments, Node currentNode) {
        final TranslatorDriver translator = new TranslatorDriver(this);
        return translator.parse(this, source, defaultEncoding, parserContext, parentFrame, ownScopeForAssignments, currentNode);
    }

    @TruffleBoundary
    private Object execute(ParserContext parserContext, DeclarationContext declarationContext, RubyRootNode rootNode, MaterializedFrame parentFrame, Object self) {
        final CallTarget callTarget = Truffle.getRuntime().createCallTarget(rootNode);

        final DynamicObject declaringModule;
        if (parserContext == ParserContext.EVAL && parentFrame != null) {
            declaringModule = RubyArguments.getMethod(parentFrame.getArguments()).getDeclaringModule();
        } else if (parserContext == ParserContext.MODULE) {
            assert RubyGuards.isRubyModule(self);
            declaringModule = (DynamicObject) self;
        } else {
            declaringModule = getCoreLibrary().getObjectClass();
        }

        final InternalMethod method = new InternalMethod(rootNode.getSharedMethodInfo(), rootNode.getSharedMethodInfo().getName(),
                declaringModule, Visibility.PUBLIC, false, callTarget, parentFrame);

        return callTarget.call(RubyArguments.pack(method, parentFrame, null, self, null, declarationContext, new Object[] {}));
    }

    public long getNextObjectID() {
        final long id = nextObjectID.getAndAdd(2);

        if (id < 0) {
            CompilerDirectives.transferToInterpreter();
            nextObjectID.set(Long.MIN_VALUE);
            throw new RuntimeException("Object IDs exhausted");
        }

        return id;
    }

    public Object makeTuple(VirtualFrame frame, CallDispatchHeadNode newTupleNode, Object... values) {
        return newTupleNode.call(frame, getCoreLibrary().getTupleClass(), "create", null, values);
    }

    public IRubyObject toJRuby(Object object) {
        if (object == getCoreLibrary().getNilObject()) {
            return runtime.getNil();
        } else if (object instanceof Boolean) {
            return runtime.newBoolean((boolean) object);
        } else if (RubyGuards.isRubyString(object)) {
            return toJRubyString((DynamicObject) object);
        } else if (RubyGuards.isRubyEncoding(object)) {
            return toJRubyEncoding((DynamicObject) object);
        } else {
            throw getRuntime().newRuntimeError("cannot pass " + object + " (" + object.getClass().getName()  + ") to JRuby");
        }
    }

    public IRubyObject toJRubyEncoding(DynamicObject encoding) {
        assert RubyGuards.isRubyEncoding(encoding);
        return runtime.getEncodingService().rubyEncodingFromObject(runtime.newString(Layouts.ENCODING.getName(encoding)));
    }

    public org.jruby.RubyString toJRubyString(DynamicObject string) {
        assert RubyGuards.isRubyString(string);

        final org.jruby.RubyString jrubyString = runtime.newString(StringOperations.getByteList(string).dup());

        final Object tainted = string.get(Layouts.TAINTED_IDENTIFIER, coreLibrary.getNilObject());

        if (tainted instanceof Boolean && (boolean) tainted) {
            jrubyString.setTaint(true);
        }

        return jrubyString;
    }

    public Object toTruffle(IRubyObject object) {
        if (object instanceof RubyNil) {
            return getCoreLibrary().getNilObject();
        } else if (object instanceof org.jruby.RubyFixnum) {
            final long value = ((org.jruby.RubyFixnum) object).getLongValue();

            if (value < Integer.MIN_VALUE || value > Integer.MAX_VALUE) {
                return value;
            }

            return (int) value;
        } else if (object instanceof org.jruby.RubyFloat) {
            return ((org.jruby.RubyFloat) object).getDoubleValue();
        } else if (object instanceof org.jruby.RubyBignum) {
            final BigInteger value = ((org.jruby.RubyBignum) object).getBigIntegerValue();
            return Layouts.BIGNUM.createBignum(coreLibrary.getBignumFactory(), value);
        } else if (object instanceof org.jruby.RubyString) {
            return toTruffle((org.jruby.RubyString) object);
        } else if (object instanceof org.jruby.RubyException) {
            return toTruffle((org.jruby.RubyException) object, null);
        } else {
            throw object.getRuntime().newRuntimeError("cannot pass " + object.inspect() + " (" + object.getClass().getName()  + ") to Truffle");
        }
    }

    public DynamicObject toTruffle(org.jruby.RubyArray array) {
        final Object[] store = new Object[array.size()];

        for (int n = 0; n < store.length; n++) {
            store[n] = toTruffle(array.entry(n));
        }

        return Layouts.ARRAY.createArray(coreLibrary.getArrayFactory(), store, store.length);
    }

    public DynamicObject toTruffle(org.jruby.RubyString jrubyString) {
        final DynamicObject truffleString = StringOperations.createString(this, jrubyString.getByteList().dup());

        if (jrubyString.isTaint()) {
            truffleString.define(Layouts.TAINTED_IDENTIFIER, true, 0);
        }

        return truffleString;
    }

    public DynamicObject toTruffle(org.jruby.RubyException jrubyException, RubyNode currentNode) {
        switch (jrubyException.getMetaClass().getName()) {
            case "ArgumentError":
                return getCoreLibrary().argumentError(jrubyException.getMessage().toString(), currentNode);
            case "Encoding::CompatibilityError":
                return getCoreLibrary().encodingCompatibilityError(jrubyException.getMessage().toString(), currentNode);
            case "TypeError":
                return getCoreLibrary().typeError(jrubyException.getMessage().toString(), currentNode);
            case "RegexpError":
                return getCoreLibrary().regexpError(jrubyException.getMessage().toString(), currentNode);
        }

        throw new UnsupportedOperationException("Don't know how to translate " + jrubyException.getMetaClass().getName());
    }

    public Ruby getRuntime() {
        return runtime;
    }

    public CoreLibrary getCoreLibrary() {
        return coreLibrary;
    }

    public FeatureLoader getFeatureLoader() {
        return featureLoader;
    }

    public ObjectSpaceManager getObjectSpaceManager() {
        return objectSpaceManager;
    }

    public ThreadManager getThreadManager() {
        return threadManager;
    }

    public AtExitManager getAtExitManager() {
        return atExitManager;
    }

    public TraceManager getTraceManager() {
        return traceManager;
    }

    public Warnings getWarnings() {
        return warnings;
    }

    public SafepointManager getSafepointManager() {
        return safepointManager;
    }

    public Random getRandom() {
        return ThreadLocalRandom.current();
    }

    public LexicalScope getRootLexicalScope() {
        return rootLexicalScope;
    }

    public CompilerOptions getCompilerOptions() {
        return compilerOptions;
    }

    public RubiniusPrimitiveManager getRubiniusPrimitiveManager() {
        return rubiniusPrimitiveManager;
    }

    public CoverageTracker getCoverageTracker() {
        return coverageTracker;
    }

    public static RubyContext getLatestInstance() {
        return latestInstance;
    }

    public AttachmentsManager getAttachmentsManager() {
        return attachmentsManager;
    }

    public SourceCache getSourceCache() {
        return sourceCache;
    }

    public RubiniusConfiguration getRubiniusConfiguration() {
        return rubiniusConfiguration;
    }

    public POSIX getPosix() {
        return posix;
    }

    public NativeSockets getNativeSockets() {
        return nativeSockets;
    }

    public Object execute(final org.jruby.ast.RootNode rootNode) {
        coreLibrary.getGlobalVariablesObject().define("$0", toTruffle(runtime.getGlobalVariables().get("$0")), 0);

        String inputFile = rootNode.getPosition().getFile();
        final Source source;
        try {
            if (!inputFile.equals("-e")) {
                inputFile = new File(inputFile).getCanonicalPath();
            }
            source = sourceCache.getSource(inputFile);
        } catch (IOException e) {
            throw new RuntimeException(e);
        }

        featureLoader.setMainScriptSource(source);

        final RubyRootNode originalRootNode = parse(source, UTF8Encoding.INSTANCE, ParserContext.TOP_LEVEL, null, true, null);

        final SourceSection sourceSection = originalRootNode.getSourceSection();
        final RubyNode wrappedBody =
                new TopLevelRaiseHandler(this, sourceSection,
                        SequenceNode.sequence(this, sourceSection,
                                new SetTopLevelBindingNode(this, sourceSection),
                                new LoadRequiredLibrariesNode(this, sourceSection),
                                originalRootNode.getBody()));

        final RubyRootNode newRootNode = originalRootNode.withBody(wrappedBody);

        return execute(ParserContext.TOP_LEVEL, DeclarationContext.TOP_LEVEL, newRootNode, null, coreLibrary.getMainObject());
    }

<<<<<<< HEAD
=======
    public DynamicObject runAtExitHooks() {
        return atExitManager.runAtExitHooks();
    }

    @Override
>>>>>>> c437aec8
    public void shutdown() {
        atExitManager.runSystemExitHooks();

        if (instrumentationServerManager != null) {
            instrumentationServerManager.shutdown();
        }

        threadManager.shutdown();
    }

    public PrintStream getDebugStandardOut() {
        return debugStandardOut;
    }

    public void exportObject(DynamicObject name, TruffleObject object) {
        assert RubyGuards.isRubyString(name);

        if (exported == null) {
            exported = new HashMap<>();
        }
        exported.put(name.toString(), object);
    }

    public Object findExportedObject(String name) {
        return exported == null ? null : exported.get(name);
    }

    public Object importObject(DynamicObject name) {
        assert RubyGuards.isRubyString(name);

        return env.importSymbol(name.toString());
    }

    public Options getOptions() {
        return options;
    }

    public MemoryManager getMemoryManager() {
        return memoryManager;
    }

    public TruffleLanguage.Env getEnv() {
        return env;
    }
}<|MERGE_RESOLUTION|>--- conflicted
+++ resolved
@@ -646,14 +646,10 @@
         return execute(ParserContext.TOP_LEVEL, DeclarationContext.TOP_LEVEL, newRootNode, null, coreLibrary.getMainObject());
     }
 
-<<<<<<< HEAD
-=======
     public DynamicObject runAtExitHooks() {
         return atExitManager.runAtExitHooks();
     }
 
-    @Override
->>>>>>> c437aec8
     public void shutdown() {
         atExitManager.runSystemExitHooks();
 
