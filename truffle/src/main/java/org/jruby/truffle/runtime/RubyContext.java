--- conflicted
+++ resolved
@@ -68,13 +68,10 @@
 import java.io.IOException;
 import java.io.PrintStream;
 import java.math.BigInteger;
-<<<<<<< HEAD
 import java.nio.charset.StandardCharsets;
 import java.util.*;
-=======
 import java.util.Arrays;
 import java.util.Random;
->>>>>>> 4fd99e35
 import java.util.concurrent.ThreadLocalRandom;
 import java.util.concurrent.atomic.AtomicLong;
 
@@ -171,13 +168,8 @@
         rootLexicalScope = new LexicalScope(null, coreLibrary.getObjectClass());
         coreLibrary.initialize();
 
-<<<<<<< HEAD
-        featureManager = new FeatureManager(this);
+        featureLoader = new FeatureLoader(this);
         traceManager = new TraceManager(this);
-=======
-        featureLoader = new FeatureLoader(this);
-        traceManager = new TraceManager();
->>>>>>> 4fd99e35
         atExitManager = new AtExitManager(this);
 
         threadManager = new ThreadManager(this);
