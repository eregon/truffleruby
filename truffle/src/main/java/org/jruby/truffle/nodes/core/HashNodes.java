--- conflicted
+++ resolved
@@ -129,7 +129,7 @@
         }
 
         @ExplodeLoop
-        @Specialization(guards = "isSmallArrayOfPairs")
+        @Specialization(guards = "isSmallArrayOfPairs(hashClass, args)")
         public Object construct(VirtualFrame frame, RubyClass hashClass, Object[] args) {
             final RubyArray array = (RubyArray) args[0];
 
@@ -353,13 +353,8 @@
             equalNode = prev.equalNode;
         }
 
-<<<<<<< HEAD
-        @Specialization(guards = "isNull(hash)")
-        public Object setNull(RubyHash hash, Object key, Object value) {
-=======
-        @Specialization(guards = {"isNull", "!isRubyString(arguments[1])"})
+        @Specialization(guards = { "isNull(hash)", "!isRubyString(key)" })
         public Object setNull(VirtualFrame frame, RubyHash hash, Object key, Object value) {
->>>>>>> 20638924
             final Object[] store = new Object[HashOperations.SMALL_HASH_SIZE * 2];
             hashNode.call(frame, key, "hash", null);
             store[0] = key;
@@ -368,7 +363,7 @@
             return value;
         }
 
-        @Specialization(guards = "isNull")
+        @Specialization(guards = "isNull(hash)")
         public Object setNull(VirtualFrame frame, RubyHash hash, RubyString key, Object value) {
             notDesignedForCompilation();
             if (hash.isCompareByIdentity()) {
@@ -379,11 +374,7 @@
         }
 
         @ExplodeLoop
-<<<<<<< HEAD
-        @Specialization(guards = {"!isNull(hash)", "!isBuckets(hash)"})
-=======
-        @Specialization(guards = {"!isNull", "!isBuckets", "!isRubyString(arguments[1])"})
->>>>>>> 20638924
+        @Specialization(guards = {"!isNull(hash)", "!isBuckets(hash)", "!isRubyString(key)"})
         public Object setPackedArray(VirtualFrame frame, RubyHash hash, Object key, Object value) {
             hashNode.call(frame, key, "hash", null);
 
@@ -436,10 +427,7 @@
             return value;
         }
 
-<<<<<<< HEAD
-        @Specialization(guards = "isBuckets(hash)")
-=======
-        @Specialization(guards = {"!isNull", "!isBuckets"})
+        @Specialization(guards = {"!isNull(hash)", "!isBuckets(hash)"})
         public Object setPackedArray(VirtualFrame frame, RubyHash hash, RubyString key, Object value) {
             notDesignedForCompilation();
             if (hash.isCompareByIdentity()) {
@@ -449,8 +437,7 @@
             }
         }
 
-        @Specialization(guards = {"isBuckets", "!isRubyString(arguments[1])"})
->>>>>>> 20638924
+        @Specialization(guards = {"isBuckets(hash)", "!isRubyString(key)"})
         public Object setBuckets(RubyHash hash, Object key, Object value) {
             notDesignedForCompilation();
 
@@ -461,7 +448,7 @@
             return value;
         }
 
-        @Specialization(guards = "isBuckets")
+        @Specialization(guards = "isBuckets(hash)")
         public Object setBuckets(VirtualFrame frame, RubyHash hash, RubyString key, Object value) {
             notDesignedForCompilation();
             if (hash.isCompareByIdentity()) {
@@ -579,16 +566,7 @@
             yieldNode = prev.yieldNode;
         }
 
-<<<<<<< HEAD
         @Specialization(guards = "isNull(hash)")
-        public RubyNilClass deleteNull(RubyHash hash, Object key) {
-            return getContext().getCoreLibrary().getNilObject();
-        }
-
-        @Specialization(guards = {"!isNull(hash)", "!isBuckets(hash)", "!isCompareByIdentity(hash)"})
-        public Object deletePackedArray(VirtualFrame frame, RubyHash hash, Object key) {
-=======
-        @Specialization(guards = "isNull")
         public Object deleteNull(VirtualFrame frame, RubyHash hash, Object key, Object block) {
             if (block == UndefinedPlaceholder.INSTANCE) {
                 return getContext().getCoreLibrary().getNilObject();
@@ -597,9 +575,8 @@
             }
         }
 
-        @Specialization(guards = {"!isNull", "!isBuckets", "!isCompareByIdentity(arguments[0])"})
+        @Specialization(guards = {"!isNull(hash)", "!isBuckets(hash)", "!isCompareByIdentity(hash)"})
         public Object deletePackedArray(VirtualFrame frame, RubyHash hash, Object key, Object block) {
->>>>>>> 20638924
             final Object[] store = (Object[]) hash.getStore();
             final int size = hash.getSize();
 
@@ -624,13 +601,8 @@
             }
         }
 
-<<<<<<< HEAD
         @Specialization(guards = "isBuckets(hash)")
-        public Object delete(VirtualFrame frame, RubyHash hash, Object key) {
-=======
-        @Specialization(guards = "isBuckets")
         public Object delete(VirtualFrame frame, RubyHash hash, Object key, Object block) {
->>>>>>> 20638924
             notDesignedForCompilation();
 
             final HashSearchResult hashSearchResult = findEntryNode.search(frame, hash, key);
@@ -796,7 +768,7 @@
             return hash;
         }
 
-        @Specialization(guards = "!isUndefinedPlaceholder(arguments[1])")
+        @Specialization(guards = "!isUndefinedPlaceholder(defaultValue)")
         public RubyHash initialize(RubyHash hash, Object defaultValue, UndefinedPlaceholder block) {
             hash.setStore(null, 0, null, null);
             hash.setDefaultValue(defaultValue);
@@ -869,7 +841,7 @@
             return self;
         }
 
-        @Specialization(guards = "!isRubyHash(arguments[1])")
+        @Specialization(guards = "!isRubyHash(other)")
         public Object dupBuckets(VirtualFrame frame, RubyHash self, Object other) {
             return ruby(frame, "replace(Rubinius::Type.coerce_to other, Hash, :to_hash)", "other", other);
         }
@@ -1367,7 +1339,6 @@
 
     }
 
-<<<<<<< HEAD
     @CoreMethod(names = "replace", required = 1)
     public abstract static class ReplaceNode extends HashCoreMethodNode {
 
@@ -1401,8 +1372,6 @@
 
     }
 
-=======
->>>>>>> 20638924
     @RubiniusOnly
     @CoreMethod(names = "_default_value")
     public abstract static class DefaultValueNode extends HashCoreMethodNode {
