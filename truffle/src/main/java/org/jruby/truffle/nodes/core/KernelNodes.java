--- conflicted
+++ resolved
@@ -2127,16 +2127,7 @@
         public RubyString toS(VirtualFrame frame, Object self) {
             notDesignedForCompilation();
 
-<<<<<<< HEAD
             String className = classNode.executeGetClass(frame, self).getName();
-
-            if (className == null) {
-                className = "Class";
-            }
-
-=======
-            String className = classNode.executeGetClass(self).getName();
->>>>>>> 2238abf3
             Object id = objectIDNode.executeObjectID(frame, self);
             String hexID = toHexStringNode.executeToHexString(frame, id);
 
