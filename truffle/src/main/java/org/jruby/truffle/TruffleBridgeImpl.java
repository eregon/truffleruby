--- conflicted
+++ resolved
@@ -136,13 +136,11 @@
         // Libraries copied unmodified from MRI
         loadPath.slowPush(truffleContext.makeString(new File(home, "lib/ruby/truffle/mri").toString()));
 
-<<<<<<< HEAD
         // Our own implementations
         loadPath.slowPush(truffleContext.makeString(new File(home, "lib/ruby/truffle/truffle").toString()));
-=======
+
         // Libraries from RubySL
         loadPath.slowPush(truffleContext.makeString(new File(home, "lib/ruby/truffle/rubysl/rubysl-strscan/lib").toString()));
->>>>>>> 596a74a5
 
         // Shims
         loadPath.slowPush(truffleContext.makeString(new File(home, "lib/ruby/truffle/shims").toString()));
