# Copyright (c) 2014, 2015 Oracle and/or its affiliates. All rights reserved. This
# code is released under a tri EPL/GPL/LGPL license. You can use it,
# redistribute it and/or modify it under the terms of the:
# 
# Eclipse Public License version 1.0
# GNU General Public License version 2
# GNU Lesser General Public License version 2.1

# These are implemented just to get other stuff working - we'll go back and
# implement these properly later.

class IO
  def external_encoding
    @external
  end

  def internal_encoding
    @internal
  end

  def set_encoding(external, internal)
    @external = external
    @internal = internal
  end
end

STDIN = File.new(0)
STDOUT = File.new(1)
STDERR = File.new(2)

$stdin = STDIN
$stdout = STDOUT
$stderr = STDERR

class << STDIN
  def external_encoding
    super || Encoding.default_external
  end
end

if STDOUT.tty?
  STDOUT.sync = true
end

if STDERR.tty?
  STDERR.sync = true
end

ARGF = Object.new

class Regexp
  def self.last_match(n = nil)
    if n
      # TODO (nirvdrum Jan. 8, 2015) Make sure this supports symbol keys for named capture lookup.
      $~.values_at(n).first
    else
      $~
    end
  end
end

module Rubinius
  L64 = true

  def extended_modules(object)
    []
  end
end

class Module
  def extended_modules(object)
    []
  end
end

class String
  def append(other)
    self << other
  end

  # The version in Rubinius 2.4.1 is broken, but has since been fixed.  We'll monkey-patch here until we update to
  # a newer Rubinius in order to keep the number of direct source modifications low.
  def include?(needle)
    !!find_string(StringValue(needle), 0)
  end
end

class Rational
  alias :__slash__ :/
end

ENV['TZ'] = 'UTC'

class MatchData
  def full
    @cached_full ||= begin
      tuple = Rubinius::Tuple.new
      tuple << self.begin(0)
      tuple << self.end(0)
      tuple
    end
  end
end

# Wrapper class for Rubinius's exposure of @data within String.
#
# We can't use Array directly because we don't currently guarantee that we'll always return the same
# exact underlying byte array.  Rubinius calls #equal? rather than #== throughout its code, making a tighter
# assumption than we provide.  This wrapper provides the semantics we need in the interim.
module Rubinius
  class StringData
    attr_accessor :array

    def initialize(array)
      @array = array
    end

    def equal?(other)
      @array == other.array
    end

    alias_method :==, :equal?

    def size
      @array.size
    end

    def [](index)
      @array[index]
    end
  end
end

class IO
  RDONLY = 0
  WRONLY = 1
  RDWR = 2

  CREAT = 512
  EXCL = 2048
  NOCTTY = 131072
  TRUNC = 1024
  APPEND = 8
  NONBLOCK = 4
  SYNC = 128
  SEEK_SET = 0
end

# We use Rubinius's encoding subsystem for the most part, but we need to keep JRuby's up to date in case we
# delegate to any of their methods.  Otherwise, they won't see the updated encoding and return incorrect results.
class Encoding
  class << self
    alias_method :default_external_rubinius=, :default_external=

    def default_external=(enc)
      self.default_external_rubinius = enc
      self.default_external_jruby = enc
    end

    alias_method :default_internal_rubinius=, :default_internal=

    def default_internal=(enc)
      self.default_internal_rubinius = enc
      self.default_internal_jruby = enc
    end
  end
end

# We use Rubinius's encoding class hierarchy, but do the encoding conversion in Java.  In order to properly initialize
# the converter, we need to initialize in both Rubinius and JRuby.
class Encoding::Converter
  alias_method :initialize_rubinius, :initialize

  def initialize(*args)
    initialize_rubinius(*args)
    initialize_jruby(*args)
  end
end

class Rubinius::ByteArray

  alias_method :[], :get_byte

end

# Don't apply any synchronization at the moment

module Rubinius

  def self.synchronize(object)
    yield
  end

end

<<<<<<< HEAD
module Errno

  # TODO CS 18-Apr-15 this should be a separate class
  DomainError = EDOM

end

module Math
  DomainError = Errno::EDOM
end
=======
$PROGRAM_NAME = $0
>>>>>>> 48fa565d
<|MERGE_RESOLUTION|>--- conflicted
+++ resolved
@@ -193,7 +193,6 @@
 
 end
 
-<<<<<<< HEAD
 module Errno
 
   # TODO CS 18-Apr-15 this should be a separate class
@@ -204,6 +203,5 @@
 module Math
   DomainError = Errno::EDOM
 end
-=======
-$PROGRAM_NAME = $0
->>>>>>> 48fa565d
+
+$PROGRAM_NAME = $0