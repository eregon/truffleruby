# Copyright (c) 2014, 2015 Oracle and/or its affiliates. All rights reserved. This
# code is released under a tri EPL/GPL/LGPL license. You can use it,
# redistribute it and/or modify it under the terms of the:
# 
# Eclipse Public License version 1.0
# GNU General Public License version 2
# GNU Lesser General Public License version 2.1

# These are implemented just to get other stuff working - we'll go back and
# implement these properly later.

class IO
  def external_encoding
    @external
  end

  def internal_encoding
    @internal
  end

  def set_encoding(external, internal)
    @external = external
    @internal = internal
  end
end

STDIN = IO.new

class << STDIN
  def external_encoding
    super || Encoding.default_external
  end
end

STDOUT = IO.new
$stdout = STDOUT

class << STDOUT
  def puts(*values)
    Kernel.send(:puts, *values)
  end

  def print(*values)
    Kernel.send(:print, *values)
  end

  def printf(*values)
    Kernel.send(:printf, *values)
  end

  def flush
    Truffle::Primitive.flush_stdout
  end

  def sync
    false
  end

  def sync=(value)
  end
end

STDERR = IO.new
$stderr = STDERR

class << STDERR
  def puts(*values)
    Kernel.send(:puts, *values)
  end
end

ARGF = Object.new

class Regexp
  def self.last_match(n = nil)
    if n
      # TODO (nirvdrum Jan. 8, 2015) Make sure this supports symbol keys for named capture lookup.
      $~.values_at(n).first
    else
      $~
    end
  end
end

module Rubinius

  L64 = true

  def extended_modules(object)
    []
  end

end

class Module

  def extended_modules(object)
    []
  end

end

class String
  def append(other)
    self << other
  end
end

module Kernel
  def inspect
    ivars = instance_variables

    return to_s if ivars.empty?

    prefix = "#<#{self.class}:0x#{self.object_id.to_s(16)}"

    parts = []
    ivars.each do |var|
      parts << "#{var}=#{instance_variable_get(var).inspect}"
    end

    "#{prefix} #{parts.join(', ')}>"
  end
end

class Rational

  alias :__slash__ :/

  def _offset_to_milliseconds
    (self * 1000).to_i
  end

end

ENV['TZ'] = 'UTC'

class BasicObject

  def instance_exec(*args)
    # TODO (nirvdrum 06-Mar-15) Properly implement this.  The stub is just to get the specs even loading.
  end

end

class Method

  def to_proc
    proc { |*args|
      self.call(*args)
    }
  end

end

class IO

  def tty?
    false
  end

end

class MatchData
  def full
    @cached_full ||= begin
      tuple = Rubinius::Tuple.new
      tuple << self.begin(0)
      tuple << self.end(0)
      tuple
    end
  end
end

# Wrapper class for Rubinius's exposure of @data within String.
#
# We can't use Array directly because we don't currently guarantee that we'll always return the same
# exact underlying byte array.  Rubinius calls #equal? rather than #== throughout its code, making a tighter
# assumption than we provide.  This wrapper provides the semantics we need in the interim.
module Rubinius
  class StringData
    attr_accessor :array

    def initialize(array)
      @array = array
    end

    def equal?(other)
      @array == other.array
    end

    alias_method :==, :equal?

    def size
      @array.size
    end

    def [](index)
      @array[index]
    end
  end
end

<<<<<<< HEAD
class Binding

  def eval(string)
    Kernel.eval(string, self)
  end

end
=======
class String

  def modify!
    # TODO CS 14-Mar-15 what does this do?
  end

  def num_bytes=(count)
    _set_num_bytes count
  end

end

class IO

  RDONLY = 0
  WRONLY = 1
  RDWR = 2

  CREAT = 512
  EXCL = 2048
  NOCTTY = 131072
  TRUNC = 1024
  APPEND = 8
  NONBLOCK = 4
  SYNC = 128

end
>>>>>>> 143279b9
<|MERGE_RESOLUTION|>--- conflicted
+++ resolved
@@ -201,15 +201,13 @@
   end
 end
 
-<<<<<<< HEAD
 class Binding
 
   def eval(string)
     Kernel.eval(string, self)
   end
-
-end
-=======
+end
+
 class String
 
   def modify!
@@ -236,5 +234,4 @@
   NONBLOCK = 4
   SYNC = 128
 
-end
->>>>>>> 143279b9
+end