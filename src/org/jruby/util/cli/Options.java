/*
 **** BEGIN LICENSE BLOCK *****
 * Version: EPL 1.0/GPL 2.0/LGPL 2.1
 *
 * The contents of this file are subject to the Eclipse Public
 * License Version 1.0 (the "License"); you may not use this file
 * except in compliance with the License. You may obtain a copy of
 * the License at http://www.eclipse.org/legal/epl-v10.html
 *
 * Software distributed under the License is distributed on an "AS
 * IS" basis, WITHOUT WARRANTY OF ANY KIND, either express or
 * implied. See the License for the specific language governing
 * rights and limitations under the License.
 *
 * Copyright (C) 2001-2011 The JRuby Community (and contribs)
 *
 * Alternatively, the contents of this file may be used under the terms of
 * either of the GNU General Public License Version 2 or later (the "GPL"),
 * or the GNU Lesser General Public License Version 2.1 or later (the "LGPL"),
 * in which case the provisions of the GPL or the LGPL are applicable instead
 * of those above. If you wish to allow use of your version of this file only
 * under the terms of either the GPL or the LGPL, and not to allow others to
 * use your version of this file under the terms of the EPL, indicate your
 * decision by deleting the provisions above and replace them with the notice
 * and other provisions required by the GPL or the LGPL. If you do not delete
 * the provisions above, a recipient may use your version of this file under
 * the terms of any one of the EPL, the GPL or the LGPL.
 ***** END LICENSE BLOCK *****/
package org.jruby.util.cli;

import java.math.BigDecimal;
import java.util.ArrayList;
import java.util.List;
import org.jruby.runtime.Constants;
import org.jruby.util.SafePropertyAccessor;
import static org.jruby.util.cli.Category.*;

/**
 * Options defines all configuration settings for JRuby in a consistent form.
 * Loading of individual settings, printing documentation for settings and their
 * options and defaults, and categorizing properties by function are all part
 * of the built-in structure.
 */
public class Options {
    public static String dump() {
        StringBuilder sb = new StringBuilder("# JRuby configuration options with current values\n");
        Category category = null;
        for (Option option : _loadedOptions) {
            if (category != option.category) {
                category = option.category;
                sb.append('\n').append(category.desc()).append('\n');
            }
            sb
                    .append(option.name)
                    .append('=')
                    .append(option.load())
                    .append('\n');
        }
        return sb.toString();
    }

    private static final List<Option> _loadedOptions = new ArrayList<Option>();

    private static final boolean INVOKEDYNAMIC_DEFAULT;
    static {
        boolean hotspot24 = false;
        
        String vmName = SafePropertyAccessor.getProperty("java.vm.name", "").toLowerCase();
        boolean isHotSpot = !vmName.equals("") && 
                (vmName.contains("hotspot") || vmName.toLowerCase().contains("openjdk"));
        if (isHotSpot) {
            String vmVersionString = SafePropertyAccessor.getProperty("java.vm.version", "");
            if (vmVersionString.equals("")) {
                // can't get VM version for whatever reason, assume LCD.
                hotspot24 = false;
            } else {
                int version;
                try {
                    version = Integer.parseInt(vmVersionString.substring(0, 2));
                } catch (NumberFormatException nfe) {
                    version = -1;
                }

                if (version < 24) {
                    // if on HotSpot version prior to 24, off by default unless turned on
                    // TODO: turned off temporarily due to the lack of 100% working OpenJDK7 indy support
                    hotspot24 = false;
                } else {
                    // Hotspot >= 24 will has the new working indy logic, so we enable by default
                    hotspot24 = true;
                }
            }
        }

        if (hotspot24) {
            INVOKEDYNAMIC_DEFAULT = true;
        } else if (isHotSpot) {
            INVOKEDYNAMIC_DEFAULT = false;
        } else {
            String javaVersion = SafePropertyAccessor.getProperty("java.specification.version", "");
            if (!javaVersion.equals("") && new BigDecimal(javaVersion).compareTo(new BigDecimal("1.7")) >= 0){
                if (!vmName.contains("ibm j9 vm")) {
                    // if not on HotSpot or J9, on if specification version supports indy
                    INVOKEDYNAMIC_DEFAULT = true;
                } else {        // IBM J9 VM
                    String runtimeVersion = SafePropertyAccessor.getProperty("java.runtime.version", "");
                    int dash = runtimeVersion.indexOf('-');
                    int dateStamp;
                    try {       // There is a release datestamp, YYYYMMDD, after the first dash "-"
                        dateStamp = Integer.parseInt(runtimeVersion.substring(dash+1, dash+9));
                    } catch (Exception e) {
                        dateStamp = -1;
                    }
                    // The initial release and first few service releases had a crash issue.
                    // Narrow range so unexpected will tend to default to invokedynamic on.
                    if (dateStamp > 20110731 && dateStamp < 20121101) {
                        INVOKEDYNAMIC_DEFAULT = false;
                    } else {        // SR4 and beyond include APAR IV34500: crash fix
                        INVOKEDYNAMIC_DEFAULT = true;
                    }
                }
            } else {
                // on only if forced
                INVOKEDYNAMIC_DEFAULT = false;
            }
        }
    }
    
    // This section holds all Options for JRuby. They will be listed in the
    // --properties output in the order they are constructed here.
    public static final Option<String> COMPILE_MODE = string(COMPILER, "compile.mode", new String[]{"JIT", "FORCE", "OFF", "OFFIR"}, "JIT", "Set compilation mode. JIT = at runtime; FORCE = before execution.");
    public static final Option<Boolean> COMPILE_DUMP = bool(COMPILER, "compile.dump", false, "Dump to console all bytecode generated at runtime.");
    public static final Option<Boolean> COMPILE_THREADLESS = bool(COMPILER, "compile.threadless", false, "(EXPERIMENTAL) Turn on compilation without polling for \"unsafe\" thread events.");
    public static final Option<Boolean> COMPILE_FASTOPS = bool(COMPILER, "compile.fastops", true, "Turn on fast operators for Fixnum and Float.");
    public static final Option<Integer> COMPILE_CHAINSIZE = integer(COMPILER, "compile.chainsize", Constants.CHAINED_COMPILE_LINE_COUNT_DEFAULT, "Set the number of lines at which compiled bodies are \"chained\".");
    public static final Option<Boolean> COMPILE_LAZYHANDLES = bool(COMPILER, "compile.lazyHandles", false, "Generate method bindings (handles) for compiled methods lazily.");
    public static final Option<Boolean> COMPILE_PEEPHOLE = bool(COMPILER, "compile.peephole", true, "Enable or disable peephole optimizations.");
    public static final Option<Boolean> COMPILE_NOGUARDS = bool(COMPILER, "compile.noguards", false, "Compile calls without guards, for experimentation.");
    public static final Option<Boolean> COMPILE_FASTEST = bool(COMPILER, "compile.fastest", false, "Compile with all \"mostly harmless\" compiler optimizations.");
    public static final Option<Boolean> COMPILE_FASTSEND = bool(COMPILER, "compile.fastsend", false, "Compile obj.__send__(<literal>, ...) as obj.<literal>(...).");
    public static final Option<Boolean> COMPILE_FASTMASGN = bool(COMPILER, "compile.fastMasgn", false, "Return true from multiple assignment instead of a new array.");
    public static final Option<Boolean> COMPILE_INVOKEDYNAMIC = bool(COMPILER, "compile.invokedynamic", INVOKEDYNAMIC_DEFAULT, "Use invokedynamic for optimizing Ruby code");
    
    public static final Option<Integer> INVOKEDYNAMIC_MAXFAIL = integer(INVOKEDYNAMIC, "invokedynamic.maxfail", 1000, "Maximum call site failures after which to inline cache.");
    public static final Option<Integer> INVOKEDYNAMIC_MAXPOLY = integer(INVOKEDYNAMIC, "invokedynamic.maxpoly", 6, "Maximum polymorphism of PIC binding.");
    public static final Option<Boolean> INVOKEDYNAMIC_LOG_BINDING = bool(INVOKEDYNAMIC, "invokedynamic.log.binding", false, "Log binding of invokedynamic call sites.");
    public static final Option<Boolean> INVOKEDYNAMIC_LOG_CONSTANTS = bool(INVOKEDYNAMIC, "invokedynamic.log.constants", false, "Log invokedynamic-based constant lookups.");
    public static final Option<Boolean> INVOKEDYNAMIC_LOG_GLOBALS = bool(INVOKEDYNAMIC, "invokedynamic.log.globals", false, "Log invokedynamic-based global lookups.");
    public static final Option<Boolean> INVOKEDYNAMIC_ALL = bool(INVOKEDYNAMIC, "invokedynamic.all", false, "Enable all possible uses of invokedynamic.");
    public static final Option<Boolean> INVOKEDYNAMIC_SAFE = bool(INVOKEDYNAMIC, "invokedynamic.safe", false, "Enable all safe (but maybe not fast) uses of invokedynamic.");
    public static final Option<Boolean> INVOKEDYNAMIC_INVOCATION = bool(INVOKEDYNAMIC, "invokedynamic.invocation", true, "Enable invokedynamic for method invocations.");
    public static final Option<Boolean> INVOKEDYNAMIC_INVOCATION_SWITCHPOINT = bool(INVOKEDYNAMIC, "invokedynamic.invocation.switchpoint", true, "Use SwitchPoint for class modification guards on invocations.");
    public static final Option<Boolean> INVOKEDYNAMIC_INVOCATION_INDIRECT = bool(INVOKEDYNAMIC, "invokedynamic.invocation.indirect", true, "Also bind indirect method invokers to invokedynamic.");
    public static final Option<Boolean> INVOKEDYNAMIC_INVOCATION_JAVA = bool(INVOKEDYNAMIC, "invokedynamic.invocation.java", true, "Bind Ruby to Java invocations with invokedynamic.");
    public static final Option<Boolean> INVOKEDYNAMIC_INVOCATION_ATTR = bool(INVOKEDYNAMIC, "invokedynamic.invocation.attr", true, "Bind Ruby attribue invocations directly to invokedynamic.");
    public static final Option<Boolean> INVOKEDYNAMIC_INVOCATION_FASTOPS = bool(INVOKEDYNAMIC, "invokedynamic.invocation.fastops", true, "Bind Fixnum and Float math using optimized logic.");
    public static final Option<Boolean> INVOKEDYNAMIC_CACHE = bool(INVOKEDYNAMIC, "invokedynamic.cache", true, "Use invokedynamic to load cached values like literals and constants.");
    public static final Option<Boolean> INVOKEDYNAMIC_CACHE_CONSTANTS = bool(INVOKEDYNAMIC, "invokedynamic.cache.constants", true, "Use invokedynamic to load constants.");
    public static final Option<Boolean> INVOKEDYNAMIC_CACHE_LITERALS = bool(INVOKEDYNAMIC, "invokedynamic.cache.literals", true, "Use invokedynamic to load literals.");
    public static final Option<Boolean> INVOKEDYNAMIC_CACHE_IVARS = bool(INVOKEDYNAMIC, "invokedynamic.cache.ivars", true, "Use invokedynamic to get/set instance variables.");
    public static final Option<Boolean> INVOKEDYNAMIC_CLASS_VALUES = bool(INVOKEDYNAMIC, "invokedynamic.class.values", false, "Use ClassValue to store class-specific data.");
    public static final Option<Integer> INVOKEDYNAMIC_GLOBAL_MAXFAIL = integer(INVOKEDYNAMIC, "invokedynamic.global.maxfail", 100, "Maximum global cache failures after which to use slow path.");
    public static final Option<Boolean> INVOKEDYNAMIC_HANDLES = bool(INVOKEDYNAMIC, "invokedynamic.handles", false, "Use MethodHandles rather than generated code to bind Ruby methods.");
    
    public static final Option<Integer> JIT_THRESHOLD = integer(JIT, "jit.threshold", Constants.JIT_THRESHOLD, "Set the JIT threshold to the specified method invocation count.");
    public static final Option<Integer> JIT_MAX = integer(JIT, "jit.max", Constants.JIT_MAX_METHODS_LIMIT, "Set the max count of active methods eligible for JIT-compilation.");
    public static final Option<Integer> JIT_MAXSIZE = integer(JIT, "jit.maxsize", Constants.JIT_MAX_SIZE_LIMIT, "Set the maximum full-class byte size allowed for jitted methods.");
    public static final Option<Boolean> JIT_LOGGING = bool(JIT, "jit.logging", false, "Enable JIT logging (reports successful compilation).");
    public static final Option<Boolean> JIT_LOGGING_VERBOSE = bool(JIT, "jit.logging.verbose", false, "Enable verbose JIT logging (reports failed compilation).");
    public static final Option<Boolean> JIT_DUMPING = bool(JIT, "jit.dumping", false, "Enable stdout dumping of JITed bytecode.");
    public static final Option<Integer> JIT_LOGEVERY = integer(JIT, "jit.logEvery", 0, "Log a message every n methods JIT compiled.");
    public static final Option<String> JIT_EXCLUDE = string(JIT, "jit.exclude", new String[]{"ClsOrMod","ClsOrMod::method_name","-::method_name"}, "none", "Exclude methods from JIT. Comma delimited.");
    public static final Option<Boolean> JIT_CACHE = bool(JIT, "jit.cache", true, "Cache jitted method in-memory bodies across runtimes and loads.");
    public static final Option<String> JIT_CODECACHE = string(JIT, "jit.codeCache", new String[]{"dir"}, null, "Save jitted methods to <dir> as they're compiled, for future runs.");
    public static final Option<Boolean> JIT_DEBUG = bool(JIT, "jit.debug", false, "Log loading of JITed bytecode.");
    public static final Option<Boolean> JIT_BACKGROUND = bool(JIT, "jit.background", true, "Run the JIT compiler in a background thread.");
    
    public static final Option<Boolean> IR_DEBUG             = bool(IR, "ir.debug", false, "Debug generation of JRuby IR.");
    public static final Option<Boolean> IR_PROFILE           = bool(IR, "ir.profile", false, "[EXPT]: Profile IR code during interpretation.");
    public static final Option<Boolean> IR_COMPILER_DEBUG    = bool(IR, "ir.compiler.debug", false, "Debug compilation of JRuby IR.");
    public static final Option<String>  IR_COMPILER_PASSES = string(IR, "ir.passes", null, null, "Specify comma delimeted list of passes to run.");
    public static final Option<String>  IR_INLINE_COMPILER_PASSES = string(IR, "ir.inline_passes", null, null, "Specify comma delimeted list of passes to run after inlining a method.");
    
    public static final Option<Boolean> NATIVE_ENABLED = bool(NATIVE, "native.enabled", true, "Enable/disable native code, including POSIX features and C exts.");
    public static final Option<Boolean> NATIVE_VERBOSE = bool(NATIVE, "native.verbose", false, "Enable verbose logging of native extension loading.");
    public static final Option<Boolean> CEXT_ENABLED = bool(NATIVE, "cext.enabled", false, "Enable or disable C extension support.");
    public static final Option<Boolean> FFI_COMPILE_DUMP = bool(NATIVE, "ffi.compile.dump", false, "Dump bytecode-generated FFI stubs to console.");
    public static final Option<Integer> FFI_COMPILE_THRESHOLD = integer(NATIVE, "ffi.compile.threshold", 100, "Number of FFI invocations before generating a bytecode stub.");
    public static final Option<Boolean> FFI_COMPILE_INVOKEDYNAMIC = bool(NATIVE, "ffi.compile.invokedynamic", false, "Use invokedynamic to bind FFI invocations.");
    public static final Option<Boolean> FFI_COMPILE_REIFY = bool(NATIVE, "ffi.compile.reify", false, "Reify FFI compiled classes.");
    
    public static final Option<Integer> TIMEOUT_THREADPOOL_MAX = integer(THREADPOOL, "timeout.thread.pool.max", Runtime.getRuntime().availableProcessors(), "The maximum number of threads to allow in the timeout pool.");

    public static final Option<Boolean> THREADPOOL_ENABLED = bool(THREADPOOL, "thread.pool.enabled", false, "Enable reuse of native threads via a thread pool.");
    public static final Option<Integer> THREADPOOL_MIN = integer(THREADPOOL, "thread.pool.min", 0, "The minimum number of threads to keep alive in the pool.");
    public static final Option<Integer> THREADPOOL_MAX = integer(THREADPOOL, "thread.pool.max", Integer.MAX_VALUE, "The maximum number of threads to allow in the pool.");
    public static final Option<Integer> THREADPOOL_TTL = integer(THREADPOOL, "thread.pool.ttl", 60, "The maximum number of seconds to keep alive an idle thread.");
    
    public static final Option<String> COMPAT_VERSION = string(MISCELLANEOUS, "compat.version", new String[]{"1.8","1.9","2.0"}, Constants.DEFAULT_RUBY_VERSION, "Specify the major Ruby version to be compatible with.");
    public static final Option<Boolean> OBJECTSPACE_ENABLED = bool(MISCELLANEOUS, "objectspace.enabled", false, "Enable or disable ObjectSpace.each_object.");
    public static final Option<Boolean> SIPHASH_ENABLED = bool(MISCELLANEOUS, "siphash.enabled", false, "Enable or disable SipHash for String hash function.");
    public static final Option<Boolean> LAUNCH_INPROC = bool(MISCELLANEOUS, "launch.inproc", false, "Set in-process launching of e.g. system('ruby ...').");
    public static final Option<String> BYTECODE_VERSION = string(MISCELLANEOUS, "bytecode.version", new String[]{"1.5","1.6","1.7"}, SafePropertyAccessor.getProperty("java.specification.version", "1.5"), "Specify the major Java bytecode version.");
    public static final Option<Boolean> MANAGEMENT_ENABLED = bool(MISCELLANEOUS, "management.enabled", false, "Set whether JMX management is enabled.");
    public static final Option<Boolean> JUMP_BACKTRACE = bool(MISCELLANEOUS, "jump.backtrace", false, "Make non-local flow jumps generate backtraces.");
    public static final Option<Boolean> PROCESS_NOUNWRAP = bool(MISCELLANEOUS, "process.noUnwrap", false, "Do not unwrap process streams (issue on some recent JVMs).");
    public static final Option<Boolean> REIFY_CLASSES = bool(MISCELLANEOUS, "reify.classes", false, "Before instantiation, stand up a real Java class for ever Ruby class.");
    public static final Option<Boolean> REIFY_LOGERRORS = bool(MISCELLANEOUS, "reify.logErrors", false, "Log errors during reification (reify.classes=true).");
    public static final Option<Boolean> REFLECTED_HANDLES = bool(MISCELLANEOUS, "reflected.handles", false, "Use reflection for binding methods, not generated bytecode.");
    public static final Option<Boolean> BACKTRACE_COLOR = bool(MISCELLANEOUS, "backtrace.color", false, "Enable colorized backtraces.");
    public static final Option<String> BACKTRACE_STYLE = string(MISCELLANEOUS, "backtrace.style", new String[]{"normal","raw","full","mri"}, "normal", "Set the style of exception backtraces.");
    public static final Option<Boolean> BACKTRACE_MASK = bool(MISCELLANEOUS, "backtrace.mask", false, "Mask .java lines in Ruby backtraces.");
    public static final Option<String> THREAD_DUMP_SIGNAL = string(MISCELLANEOUS, "thread.dump.signal", new String[]{"USR1", "USR2", "etc"}, "USR2", "Set the signal used for dumping thread stacks.");
    public static final Option<Boolean> NATIVE_NET_PROTOCOL = bool(MISCELLANEOUS, "native.net.protocol", false, "Use native impls for parts of net/protocol.");
    public static final Option<Boolean> FIBER_COROUTINES = bool(MISCELLANEOUS, "fiber.coroutines", false, "Use JVM coroutines for Fiber.");
    public static final Option<Boolean> GLOBAL_REQUIRE_LOCK = bool(MISCELLANEOUS, "global.require.lock", false, "Use a single global lock for requires.");
    public static final Option<Boolean> NATIVE_EXEC = bool(MISCELLANEOUS, "native.exec", true, "Do a true process-obliterating native exec for Kernel#exec.");
<<<<<<< HEAD
    public static final Option<Boolean> ENUMERATOR_LIGHTWEIGHT = bool(MISCELLANEOUS, "enumerator.lightweight", true, "Use lightweight Enumerator#next logic when possible.");
=======
    public static final Option<Boolean> CONSISTENT_HASHING_ENABLED = bool(MISCELLANEOUS, "consistent.hashing.enabled", false, "Generate consistent object hashes across JVMs");
>>>>>>> af1d3877
    
    public static final Option<Boolean> DEBUG_LOADSERVICE = bool(DEBUG, "debug.loadService", false, "Log require/load file searches.");
    public static final Option<Boolean> DEBUG_LOADSERVICE_TIMING = bool(DEBUG, "debug.loadService.timing", false, "Log require/load parse+evaluate times.");
    public static final Option<Boolean> DEBUG_LAUNCH = bool(DEBUG, "debug.launch", false, "Log externally-launched processes.");
    public static final Option<Boolean> DEBUG_FULLTRACE = bool(DEBUG, "debug.fullTrace", false, "Set whether full traces are enabled (c-call/c-return).");
    public static final Option<Boolean> DEBUG_SCRIPTRESOLUTION = bool(DEBUG, "debug.scriptResolution", false, "Print which script is executed by '-S' flag.");
    public static final Option<Boolean> DEBUG_PARSER = bool(DEBUG, "debug.parser", false, "disables JRuby impl script loads and prints parse exceptions");
    public static final Option<Boolean> ERRNO_BACKTRACE = bool(DEBUG, "errno.backtrace", false, "Generate backtraces for heavily-used Errno exceptions (EAGAIN).");
    public static final Option<Boolean> STOPITERATION_BACKTRACE = bool(DEBUG, "stop_iteration.backtrace", false, "Generate backtraces for heavily-used Errno exceptions (EAGAIN).");
    public static final Option<Boolean> LOG_EXCEPTIONS = bool(DEBUG, "log.exceptions", false, "Log every time an exception is constructed.");
    public static final Option<Boolean> LOG_BACKTRACES = bool(DEBUG, "log.backtraces", false, "Log every time an exception backtrace is generated.");
    public static final Option<Boolean> LOG_CALLERS = bool(DEBUG, "log.callers", false, "Log every time a Kernel#caller backtrace is generated.");
    public static final Option<Boolean> LOG_WARNINGS = bool(DEBUG, "log.warnings", false, "Log every time a built-in warning backtrace is generated.");
    public static final Option<String> LOGGER_CLASS = string(DEBUG, "logger.class", new String[] {"class name"}, "org.jruby.util.log.JavaUtilLoggingLogger", "Use specified class for logging.");
    
    public static final Option<Boolean> JI_SETACCESSIBLE = bool(JAVA_INTEGRATION, "ji.setAccessible", true, "Try to set inaccessible Java methods to be accessible.");
    public static final Option<Boolean> JI_LOGCANSETACCESSIBLE = bool(JAVA_INTEGRATION, "ji.logCanSetAccessible", false, "Log whether setAccessible is working.");
    public static final Option<Boolean> JI_UPPER_CASE_PACKAGE_NAME_ALLOWED = bool(JAVA_INTEGRATION, "ji.upper.case.package.name.allowed", false, "Allow Capitalized Java pacakge names.");
    public static final Option<Boolean> INTERFACES_USEPROXY = bool(JAVA_INTEGRATION, "interfaces.useProxy", false, "Use java.lang.reflect.Proxy for interface impl.");
    public static final Option<Boolean> JAVA_HANDLES = bool(JAVA_INTEGRATION, "java.handles", false, "Use generated handles instead of reflection for calling Java.");
    public static final Option<Boolean> JI_NEWSTYLEEXTENSION = bool(JAVA_INTEGRATION, "ji.newStyleExtension", false, "Extend Java classes without using a proxy object.");
    public static final Option<Boolean> JI_OBJECTPROXYCACHE = bool(JAVA_INTEGRATION, "ji.objectProxyCache", true, "Cache Java object wrappers between calls.");
    public static final Option<String> JI_PROXYCLASSFACTORY = string(JAVA_INTEGRATION, "ji.proxyClassFactory", null, null, "Allow external envs to replace JI proxy class factory");

    public static final Option<Integer> PROFILE_MAX_METHODS = integer(PROFILING, "profile.max.methods", 100000, "Maximum number of methods to consider for profiling.");

    public static final Option[] PROPERTIES = _loadedOptions.toArray(new Option[0]);
    
    private static Option<String> string(Category category, String name, String[] options, String defval, String description) {
        Option<String> option = new StringOption(category, name, options, defval, description);
        _loadedOptions.add(option);
        return option;
    }
    
    private static Option<Boolean> bool(Category category, String name, Boolean defval, String description) {
        Option<Boolean> option = new BooleanOption(category, name, defval, description);
        _loadedOptions.add(option);
        return option;
    }
    
    private static Option<Integer> integer(Category category, String name, Integer defval, String description) {
        Option<Integer> option = new IntegerOption(category, name, defval, description);
        _loadedOptions.add(option);
        return option;
    }
}<|MERGE_RESOLUTION|>--- conflicted
+++ resolved
@@ -215,11 +215,8 @@
     public static final Option<Boolean> FIBER_COROUTINES = bool(MISCELLANEOUS, "fiber.coroutines", false, "Use JVM coroutines for Fiber.");
     public static final Option<Boolean> GLOBAL_REQUIRE_LOCK = bool(MISCELLANEOUS, "global.require.lock", false, "Use a single global lock for requires.");
     public static final Option<Boolean> NATIVE_EXEC = bool(MISCELLANEOUS, "native.exec", true, "Do a true process-obliterating native exec for Kernel#exec.");
-<<<<<<< HEAD
     public static final Option<Boolean> ENUMERATOR_LIGHTWEIGHT = bool(MISCELLANEOUS, "enumerator.lightweight", true, "Use lightweight Enumerator#next logic when possible.");
-=======
-    public static final Option<Boolean> CONSISTENT_HASHING_ENABLED = bool(MISCELLANEOUS, "consistent.hashing.enabled", false, "Generate consistent object hashes across JVMs");
->>>>>>> af1d3877
+    public static final Option<Boolean> CONSISTENT_HASHING_ENABLED = bool(MISCELLANEOUS, "consistent.hashing", false, "Generate consistent object hashes across JVMs");
     
     public static final Option<Boolean> DEBUG_LOADSERVICE = bool(DEBUG, "debug.loadService", false, "Log require/load file searches.");
     public static final Option<Boolean> DEBUG_LOADSERVICE_TIMING = bool(DEBUG, "debug.loadService.timing", false, "Log require/load parse+evaluate times.");
