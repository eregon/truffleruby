--- conflicted
+++ resolved
@@ -55,13 +55,10 @@
 * Made `Kernel#caller_locations` accept a range argument, and return `nil` when appropriate.
 * Made `rb_respond_to` work with primitives (#1869, @chrisseaton).
 * Fixed issue with missing backtrace for `rescue $ERROR_INFO` (#1660).
-<<<<<<< HEAD
 * Fixed `Struct#hash` for `keyword_init: true` `Struct`.
 * Fixed `String#{upcase!,downcase!,swapcase!}(:ascii)` for non-ASCII-compatible encodings like UTF-16.
 * Fixed `String#capitalize!` for strings that weren't full ASCII.
-=======
 * Fixed enumeration issue in `ENV.{select, filter}`.
->>>>>>> 75ba6731
 
 Compatibility:
 
