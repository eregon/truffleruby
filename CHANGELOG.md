--- conflicted
+++ resolved
@@ -73,12 +73,9 @@
 * Fixed issue with installing latest bundler (#1880).
 * Fixed type conversion for `Numeric#step` `step` parameter.
 * Fixed `Kernel#Integer` conversion.
-<<<<<<< HEAD
 * Fixed `IO.try_convert` parameter conversion.
 * Fixed linking of always-inline C API functions with `-std=gnu90` (#1837, #1879).
-=======
 * Avoid race conditions during `gem install` by using a single download thread.
->>>>>>> 43111c97
 
 Compatibility:
 
