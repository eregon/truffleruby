--- conflicted
+++ resolved
@@ -16,12 +16,9 @@
 * Fixed `String#upto` issue with non-ascii strings (#2183).
 * Implemented partial support for pattern matching (#2186).
 * Make `File.extname` return `'.'` if the path ends with one (#2192, @tomstuart).
-<<<<<<< HEAD
 * Include fractional seconds in `Time#inspect` output (#2194, @tomstuart).
 * Add support for `Integer#[Range]` and `Integer#[start, length]` (#2182, @gogainda).
-=======
 * Allow private calls with `self` as an explicit receiver (#2196, @wildmaples).
->>>>>>> c28df520
 
 Performance:
 
