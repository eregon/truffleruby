--- conflicted
+++ resolved
@@ -82,11 +82,8 @@
 * Removed `register` specifier for `rb_mem_clear()` (#1924).
 * Implemented `Thread::Backtrace::Locations#base_label` (#1920).
 * Implemented `rb_mProcess` (#1936).
-<<<<<<< HEAD
 * Implemented `rb_gc_latest_gc_info` (#1937).
-=======
 * Implemented `RBASIC_CLASS` (#1935).
->>>>>>> 490acfb9
 
 Changes:
 
