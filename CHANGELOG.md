--- conflicted
+++ resolved
@@ -15,11 +15,8 @@
 * Coercion fixes for `TCPServer.new` (#1780, @XrXr)
 * Fix `Float#<=>` not calling `coerce` when `other` argument responds to it (#1783, @XrXr).
 * Do not warn / crash when requiring a file that sets and trigger autoload on itself (#1779, @XrXr).
-<<<<<<< HEAD
 * Strip trailing whitespaces when BigDecimal gets a string (#1796, @XrXr).
-=======
 * Default `close_others` in `Process.exec` to false like Ruby 2.6 (#1798, @XrXr).
->>>>>>> 26d00635
 
 Compatibility:
 
