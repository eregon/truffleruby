--- conflicted
+++ resolved
@@ -66,14 +66,11 @@
 * Implemented `Digest::Instance#new` (#2040).
 * Implemented `ONIGENC_MBC_CASE_FOLD`.
 * Fixed `Thread#raise` to call the exception class' constructor with no arguments when given no message (#2045).
-<<<<<<< HEAD
 * Fixed `refine + super` compatibility (#2039, @ssnickolay)
 * Make the top-level exception handler more compatible with MRI (#2047).
 * Implemented `rb_enc_codelen`.
 * Implemented `Ripper` by using the C extension (#1585).
-=======
 * Fixed `refine + super` compatibility (#2039, #2048, @ssnickolay)
->>>>>>> 691d3e4f
 
 Performance:
 
