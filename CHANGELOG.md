--- conflicted
+++ resolved
@@ -3,17 +3,13 @@
 New features:
 
 * Context pre-initialization with TruffleRuby `--native`, which significantly
-<<<<<<< HEAD
-  improves startup time and loads the did_you_mean gem ahead of time.
+  improves startup time and loads the `did_you_mean` gem ahead of time.
   
 * The default VM is changed to SubstrateVM, where the startup is significantly 
   better. Use `--jvm` option for full JVM VM.
-=======
-  improves startup time and loads the `did_you_mean` gem ahead of time.
-
+  
 * The `REMOVABLE`, `MODIFIABLE` and `INSERTABLE` Truffle interop key info flags
   have been implemented.
->>>>>>> de76d9c1
 
 Performance:
 
