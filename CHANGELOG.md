--- conflicted
+++ resolved
@@ -72,11 +72,8 @@
 * Fixed character length after conversion to binary from a non-US-ASCII String.
 * Fixed issue with installing latest bundler (#1880).
 * Fixed type conversion for `Numeric#step` `step` parameter.
-<<<<<<< HEAD
 * Fixed `Kernel#Integer` conversion.
-=======
 * Fixed `IO.try_convert` parameter conversion.
->>>>>>> 66c5f205
 
 Compatibility:
 
