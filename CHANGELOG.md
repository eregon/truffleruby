# 20.0.0

New features:


Bug fixes:

* Fix `Tempfile#{size,length}` when the IO is not flushed (#1765, @rafaelfranca).
* Dump and load instance variables in subclasses of `Exception` (#1766, @rafaelfranca).
* Fix `Date._iso8601` and `Date._rfc3339` when the string is an invalid date (#1773, @rafaelfranca).
* Fail earlier for bad handle unwrapping (#1777, @chrisseaton).
* Match out of range ArgumentError message with MRI (#1774, @rafaelfranca)
* Raise Encoding::CompatibilityError with incompatible encodings on regexp (#1775, @rafaelfranca).
* Fixed interactions between attributes and instance variables in structs (#1776, @chrisseaton).
<<<<<<< HEAD
* Coercion fixes for `TCPServer.new` (#1780, @XrXr)
=======
* Fix `Float#<=>` not calling `coerce` when `other` argument responds to it (#1783, @XrXr).
>>>>>>> c20e0a44

Compatibility:

* Implemented `String#start_with?(Regexp)` (#1771, @zhublik).

Performance:

* Use a smaller limit for identity-based inline caches to improve warmup by avoiding too many deoptimizations.
* Long array strategies now correctly declare that they accept Integers, reducing deoptimisations and proomotions to Object arrays.

# 19.3.0

New features:

* Compilation of C extensions is now done with an internal LLVM toolchain producing both native code and bitcode. This means more C extensions should compile out of the box and this should resolve most linker-related issues.
* It is no longer necessary to install LLVM for installing C extensions on TruffleRuby.
* It is no longer necessary to install libc++ and libc++abi for installing C++ extensions on TruffleRuby.
* On macOS, it is no longer necessary to install the system headers package (#1417).
* License updated to EPL 2.0/GPL 2.0/LGPL 2.1 like recent JRuby.

Bug fixes:

* `rb_undef_method` now works for private methods (#1731, @cky).
* Fixed several issues when requiring C extensions concurrently (#1565).
* `self.method ||= value` with a private method now works correctly (#1673).
* Fixed `RegexpError: invalid multibyte escape` for binary regexps with a non-binary String (#1433).
* Arrays now report their methods to other languages for interopability (#1768).
* Installing `sassc` now works due to using the LLVM toolchain (#1753).
* Renamed `Truffle::Interop.respond_to?` to avoid conflict with Ruby's `respond_to?` (#1491).
* Warn only if `$VERBOSE` is `true` when a magic comment is ignored (#1757, @nirvdrum).
* Make C extensions use the same libssl as the one used for the openssl C extension (#1770).

Compatibility:

* `GC.stat` can now take an optional argument (#1716, @kirs).
* `Kernel#load` with `wrap` has been implemented (#1739).
* Implemented `Kernel#spawn` with `:chdir` (#1492).
* Implemented `rb_str_drop_bytes`, notably used by OpenSSL (#1740, @cky).
* Include executables of default gems, needed for `rails new` in Rails 6.
* Use compilation flags similar to MRI for C extension compilation.
* Warn for `gem update --system` as it is not fully supported yet and is often not needed.
* Pass `-undefined dynamic_lookup` to the linker on macOS like MRI.

Performance:

* Core methods are no longer always cloned, which reduces memory footprint and should improve warmup.
* Inline cache calls to `rb_intern()` with a constant name in C extensions.
* Improve allocation speed of native handles for C extensions.
* Improve the performance of `NIL_P` and `INT2FIX` in C extensions.
* Various fixes to improve Rack performance.
* Optimize `String#gsub(String)` by not creating a `Regexp` and using `String#index` instead.
* Fixed "FrameWithoutBoxing should not be materialized" compilation issue in `TryNode`.

# 19.2.0, August 2019

New features:

* `Fiddle` has been implemented.

Bug fixes:

* Set `RbConfig::CONFIG['ruby_version']` to the same value as the TruffleRuby version. This fixes reusing C extensions between different versions of TruffleRuby with Bundler (#1715).
* Fixed `Symbol#match` returning `MatchData` (#1706, @zhublik).
* Allow `Time#strftime` to be called with binary format strings.
* Do not modify the argument passed to `IO#write` when the encoding does not match (#1714).
* Use the class where the method was defined to check if an `UnboundMethod` can be used for `#define_method` (#1710).
* Fixed setting `$~` for `Enumerable` and `Enumerator::Lazy`'s `#grep` and `#grep_v`.
* Improved errors when interacting with single-threaded languages (#1709).

Compatibility:

* Added `Kernel#then` (#1703, @zhublik).
* `FFI::Struct#[]=` is now supported for inline character arrays.
* `blocking: true` is now supported for `FFI::Library#attach_function`.
* Implemented `Proc#>>` and `#<<` (#1688).
* `Thread.report_on_exception` is now `true` by default like MRI 2.5+.
* `BigDecimal` compatibility has been generally improved in several ways.

Changes:

* An interop read message sent to a `Proc` will no longer call the `Proc`.

Performance:

* Several `String` methods have been made faster by the usage of vector instructions
  when searching for a single-byte character in a String.
* Methods needing the caller frame are now better optimized.

# 19.1.0, June 2019

*Ruby is an experimental language in the GraalVM 19.1.0 release*

Bug fixes:

* Sharing for thread-safety of objects is now triggered later as intended, e.g., when a second `Thread` is started.
* Fixed `Array#to_h` so it doesn't set a default value (#1698).
* Removed extra `public` methods on `IO` (#1702).
* Fixed `Process.kill(signal, Process.pid)` when the signal is trapped as `:IGNORE` (#1702).
* Fixed `Addrinfo.new(String)` to reliably find the address family (#1702).
* Fixed argument checks in `BasicSocket#setsockopt` (#1460).
* Fixed `ObjectSpace.trace_object_allocations` (#1456).
* Fixed `BigDecimal#{clone,dup}` so it now just returns the receiver, per Ruby 2.5+ semantics (#1680).
* Fixed creating `BigDecimal` instances from non-finite `Float` values (#1685).
* Fixed `BigDecimal#inspect` output for non-finite values (e.g, NaN or -Infinity) (#1683).
* Fixed `BigDecimal#hash` to return the same value for two `BigDecimal` objects that are equal (#1656).
* Added missing `BigDecimal` constant definitions (#1684).
* Implemented `rb_eval_string_protect`.
* Fixed `rb_get_kwargs` to correctly handle optional and rest arguments.
* Calling `Kernel#raise` with a raised exception will no longer set the cause of the exception to itself (#1682).
* Return a `FFI::Function` correctly for functions returning a callback.
* Convert to intuitive Ruby exceptions when INVOKE fails (#1690).
* Implemented `FFI::Pointer#clear` (#1687).
* Procs will now yield to the block in their declaration context even when called with a block argument (#1657).
* Fixed problems with calling POSIX methods if `Symbol#[]` is redefined (#1665).
* Fixed sharing of `Array` and `Hash` elements for thread-safety of objects (#1601).
* Fixed concurrent modifications of `Gem::Specification::LOAD_CACHE` (#1601).
* Fix `TCPServer#accept` to set `#do_not_reverse_lookup` correctly on the created `TCPSocket`.

Compatibility:

* Exceptions from `coerce` are no longer rescued, like MRI.
* Implemented `Integer#{allbits?,anybits?,nobits?}`.
* `Integer#{ceil,floor,truncate}` now accept a precision and `Integer#round` accepts a rounding mode.
* Added missing `Enumerable#filter` and `Enumerator::Lazy#filter` aliases to the respective `select` method (#1610).
* Implemented more `Ripper` methods as no-ops (#1694, @Mogztter).
* Implemented `rb_enc_sprintf` (#1702).
* Implemented `ENV#{filter,filter!}` aliases for `select` and `select!`.
* Non-blocking `StringIO` and `Socket` APIs now support `exception: false` like MRI (#1702).
* Increased compatibility of `BigDecimal`.
* `String#-@` now performs string deduplication (#1608).
* `Hash#merge` now preserves the key order from the original hash for merged values (#1650).
* Coerce values given to `FFI::Pointer` methods.
* `FrozenError` is now defined and is used for `can't modify frozen` object exceptions.
* `StringIO` is now available by default like in MRI, because it is required by RubyGems.

Changes:

* Interactive sources (like the GraalVM polyglot shell) now all share the same binding (#1695).
* Hash code calculation has been improved to reduce hash collisions for `Hash` and other cases.

Performance:

* `eval(code, binding)` for a fixed `code` containing blocks is now much faster. This improves the performance of rendering `ERB` templates containing loops.
* `rb_str_cat` is faster due to the C string now being concatenated without first being converted to a Ruby string or having its encoding checked. As a side effect the behaviour of `rb_str_cat` should now more closely match that of MRI.

# 19.0.0, May 2019

*Ruby is an experimental language in the GraalVM 19.0.0 release*

Bug fixes:

* The debugger now sees global variables as the global scope.
* Temporary variables are no longer visible in the debugger.
* Setting breakpoints on some lines has been fixed.
* The OpenSSL C extension is now always recompiled, fixing various bugs when using the extension (e.g., when using Bundler in TravisCI) (#1676, #1627, #1632).
* Initialize `$0` when not run from the 'ruby' launcher, which is needed to `require` gems (#1653).

Compatibility:

* `do...end` blocks can now have `rescue/else/ensure` clauses like MRI (#1618).

Changes:

* `TruffleRuby.sulong?` has been replaced by `TruffleRuby.cexts?`, and `TruffleRuby.graal?` has been replaced by `TruffleRuby.jit?`. The old methods will continue to work for now, but will produce warnings, and will be removed at a future release.

# 1.0 RC 16, 19 April 2019

Bug fixes:

* Fixed `Hash#merge` with no arguments to return a new copy of the receiver (#1645).
* Fixed yield with a splat and keyword arguments (#1613).
* Fixed `rb_scan_args` to correctly handle kwargs in combination with optional args.
* Many fixes for `FFI::Pointer` to be more compatible with the `ffi` gem.

New features:

* Rounding modes have been implemented or improved for `Float`, `Rational`, `BigDecimal` (#1509).
* Support Homebrew installed in other prefixes than `/usr/local` (#1583).
* Added a pure-Ruby implementation of FFI which passes almost all Ruby FFI specs (#1529, #1524).

Changes:

* Support for the Darkfish theme for RDoc generation has been removed.

Compatibility:

* The `KeyError` raised from `ENV#fetch` and `Hash#fetch` now matches MRI's message formatting (#1633).
* Add the missing `key` and `receiver` values to `KeyError` raised from `ENV#fetch`.
* `String#unicode_normalize` has been moved to the core library like in MRI.
* `StringScanner` will now match a regexp beginning with `^` even when not scanning from the start of the string.
* `Module#define_method` is now public like in MRI.
* `Kernel#warn` now supports the `uplevel:` keyword argument.

# 1.0 RC 15, 5 April 2019

Bug fixes:

* Improved compatibility with MRI's `Float#to_s` formatting (#1626).
* Fixed `String#inspect` when the string uses a non-UTF-8 ASCII-compatible encoding and has non-ASCII characters.
* Fixed `puts` for strings with non-ASCII-compatible encodings.
* `rb_protect` now returns `Qnil` when an error occurs.
* Fixed a race condition when using the interpolate-once (`/o`) modifier in regular expressions.
* Calling `StringIO#close` multiple times no longer raises an exception (#1640).
* Fixed a bug in include file resolution when compiling C extensions.

New features:

* `Process.clock_getres` has been implemented.

Changes:

* `debug`, `profile`, `profiler`, which were already marked as unsupported, have been removed.
* Our experimental JRuby-compatible Java interop has been removed - use `Polyglot` and `Java` instead.
* The Trufle handle patches applied to `psych` C extension have now been removed.
* The `rb_tr_handle_*` functions have been removed as they are no longer used in any C extension patches.
* Underscores and dots in options have become hyphens, so `--exceptions.print_uncaught_java` is now `--exceptions-print-uncaught-java`, for example.
* The `rb_tr_handle_*` functions have been removed as they are no longer used in any C extension patches.

Bug fixes:

* `autoload :C, "path"; require "path"` now correctly triggers the autoload.
* Fixed `UDPSocket#bind` to specify family and socktype when resolving address.
* The `shell` standard library can now be `require`-d.
* Fixed a bug where `for` could result in a `NullPointerException` when trying to assign the iteration variable.
* Existing global variables can now become aliases of other global variables (#1590).

Compatibility:

* ERB now uses StringScanner and not the fallback, like on MRI. As a result `strscan` is required by `require 'erb'` (#1615).
* Yield different number of arguments for `Hash#each` and `Hash#each_pair` based on the block arity like MRI (#1629).
* Add support for the `base` keyword argument to `Dir.{[], glob}`.

# 1.0 RC 14, 18 March 2019

Updated to Ruby 2.6.2.

Bug fixes:

* Implement `rb_io_wait_writable` (#1586).
* Fixed error when using arrows keys first within `irb` or `pry` (#1478, #1486).
* Coerce the right hand side for all `BigDecimal` operations (#1598).
* Combining multiple `**` arguments containing duplicate keys produced an incorrect hash. This has now been fixed (#1469).
* `IO#read_nonblock` now returns the passed buffer object, if one is supplied.
* Worked out autoloading issue (#1614).

New features:

* Implemented `String#delete_prefix`, `#delete_suffix`, and related methods.
* Implemented `Dir.children` and `Dir#children`.
* Implemented `Integer#sqrt`.

Changes:

* `-Xoptions` has been removed - use `--help:languages` instead.
* `-Xlog=` has been removed - use `--log.level=` instead.
* `-J` has been removed - use `--vm.` instead.
* `-J-cp lib.jar` and so on have removed - use `--vm.cp=lib.jar` or `--vm.classpath=lib.jar` instead.
* `--jvm.` and `--native.` have been deprecated, use `--vm.` instead to pass VM options.
* `-Xoption=value` has been removed - use `--option=value` instead.
* The `-X` option now works as in MRI.
* `--help:debug` is now `--help:internal`.
* `ripper` is still not implemented, but the module now exists and has some methods that are implemented as no-ops.

# 1.0 RC 13, 5 March 2019

Note that as TruffleRuby RC 13 is built on Ruby 2.4.4 it is still vulnerable to CVE-2018-16395. This will be fixed in the next release.

New features:

* Host interop with Java now works on SubstrateVM too.

Bug fixes:

* Fixed `Enumerator::Lazy` which wrongly rescued `StandardError` (#1557).
* Fixed several problems with `Numeric#step` related to default arguments, infinite sequences, and bad argument types (#1520).
* Fixed incorrect raising of `ArgumentError` with `Range#step` when at least one component of the `Range` is `Float::INFINITY` (#1503).
* Fixed the wrong encoding being associated with certain forms of heredoc strings (#1563).
* Call `#coerce` on right hand operator if `BigDecimal` is the left hand operator (#1533, @Quintasan).
* Fixed return type of division of `Integer.MIN_VALUE` and `Long.MIN_VALUE` by -1 (#1581).
* `Exception#cause` is now correctly set for internal exceptions (#1560).
* `rb_num2ull` is now implemented as well as being declared in the `ruby.h` header (#1573).
* `rb_sym_to_s` is now implemented (#1575).
* `R_TYPE_P` now returns the type number for a wider set of Ruby objects (#1574).
* `rb_fix2str` has now been implemented.
* `rb_protect` will now work even if `NilClass#==` has been redefined.
* `BigDecimal` has been moved out of the `Truffle` module to match MRI.
* `StringIO#puts` now correctly handles `to_s` methods which do not return strings (#1577).
* `Array#each` now behaves like MRI when the array is modified (#1580).
* Clarified that `$SAFE` can never be set to a non-zero value.
* Fix compatibility with RubyGems 3 (#1558).
* `Kernel#respond_to?` now returns false if a method is protected and the `include_all` argument is false (#1568).

Changes:

* `TRUFFLERUBY_CEXT_ENABLED` is no longer supported and C extensions are now always built, regardless of the value of this environment variable.
* Getting a substring of a string created by a C extension now uses less memory as only the requested portion will be copied to a managed string.
* `-Xoptions` has been deprecated and will be removed - use `--help:languages` instead.
* `-Xlog=` has been deprecated and will be removed - use `--log.level=` instead.
* `-J` has been deprecated and will be removed - use `--jvm.` instead.
* `-J-cp lib.jar` and so on have been deprecated and will be removed - use `--jvm.cp=lib.jar` or `--jvm.classpath=lib.jar` instead.
* `-J-cmd`, `--jvm.cmd`, `JAVA_HOME`, `JAVACMD`, and `JAVA_OPTS` do not work in any released configuration of TruffleRuby, so have been removed.
* `-Xoption=value` has been deprecated and will be removed - use `--option=value` instead.
* `TracePoint` now raises an `ArgumentError` for unsupported events.
* `TracePoint.trace` and `TracePoint#inspect` have been implemented.

Compatibility:

* Improved the exception when an `-S` file isn't found.
* Removed the message from exceptions raised by bare `raise` to better match MRI (#1487).
* `TracePoint` now handles the `:class` event.

Performance:

* Sped up `String` handling in native extensions, quite substantially in some cases, by reducing conversions between native and managed strings and allowing for mutable metadata in native strings.

# 1.0 RC 12, 4 February 2019

Bug fixes:

* Fixed a bug with `String#lines` and similar methods with multibyte characters (#1543).
* Fixed an issue with `String#{encode,encode!}` double-processing strings using XML conversion options and a new destination encoding (#1545).
* Fixed a bug where a raised cloned exception would be caught as the original exception (#1542).
* Fixed a bug with `StringScanner` and patterns starting with `^` (#1544).
* Fixed `Enumerable::Lazy#uniq` with infinite streams (#1516).

Compatibility:

* Change to a new system for handling Ruby objects in C extensions which greatly increases compatibility with MRI.
* Implemented `BigDecimal#to_r` (#1521).
* `Symbol#to_proc` now returns `-1` like on MRI (#1462).

# 1.0 RC 11, 15 January 2019

New features:

* macOS clocks `CLOCK_MONOTONIC_RAW`, `_MONOTONIC_RAW_APPROX`, `_UPTIME_RAW`, `_UPTIME_RAW_APPROX`, and `_PROCESS_CPUTIME_ID` have been implemented (#1480).
* TruffleRuby now automatically detects native access and threading permissions from the `Context` API, and can run code with no permissions given (`Context.create()`).

Bug fixes:

* FFI::Pointer now does the correct range checks for signed and unsigned values.
* Allow signal `0` to be used with `Process.kill` (#1474).
* `IO#dup` now properly sets the new `IO` instance to be close-on-exec.
* `IO#reopen` now properly resets the receiver to be close-on-exec.
* `StringIO#set_encoding` no longer raises an exception if the underlying `String` is frozen (#1473).
* Fix handling of `Symbol` encodings in `Marshal#dump` and `Marshal#load` (#1530).

Compatibility:

* Implemented `Dir.each_child`.
* Adding missing support for the `close_others` option to `exec` and `spawn`.
* Implemented the missing `MatchData#named_captures` method (#1512).

Changes:

* `Process::CLOCK_` constants have been given the same value as in standard Ruby.

Performance:

* Sped up accesses to native memory through FFI::Pointer.
* All core files now make use of frozen `String` literals, reducing the number of `String` allocations for core methods.
* New -Xclone.disable option to disable all manual cloning.

# 1.0 RC 10, 5 December 2018

New features:

* The `nkf` and `kconv` standard libraries were added (#1439).
* `Mutex` and `ConditionVariable` have a new fast path for acquiring locks that are unlocked.
* `Queue` and `SizedQueue`, `#close` and `#closed?`, have been implemented.
* `Kernel#clone(freeze)` has been implemented (#1454).
* `Warning.warn` has been implemented (#1470).
* `Thread.report_on_exception` has been implemented (#1476).
* The emulation symbols for `Process.clock_gettime` have been implemented.

Bug fixes:

* Added `rb_eEncodingError` for C extensions (#1437).
* Fixed race condition when creating threads (#1445).
* Handle `exception: false` for IO#write_nonblock (#1457, @ioquatix).
* Fixed `Socket#connect_nonblock` for the `EISCONN` case (#1465, @ioquatix).
* `File.expand_path` now raises an exception for a non-absolute user-home.
* `ArgumentError` messages now better match MRI (#1467).
* Added support for `:float_millisecond`, `:millisecond`, and `:second` time units to `Process.clock_gettime` (#1468).
* Fixed backtrace of re-raised exceptions (#1459).
* Updated an exception message in Psych related to loading a non-existing class so that it now matches MRI.
* Fixed a JRuby-style Java interop compatibility issue seen in `test-unit`.
* Fixed problem with calling `warn` if `$stderr` has been reassigned.
* Fixed definition of `RB_ENCODING_GET_INLINED` (#1440).

Changes:

* Timezone messages are now logged at `CONFIG` level, use `-Xlog=CONFIG` to debug if the timezone is incorrectly shown as `UTC`.

# 1.0 RC 9, 5 November 2018

Security:

* CVE-2018-16396, *tainted flags are not propagated in Array#pack and String#unpack with some directives* has been mitigated by adding additional taint operations.

New features:

* LLVM for Oracle Linux 7 can now be installed without building from source.

Bug fixes:

* Times can now be created with UTC offsets in `+/-HH:MM:SS` format.
* `Proc#to_s` now has `ASCII-8BIT` as its encoding instead of the incorrect `UTF-8`.
* `String#%` now has the correct encoding for `UTF-8` and `US-ASCII` format strings, instead of the incorrect `ASCII-8BIT`.
* Updated `BigDecimal#to_s` to use `e` instead of `E` for exponent notation.
* Fixed `BigDecimal#to_s` to allow `f` as a format flag to indicate conventional floating point notation. Previously only `F` was allowed.

Changes:

* The supported version of LLVM for Oracle Linux has been updated from 3.8 to 4.0.
* `mysql2` is now patched to avoid a bug in passing `NULL` to `rb_scan_args`, and now passes the majority of its test suite.
* The post-install script now automatically detects if recompiling the OpenSSL C extension is needed. The post-install script should always be run in TravisCI as well, see `doc/user/standalone-distribution.md`.
* Detect when the system libssl is incompatible more accurately and add instructions on how to recompile the extension.

# 1.0 RC 8, 19 October 2018

New features:

* `Java.synchronized(object) { }` and `TruffleRuby.synchronized(object) { }` methods have been added.
* Added a `TruffleRuby::AtomicReference` class.
* Ubuntu 18.04 LTS is now supported.
* macOS 10.14 (Mojave) is now supported.

Changes:

* Random seeds now use Java's `NativePRNGNonBlocking`.
* The supported version of Fedora is now 28, upgraded from 25.
* The FFI gem has been updated from 1.9.18 to 1.9.25.
* JCodings has been updated from 1.0.30 to 1.0.40.
* Joni has been updated from 2.1.16 to 2.1.25.

Performance:

* Performance of setting the last exception on a thread has now been improved.

# 1.0 RC 7, 3 October 2018

New features:

* Useful `inspect` strings have been added for more foreign objects.
* The C extension API now defines a preprocessor macro `TRUFFLERUBY`.
* Added the rbconfig/sizeof native extension for better MRI compatibility.
* Support for `pg` 1.1. The extension now compiles successfully, but may still have issues with some datatypes.

Bug fixes:

* `readline` can now be interrupted by the interrupt signal (Ctrl+C). This fixes Ctrl+C to work in IRB.
* Better compatibility with C extensions due to a new "managed struct" type.
* Fixed compilation warnings which produced confusing messages for end users (#1422).
* Improved compatibility with Truffle polyglot STDIO.
* Fixed version check preventing TruffleRuby from working with Bundler 2.0 and later (#1413).
* Fixed problem with `Kernel.public_send` not tracking its caller properly (#1425).
* `rb_thread_call_without_gvl()` no longer holds the C-extensions lock.
* Fixed `caller_locations` when called inside `method_added`.
* Fixed `mon_initialize` when called inside `initialize_copy` (#1428).
* `Mutex` correctly raises a `TypeError` when trying to serialize with `Marshal.dump`.

Performance:

* Reduced memory footprint for private/internal AST nodes.
* Increased the number of cases in which string equality checks will become compile-time constants.
* Major performance improvement for exceptional paths where the rescue body does not access the exception object (e.g., `x.size rescue 0`).

Changes:

* Many clean-ups to our internal patching mechanism used to make some native extensions run on TruffleRuby.
* Removed obsoleted patches for Bundler compatibility now that Bundler 1.16.5 has built-in support for TruffleRuby.
* Reimplemented exceptions and other APIs that can return a backtrace to use Truffle's lazy stacktraces API.

# 1.0 RC 6, 3 September 2018

New features:

* `Polyglot.export` can now be used with primitives, and will now convert strings to Java, and `.import` will convert them from Java.
* Implemented `--encoding`, `--external-encoding`, `--internal-encoding`.
* `rb_object_tainted` and similar C functions have been implemented.
* `rb_struct_define_under` has been implemented.
* `RbConfig::CONFIG['sysconfdir']` has been implemented.
* `Etc` has been implemented (#1403).
* The `-Xcexts=false` option disables C extensions.
* Instrumentation such as the CPUSampler reports methods in a clearer way like `Foo#bar`, `Gem::Specification.each_spec`, `block in Foo#bar` instead of just `bar`, `each_spec`, `block in bar` (which is what MRI displays in backtraces).
* TruffleRuby is now usable as a JSR 223 (`javax.script`) language.
* A migration guide from JRuby (`doc/user/jruby-migration.md`) is now included.
* `kind_of?` works as an alias for `is_a?` on foreign objects.
* Boxed foreign strings unbox on `to_s`, `to_str`, and `inspect`.

Bug fixes:

* Fix false-positive circular warning during autoload.
* Fix Truffle::AtomicReference for `concurrent-ruby`.
* Correctly look up `llvm-link` along `clang` and `opt` so it is no longer needed to add LLVM to `PATH` on macOS for Homebrew and MacPorts.
* Fix `alias` to work when in a refinement module (#1394).
* `Array#reject!` no longer truncates the array if the block raises an exception for an element.
* WeakRef now has the same inheritance and methods as MRI's version.
* Support `-Wl` linker argument for C extensions. Fixes compilation of`mysql2` and `pg`.
* Using `Module#const_get` with a scoped argument will now correctly autoload the constant if needed.
* Loaded files are read as raw bytes, rather than as a UTF-8 string and then converted back into bytes.
* Return 'DEFAULT' for `Signal.trap(:INT) {}`. Avoids a backtrace when quitting a Sinatra server with Ctrl+C.
* Support `Signal.trap('PIPE', 'SYSTEM_DEFAULT')`, used by the gem `rouge` (#1411).
* Fix arity checks and handling of arity `-2` for `rb_define_method()`.
* Setting `$SAFE` to a negative value now raises a `SecurityError`.
* The offset of `DATA` is now correct in the presence of heredocs.
* Fix double-loading of the `json` gem, which led to duplicate constant definition warnings.
* Fix definition of `RB_NIL_P` to be early enough. Fixes compilation of `msgpack`.
* Fix compilation of megamorphic interop calls.
* `Kernel#singleton_methods` now correctly ignores prepended modules of non-singleton classes. Fixes loading `sass` when `activesupport` is loaded.
* Object identity numbers should never be negative.

Performance:

* Optimize keyword rest arguments (`def foo(**kwrest)`).
* Optimize rejected (non-Symbol keys) keyword arguments.
* Source `SecureRandom.random_bytes` from `/dev/urandom` rather than OpenSSL.
* C extension bitcode is no longer encoded as Base64 to pass it to Sulong.
* Faster `String#==` using vectorization.

Changes:

* Clarified that all sources that come in from the Polyglot API `eval` method will be treated as UTF-8, and cannot be re-interpreted as another encoding using a magic comment.
* The `-Xembedded` option can now be set set on the launcher command line.
* The `-Xplatform.native=false` option can now load the core library, by enabling `-Xpolyglot.stdio`.
* `$SAFE` and `Thread#safe_level` now cannot be set to `1` - raising an error rather than warning as before. `-Xsafe` allows it to be set, but there are still no checks.
* Foreign objects are now printed as `#<Foreign:system-identity-hash-code>`, except for foreign arrays which are now printed as `#<Foreign [elements...]>`.
* Foreign objects `to_s` now calls `inspect` rather than Java's `toString`.
* The embedded configuration (`-Xembedded`) now warns about features which may not work well embedded, such as signals.
* The `-Xsync.stdio` option has been removed - use standard Ruby `STDOUT.sync = true` in your program instead.

# 1.0 RC 5, 3 August 2018

New features:

* It is no longer needed to add LLVM (`/usr/local/opt/llvm@4/bin`) to `PATH` on macOS.
* Improve error message when LLVM, `clang` or `opt` is missing.
* Automatically find LLVM and libssl with MacPorts on macOS (#1386).
* `--log.ruby.level=` can be used to set the log level from any launcher.
* Add documentation about installing with Ruby managers/installers and how to run TruffleRuby in CI such as TravisCI (#1062, #1070).
* `String#unpack1` has been implemented.

Bug fixes:

* Allow any name for constants with `rb_const_get()`/`rb_const_set()` (#1380).
* Fix `defined?` with an autoload constant to not raise but return `nil` if the autoload fails (#1377).
* Binary Ruby Strings can now only be converted to Java Strings if they only contain US-ASCII characters. Otherwise, they would produce garbled Java Strings (#1376).
* `#autoload` now correctly calls `main.require(path)` dynamically.
* Hide internal file from user-level backtraces (#1375).
* Show caller information in warnings from the core library (#1375).
* `#require` and `#require_relative` should keep symlinks in `$"` and `__FILE__` (#1383).
* Random seeds now always come directly from `/dev/urandom` for MRI compatibility.
* SIGINFO, SIGEMT and SIGPWR are now defined (#1382).
* Optional and operator assignment expressions now return the value assigned, not the value returned by an assignment method (#1391).
* `WeakRef.new` will now return the correct type of object, even if `WeakRef` is subclassed (#1391).
* Resolving constants in prepended modules failed, this has now been fixed (#1391).
* Send and `Symbol#to_proc` now take account of refinements at their call sites (#1391).
* Better warning when the timezone cannot be found on WSL (#1393).
* Allow special encoding names in `String#force_encoding` and raise an exception on bad encoding names (#1397).
* Fix `Socket.getifaddrs` which would wrongly return an empty array (#1375).
* `Binding` now remembers the file and line at which it was created for `#eval`. This is notably used by `pry`'s `binding.pry`.
* Resolve symlinks in `GEM_HOME` and `GEM_PATH` to avoid related problems (#1383).
* Refactor and fix `#autoload` so other threads see the constant defined while the autoload is in progress (#1332).
* Strings backed by `NativeRope`s now make a copy of the rope when `dup`ed.
* `String#unpack` now taints return strings if the format was tainted, and now does not taint the return array if the format was tainted.
* Lots of fixes to `Array#pack` and `String#unpack` tainting, and a better implementation of `P` and `p`.
* Array literals could evaluate an element twice under some circumstances. This has now been fixed.

Performance:

* Optimize required and optional keyword arguments.
* `rb_enc_to_index` is now faster by eliminating an expensive look-up.

Changes:

* `-Xlog=` now needs log level names to be upper case.
* `-Dtruffleruby.log` and `TRUFFLERUBY_LOG` have been removed - use `-Dpolyglot.log.ruby.level`.
* The log format, handlers, etc are now managed by the Truffle logging system.
* The custom log levels `PERFORMANCE` and `PATCH` have been removed.

# 1.0 RC 4, 18 July 2018

*TruffleRuby was not updated in RC 4*

# 1.0 RC 3, 2 July 2018

New features:

* `is_a?` can be called on foreign objects.

Bug fixes:

* It is no longer needed to have `ruby` in `$PATH` to run the post-install hook.
* `Qnil`/`Qtrue`/`Qfalse`/`Qundef` can now be used as initial value for global variables in C extensions.
* Fixed error message when the runtime libssl has no SSLv2 support (on Ubuntu 16.04 for instance).
* `RbConfig::CONFIG['extra_bindirs']` is now a String as other RbConfig values.
* `SIGPIPE` is correctly caught on SubstrateVM, and the corresponding write() raises `Errno::EPIPE` when the read end of a pipe or socket is closed.
* Use the magic encoding comment for determining the source encoding when using eval().
* Fixed a couple bugs where the encoding was not preserved correctly.

Performance:

* Faster stat()-related calls, by returning the relevant field directly and avoiding extra allocations.
* `rb_str_new()`/`rb_str_new_cstr()` are much faster by avoiding extra copying and allocations.
* `String#{sub,sub!}` are faster in the common case of an empty replacement string.
* Eliminated many unnecessary memory copy operations when reading from `IO` with a delimiter (e.g., `IO#each`), leading to overall improved `IO` reading for common use cases such as iterating through lines in a `File`.
* Use the byte[] of the given Ruby String when calling eval() directly for parsing.

# 1.0 RC 2, 6 June 2018

New features:

* We are now compatible with Ruby 2.4.4.
* `object.class` on a Java `Class` object will give you an object on which you can call instance methods, rather than static methods which is what you get by default.
* The log level can now also be set with `-Dtruffleruby.log=info` or `TRUFFLERUBY_LOG=info`.
* `-Xbacktraces.raise` will print Ruby backtraces whenever an exception is raised.
* `Java.import name` imports Java classes as top-level constants.
* Coercion of foreign numbers to Ruby numbers now works.
* `to_s` works on all foreign objects and calls the Java `toString`.
* `to_str` will try to `UNBOX` and then re-try `to_str`, in order to provoke the unboxing of foreign strings.

Changes:

* The version string now mentions if you're running GraalVM Community Edition (`GraalVM CE`) or GraalVM Enterprise Edition (`GraalVM EE`).
* The inline JavaScript functionality `-Xinline_js` has been removed.
* Line numbers `< 0`, in the various eval methods, are now warned about, because we don't support these at all. Line numbers `> 1` are warned about (at the fine level) but they are shimmed by adding blank lines in front to get to the correct offset. Line numbers starting at `0` are also warned about at the fine level and set to `1` instead.
* The `erb` standard library has been patched to stop using a -1 line number.
* `-Xbacktraces.interleave_java` now includes all the trailing Java frames.
* Objects with a `[]` method, except for `Hash`, now do not return anything for `KEYS`, to avoid the impression that you could `READ` them. `KEYINFO` also returns nothing for these objects, except for `Array` where it returns information on indices.
* `String` now returns `false` for `HAS_KEYS`.
* The supported additional functionality module has been renamed from `Truffle` to `TruffleRuby`. Anything not documented in `doc/user/truffleruby-additions.md` should not be used.
* Imprecise wrong gem directory detection was replaced. TruffleRuby newly marks its gem directories with a marker file, and warns if you try to use TruffleRuby with a gem directory which is lacking the marker.

Bug fixes:

* TruffleRuby on SubstrateVM now correctly determines the system timezone.
* `Kernel#require_relative` now coerces the feature argument to a path and canonicalizes it before requiring, and it now uses the current directory as the directory for a synthetic file name from `#instance_eval`.

# 1.0 RC 1, 17 April 2018

New features:

* The Ruby version has been updated to version 2.3.7.

Security:

* CVE-2018-6914, CVE-2018-8779, CVE-2018-8780, CVE-2018-8777, CVE-2017-17742 and CVE-2018-8778 have been mitigated.

Changes:

* `RubyTruffleError` has been removed and uses replaced with standard exceptions.
* C++ libraries like `libc++` are now not needed if you don't run C++ extensions. `libc++abi` is now never needed. Documentation updated to make it more clear what the minimum requirements for pure Ruby, C extensions, and C++ extensions separately.
* C extensions are now built by default - `TRUFFLERUBY_CEXT_ENABLED` is assumed `true` unless set to `false`.
* The `KEYS` interop message now returns an array of Java strings, rather than Ruby strings. `KEYS` on an array no longer returns indices.
* `HAS_SIZE` now only returns `true` for `Array`.
* A method call on a foreign object that looks like an operator (the method name does not begin with a letter) will call `IS_BOXED` on the object and based on that will possibly `UNBOX` and convert to Ruby.
* Now using the native version of Psych.
* The supported version of LLVM on Oracle Linux has been dropped to 3.8.
* The supported version of Fedora has been dropped to 25, and the supported version of LLVM to 3.8, due to LLVM incompatibilities. The instructions for installing `libssl` have changed to match.

# 0.33, April 2018

New features:

* The Ruby version has been updated to version 2.3.6.
* Context pre-initialization with TruffleRuby `--native`, which significantly improves startup time and loads the `did_you_mean` gem ahead of time.
* The default VM is changed to SubstrateVM, where the startup is significantly better. Use `--jvm` option for full JVM VM.
* The `Truffle::Interop` module has been replaced with a new `Polyglot` module which is designed to use more idiomatic Ruby syntax rather than explicit methods. A [new document](doc/user/polyglot.md) describes polyglot programming at a higher level.
* The `REMOVABLE`, `MODIFIABLE` and `INSERTABLE` Truffle interop key info flags have been implemented.
* `equal?` on foreign objects will check if the underlying objects are equal if both are Java interop objects.
* `delete` on foreign objects will send `REMOVE`, `size` will send `GET_SIZE`, and `keys` will send `KEYS`. `respond_to?(:size)` will send `HAS_SIZE`, `respond_to?(:keys)` will send `HAS_KEYS`.
* Added a new Java-interop API similar to the one in the Nashorn JavaScript implementation, as also implemented by Graal.js. The `Java.type` method returns a Java class object on which you can use normal interop methods. Needs the `--jvm` flag to be used.
* Supported and tested versions of LLVM for different platforms have been more precisely [documented](doc/user/installing-llvm.md).

Changes:

* Interop semantics of `INVOKE`, `READ`, `WRITE`, `KEYS` and `KEY_INFO` have changed significantly, so that `INVOKE` maps to Ruby method calls, `READ` calls `[]` or returns (bound) `Method` objects, and `WRITE` calls `[]=`.

Performance:

* `Dir.glob` is much faster and more memory efficient in cases that can reduce to direct filename lookups.
* `SecureRandom` now defers loading OpenSSL until it's needed, reducing time to load `SecureRandom`.
* `Array#dup` and `Array#shift` have been made constant-time operations by sharing the array storage and keeping a starting index.

Bug fixes:

* Interop key-info works with non-string-like names.

Internal changes:

* Changes to the lexer and translator to reduce regular expression calls.
* Some JRuby sources have been updated to 9.1.13.0.

# 0.32, March 2018

New features:

* A new embedded configuration is used when TruffleRuby is used from another language or application. This disables features like signals which may conflict with the embedding application, and threads which may conflict with other languages, and enables features such as the use of polyglot IO streams.

Performance:

* Conversion of ASCII-only Ruby strings to Java strings is now faster.
* Several operations on multi-byte character strings are now faster.
* Native I/O reads are about 22% faster.

Bug fixes:

* The launcher accepts `--native` and similar options in  the `TRUFFLERUBYOPT` environment variable.

Internal changes:

* The launcher is now part of the TruffleRuby repository, rather than part of the GraalVM repository.
* `ArrayBuilderNode` now uses `ArrayStrategies` and `ArrayMirrors` to remove direct knowledge of array storage.
* `RStringPtr` and `RStringPtrEnd` now report as pointers for interop purposes, fixing several issues with `char *` usage in C extensions.<|MERGE_RESOLUTION|>--- conflicted
+++ resolved
@@ -12,11 +12,8 @@
 * Match out of range ArgumentError message with MRI (#1774, @rafaelfranca)
 * Raise Encoding::CompatibilityError with incompatible encodings on regexp (#1775, @rafaelfranca).
 * Fixed interactions between attributes and instance variables in structs (#1776, @chrisseaton).
-<<<<<<< HEAD
 * Coercion fixes for `TCPServer.new` (#1780, @XrXr)
-=======
 * Fix `Float#<=>` not calling `coerce` when `other` argument responds to it (#1783, @XrXr).
->>>>>>> c20e0a44
 
 Compatibility:
 
