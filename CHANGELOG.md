--- conflicted
+++ resolved
@@ -56,14 +56,11 @@
 * Made `rb_respond_to` work with primitives (#1869, @chrisseaton).
 * Fixed issue with missing backtrace for `rescue $ERROR_INFO` (#1660).
 * Fixed `Struct#hash` for `keyword_init: true` `Struct`.
-<<<<<<< HEAD
 * Fixed `String#{upcase!,downcase!,swapcase!}(:ascii)` for non-ASCII-compatible encodings like UTF-16.
 * Fixed `String#capitalize!` for strings that weren't full ASCII.
 * Fixed enumeration issue in `ENV.{select, filter}`.
 * Fixed `Complex` and `Rational` should be frozen after initializing.
-=======
 * Fixed `printf` should raise error when not enough arguments for positional argument.
->>>>>>> 1821572a
 
 Compatibility:
 
