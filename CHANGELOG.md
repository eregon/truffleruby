# 1.0 RC 16

Bug fixes:

* Fixed `Hash#merge` with no arguments to return a new copy of the receiver (#1645).
<<<<<<< HEAD
* Fixed yield with a splat and keyword arguments (#1613). 

New features:

* Rounding modes have been implemented or improved for `Float`, `Rational`, `BigDecimal` (#1509).
=======
* Fixed search for `openssl` and `llvm` to find Homebrew installed in other prefixes than `/usr/local` (#1583).
>>>>>>> 2ff0f4ce

Compatibility:

* The `KeyError` raised from `ENV#fetch` and `Hash#fetch` now matches MRI's message formatting (#1633).
* Add the missing `key` and `receiver` values to `KeyError` raised from `ENV#fetch`.
* `String#unicode_normalize` has been moved to the core library like in MRI.

# 1.0 RC 15, 5 April 2019

Bug fixes:

* Improved compatibility with MRI's `Float#to_s` formatting (#1626).
* Fixed `String#inspect` when the string uses a non-UTF-8 ASCII-compatible encoding and has non-ASCII characters.
* Fixed `puts` for strings with non-ASCII-compatible encodings.
* `rb_protect` now returns `Qnil` when an error occurs.
* Fixed a race condition when using the interpolate-once (`/o`) modifier in regular expressions.
* Calling `StringIO#close` multiple times no longer raises an exception (#1640).
* Fixed a bug in include file resolution when compiling C extensions.

New features:

* `Process.clock_getres` has been implemented.

Changes:

* `debug`, `profile`, `profiler`, which were already marked as unsupported, have been removed.
* Our experimental JRuby-compatible Java interop has been removed - use `Polyglot` and `Java` instead.
* The Trufle handle patches applied to `psych` C extension have now been removed.
* The `rb_tr_handle_*` functions have been removed as they are no longer used in any C extension patches.
* Underscores and dots in options have become hyphens, so `--exceptions.print_uncaught_java` is now `--exceptions-print-uncaught-java`, for example.
* The `rb_tr_handle_*` functions have been removed as they are no longer used in any C extension patches.

Bug fixes:

* `autoload :C, "path"; require "path"` now correctly triggers the autoload.
* Fixed `UDPSocket#bind` to specify family and socktype when resolving address.
* The `shell` standard library can now be `require`-d.
* Fixed a bug where `for` could result in a `NullPointerException` when trying to assign the iteration variable.
* Existing global variables can now become aliases of other global variables (#1590).

Compatibility:

* ERB now uses StringScanner and not the fallback, like on MRI. As a result `strscan` is required by `require 'erb'` (#1615).
* Yield different number of arguments for `Hash#each` and `Hash#each_pair` based on the block arity like MRI (#1629).
* Add support for the `base` keyword argument to `Dir.{[], glob}`.

# 1.0 RC 14, 18 March 2019

Updated to Ruby 2.6.2.

Bug fixes:

* Implement `rb_io_wait_writable` (#1586).
* Fixed error when using arrows keys first within `irb` or `pry` (#1478, #1486).
* Coerce the right hand side for all `BigDecimal` operations (#1598).
* Combining multiple `**` arguments containing duplicate keys produced an incorrect hash. This has now been fixed (#1469).
* `IO#read_nonblock` now returns the passed buffer object, if one is supplied.
* Worked out autoloading issue (#1614).

New features:

* Implemented `String#delete_prefix`, `#delete_suffix`, and related methods.
* Implemented `Dir.children` and `Dir#children`.
* Implemented `Integer#sqrt`.

Changes:

* `-Xoptions` has been removed - use `--help:languages` instead.
* `-Xlog=` has been removed - use `--log.level=` instead.
* `-J` has been removed - use `--vm.` instead.
* `-J-cp lib.jar` and so on have removed - use `--vm.cp=lib.jar` or `--vm.classpath=lib.jar` instead.
* `--jvm.` and `--native.` have been deprecated, use `--vm.` instead to pass VM options.
* `-Xoption=value` has been removed - use `--option=value` instead.
* The `-X` option now works as in MRI.
* `--help:debug` is now `--help:internal`.
* `ripper` is still not implemented, but the module now exists and has some methods that are implemented as no-ops.

# 1.0 RC 13, 5 March 2019

Note that as TruffleRuby RC 13 is built on Ruby 2.4.4 it is still vulnerable to CVE-2018-16395. This will be fixed in the next release.

New features:

* Host interop with Java now works on SubstrateVM too.

Bug fixes:

* Fixed `Enumerator::Lazy` which wrongly rescued `StandardError` (#1557).
* Fixed several problems with `Numeric#step` related to default arguments, infinite sequences, and bad argument types (#1520).
* Fixed incorrect raising of `ArgumentError` with `Range#step` when at least one component of the `Range` is `Float::INFINITY` (#1503).
* Fixed the wrong encoding being associated with certain forms of heredoc strings (#1563).
* Call `#coerce` on right hand operator if `BigDecimal` is the left hand operator (#1533).
* Fixed return type of division of `Integer.MIN_VALUE` and `Long.MIN_VALUE` by -1 (#1581).
* `Exception#cause` is now correctly set for internal exceptions (#1560).
* `rb_num2ull` is now implemented as well as being declared in the `ruby.h` header (#1573).
* `rb_sym_to_s` is now implemented (#1575).
* `R_TYPE_P` now returns the type number for a wider set of Ruby objects (#1574).
* `rb_fix2str` has now been implemented.
* `rb_protect` will now work even if `NilClass#==` has been redefined.
* `BigDecimal` has been moved out of the `Truffle` module to match MRI.
* `StringIO#puts` now correctly handles `to_s` methods which do not return strings (#1577).
* `Array#each` now behaves like MRI when the array is modified (#1580).
* Clarified that `$SAFE` can never be set to a non-zero value.
* Fix compatibility with RubyGems 3 (#1558).
* `Kernel#respond_to?` now returns false if a method is protected and the `include_all` argument is false (#1568).

Changes:

* `TRUFFLERUBY_CEXT_ENABLED` is no longer supported and C extensions are now always built, regardless of the value of this environment variable.
* Getting a substring of a string created by a C extension now uses less memory as only the requested portion will be copied to a managed string.
* `-Xoptions` has been deprecated and will be removed - use `--help:languages` instead.
* `-Xlog=` has been deprecated and will be removed - use `--log.level=` instead.
* `-J` has been deprecated and will be removed - use `--jvm.` instead.
* `-J-cp lib.jar` and so on have been deprecated and will be removed - use `--jvm.cp=lib.jar` or `--jvm.classpath=lib.jar` instead.
* `-J-cmd`, `--jvm.cmd`, `JAVA_HOME`, `JAVACMD`, and `JAVA_OPTS` do not work in any released configuration of TruffleRuby, so have been removed.
* `-Xoption=value` has been deprecated and will be removed - use `--option=value` instead.
* `TracePoint` now raises an `ArgumentError` for unsupported events.
* `TracePoint.trace` and `TracePoint#inspect` have been implemented.

Compatibility:

* Improved the exception when an `-S` file isn't found.
* Removed the message from exceptions raised by bare `raise` to better match MRI (#1487).
* `TracePoint` now handles the `:class` event.

Performance:

* Sped up `String` handling in native extensions, quite substantially in some cases, by reducing conversions between native and managed strings and allowing for mutable metadata in native strings.

# 1.0 RC 12, 4 February 2019

Bug fixes:

* Fixed a bug with `String#lines` and similar methods with multibyte characters (#1543).
* Fixed an issue with `String#{encode,encode!}` double-processing strings using XML conversion options and a new destination encoding (#1545).
* Fixed a bug where a raised cloned exception would be caught as the original exception (#1542).
* Fixed a bug with `StringScanner` and patterns starting with `^` (#1544).
* Fixed `Enumerable::Lazy#uniq` with infinite streams (#1516).

Compatibility:

* Change to a new system for handling Ruby objects in C extensions which greatly increases compatibility with MRI.
* Implemented `BigDecimal#to_r` (#1521).
* `Symbol#to_proc` now returns `-1` like on MRI (#1462).

# 1.0 RC 11, 15 January 2019

New features:

* macOS clocks `CLOCK_MONOTONIC_RAW`, `_MONOTONIC_RAW_APPROX`, `_UPTIME_RAW`, `_UPTIME_RAW_APPROX`, and `_PROCESS_CPUTIME_ID` have been implemented (#1480).
* TruffleRuby now automatically detects native access and threading permissions from the `Context` API, and can run code with no permissions given (`Context.create()`).

Bug fixes:

* FFI::Pointer now does the correct range checks for signed and unsigned values.
* Allow signal `0` to be used with `Process.kill` (#1474).
* `IO#dup` now properly sets the new `IO` instance to be close-on-exec.
* `IO#reopen` now properly resets the receiver to be close-on-exec.
* `StringIO#set_encoding` no longer raises an exception if the underlying `String` is frozen (#1473).
* Fix handling of `Symbol` encodings in `Marshal#dump` and `Marshal#load` (#1530).

Compatibility:

* Implemented `Dir.each_child`.
* Adding missing support for the `close_others` option to `exec` and `spawn`.
* Implemented the missing `MatchData#named_captures` method (#1512).

Changes:

* `Process::CLOCK_` constants have been given the same value as in standard Ruby.

Performance:

* Sped up accesses to native memory through FFI::Pointer.
* All core files now make use of frozen `String` literals, reducing the number of `String` allocations for core methods.
* New -Xclone.disable option to disable all manual cloning.

# 1.0 RC 10, 5 December 2018

New features:

* The `nkf` and `kconv` standard libraries were added (#1439).
* `Mutex` and `ConditionVariable` have a new fast path for acquiring locks that are unlocked.
* `Queue` and `SizedQueue`, `#close` and `#closed?`, have been implemented.
* `Kernel#clone(freeze)` has been implemented (#1454).
* `Warning.warn` has been implemented (#1470).
* `Thread.report_on_exception` has been implemented (#1476).
* The emulation symbols for `Process.clock_gettime` have been implemented.

Bug fixes:

* Added `rb_eEncodingError` for C extensions (#1437).
* Fixed race condition when creating threads (#1445).
* Handle `exception: false` for IO#write_nonblock (#1457).
* `File.expand_path` now raises an exception for a non-absolute user-home.
* `ArgumentError` messages now better match MRI (#1467).
* Added support for `:float_millisecond`, `:millisecond`, and `:second` time units to `Process.clock_gettime` (#1468).
* Fixed backtrace of re-raised exceptions (#1459).
* Updated an exception message in Psych related to loading a non-existing class so that it now matches MRI.
* Fixed a JRuby-style Java interop compatibility issue seen in `test-unit`.
* Fixed problem with calling `warn` if `$stderr` has been reassigned.
* Fixed definition of `RB_ENCODING_GET_INLINED` (#1440).

Changes:

* Timezone messages are now logged at `CONFIG` level, use `-Xlog=CONFIG` to debug if the timezone is incorrectly shown as `UTC`.

# 1.0 RC 9, 5 November 2018

Security:

* CVE-2018-16396, *tainted flags are not propagated in Array#pack and String#unpack with some directives* has been mitigated by adding additional taint operations.

New features:

* LLVM for Oracle Linux 7 can now be installed without building from source.

Bug fixes:

* Times can now be created with UTC offsets in `+/-HH:MM:SS` format.
* `Proc#to_s` now has `ASCII-8BIT` as its encoding instead of the incorrect `UTF-8`.
* `String#%` now has the correct encoding for `UTF-8` and `US-ASCII` format strings, instead of the incorrect `ASCII-8BIT`.
* Updated `BigDecimal#to_s` to use `e` instead of `E` for exponent notation.
* Fixed `BigDecimal#to_s` to allow `f` as a format flag to indicate conventional floating point notation. Previously only `F` was allowed.

Changes:

* The supported version of LLVM for Oracle Linux has been updated from 3.8 to 4.0.
* `mysql2` is now patched to avoid a bug in passing `NULL` to `rb_scan_args`, and now passes the majority of its test suite.
* The post-install script now automatically detects if recompiling the OpenSSL C extension is needed. The post-install script should always be run in TravisCI as well, see `doc/user/standalone-distribution.md`.
* Detect when the system libssl is incompatible more accurately and add instructions on how to recompile the extension.

# 1.0 RC 8, 19 October 2018

New features:

* `Java.synchronized(object) { }` and `TruffleRuby.synchronized(object) { }` methods have been added.
* Added a `TruffleRuby::AtomicReference` class.
* Ubuntu 18.04 LTS is now supported.
* macOS 10.14 (Mojave) is now supported.

Changes:

* Random seeds now use Java's `NativePRNGNonBlocking`.
* The supported version of Fedora is now 28, upgraded from 25.
* The FFI gem has been updated from 1.9.18 to 1.9.25.
* JCodings has been updated from 1.0.30 to 1.0.40.
* Joni has been updated from 2.1.16 to 2.1.25.

Performance:

* Performance of setting the last exception on a thread has now been improved.

# 1.0 RC 7, 3 October 2018

New features:

* Useful `inspect` strings have been added for more foreign objects.
* The C extension API now defines a preprocessor macro `TRUFFLERUBY`.
* Added the rbconfig/sizeof native extension for better MRI compatibility.
* Support for `pg` 1.1. The extension now compiles successfully, but may still have issues with some datatypes.

Bug fixes:

* `readline` can now be interrupted by the interrupt signal (Ctrl+C). This fixes Ctrl+C to work in IRB.
* Better compatibility with C extensions due to a new "managed struct" type.
* Fixed compilation warnings which produced confusing messages for end users (#1422).
* Improved compatibility with Truffle polyglot STDIO.
* Fixed version check preventing TruffleRuby from working with Bundler 2.0 and later (#1413).
* Fixed problem with `Kernel.public_send` not tracking its caller properly (#1425).
* `rb_thread_call_without_gvl()` no longer holds the C-extensions lock.
* Fixed `caller_locations` when called inside `method_added`.
* Fixed `mon_initialize` when called inside `initialize_copy` (#1428).
* `Mutex` correctly raises a `TypeError` when trying to serialize with `Marshal.dump`.

Performance:

* Reduced memory footprint for private/internal AST nodes.
* Increased the number of cases in which string equality checks will become compile-time constants.
* Major performance improvement for exceptional paths where the rescue body does not access the exception object (e.g., `x.size rescue 0`).

Changes:

* Many clean-ups to our internal patching mechanism used to make some native extensions run on TruffleRuby.
* Removed obsoleted patches for Bundler compatibility now that Bundler 1.16.5 has built-in support for TruffleRuby.
* Reimplemented exceptions and other APIs that can return a backtrace to use Truffle's lazy stacktraces API.

# 1.0 RC 6, 3 September 2018

New features:

* `Polyglot.export` can now be used with primitives, and will now convert strings to Java, and `.import` will convert them from Java.
* Implemented `--encoding`, `--external-encoding`, `--internal-encoding`.
* `rb_object_tainted` and similar C functions have been implemented.
* `rb_struct_define_under` has been implemented.
* `RbConfig::CONFIG['sysconfdir']` has been implemented.
* `Etc` has been implemented (#1403).
* The `-Xcexts=false` option disables C extensions.
* Instrumentation such as the CPUSampler reports methods in a clearer way like `Foo#bar`, `Gem::Specification.each_spec`, `block in Foo#bar` instead of just `bar`, `each_spec`, `block in bar` (which is what MRI displays in backtraces).
* TruffleRuby is now usable as a JSR 223 (`javax.script`) language.
* A migration guide from JRuby (`doc/user/jruby-migration.md`) is now included.
* `kind_of?` works as an alias for `is_a?` on foreign objects.
* Boxed foreign strings unbox on `to_s`, `to_str`, and `inspect`.

Bug fixes:

* Fix false-positive circular warning during autoload.
* Fix Truffle::AtomicReference for `concurrent-ruby`.
* Correctly look up `llvm-link` along `clang` and `opt` so it is no longer needed to add LLVM to `PATH` on macOS for Homebrew and MacPorts.
* Fix `alias` to work when in a refinement module (#1394).
* `Array#reject!` no longer truncates the array if the block raises an exception for an element.
* WeakRef now has the same inheritance and methods as MRI's version.
* Support `-Wl` linker argument for C extensions. Fixes compilation of`mysql2` and `pg`.
* Using `Module#const_get` with a scoped argument will now correctly autoload the constant if needed.
* Loaded files are read as raw bytes, rather than as a UTF-8 string and then converted back into bytes.
* Return 'DEFAULT' for `Signal.trap(:INT) {}`. Avoids a backtrace when quitting a Sinatra server with Ctrl+C.
* Support `Signal.trap('PIPE', 'SYSTEM_DEFAULT')`, used by the gem `rouge` (#1411).
* Fix arity checks and handling of arity `-2` for `rb_define_method()`.
* Setting `$SAFE` to a negative value now raises a `SecurityError`.
* The offset of `DATA` is now correct in the presence of heredocs.
* Fix double-loading of the `json` gem, which led to duplicate constant definition warnings.
* Fix definition of `RB_NIL_P` to be early enough. Fixes compilation of `msgpack`.
* Fix compilation of megamorphic interop calls.
* `Kernel#singleton_methods` now correctly ignores prepended modules of non-singleton classes. Fixes loading `sass` when `activesupport` is loaded.
* Object identity numbers should never be negative.

Performance:

* Optimize keyword rest arguments (`def foo(**kwrest)`).
* Optimize rejected (non-Symbol keys) keyword arguments.
* Source `SecureRandom.random_bytes` from `/dev/urandom` rather than OpenSSL.
* C extension bitcode is no longer encoded as Base64 to pass it to Sulong.
* Faster `String#==` using vectorization.

Changes:

* Clarified that all sources that come in from the Polyglot API `eval` method will be treated as UTF-8, and cannot be re-interpreted as another encoding using a magic comment.
* The `-Xembedded` option can now be set set on the launcher command line.
* The `-Xplatform.native=false` option can now load the core library, by enabling `-Xpolyglot.stdio`.
* `$SAFE` and `Thread#safe_level` now cannot be set to `1` - raising an error rather than warning as before. `-Xsafe` allows it to be set, but there are still no checks.
* Foreign objects are now printed as `#<Foreign:system-identity-hash-code>`, except for foreign arrays which are now printed as `#<Foreign [elements...]>`.
* Foreign objects `to_s` now calls `inspect` rather than Java's `toString`.
* The embedded configuration (`-Xembedded`) now warns about features which may not work well embedded, such as signals.
* The `-Xsync.stdio` option has been removed - use standard Ruby `STDOUT.sync = true` in your program instead.

# 1.0 RC 5, 3 August 2018

New features:

* It is no longer needed to add LLVM (`/usr/local/opt/llvm@4/bin`) to `PATH` on macOS.
* Improve error message when LLVM, `clang` or `opt` is missing.
* Automatically find LLVM and libssl with MacPorts on macOS (#1386).
* `--log.ruby.level=` can be used to set the log level from any launcher.
* Add documentation about installing with Ruby managers/installers and how to run TruffleRuby in CI such as TravisCI (#1062, #1070).
* `String#unpack1` has been implemented.

Bug fixes:

* Allow any name for constants with `rb_const_get()`/`rb_const_set()` (#1380).
* Fix `defined?` with an autoload constant to not raise but return `nil` if the autoload fails (#1377).
* Binary Ruby Strings can now only be converted to Java Strings if they only contain US-ASCII characters. Otherwise, they would produce garbled Java Strings (#1376).
* `#autoload` now correctly calls `main.require(path)` dynamically.
* Hide internal file from user-level backtraces (#1375).
* Show caller information in warnings from the core library (#1375).
* `#require` and `#require_relative` should keep symlinks in `$"` and `__FILE__` (#1383).
* Random seeds now always come directly from `/dev/urandom` for MRI compatibility.
* SIGINFO, SIGEMT and SIGPWR are now defined (#1382).
* Optional and operator assignment expressions now return the value assigned, not the value returned by an assignment method (#1391).
* `WeakRef.new` will now return the correct type of object, even if `WeakRef` is subclassed (#1391).
* Resolving constants in prepended modules failed, this has now been fixed (#1391).
* Send and `Symbol#to_proc` now take account of refinements at their call sites (#1391).
* Better warning when the timezone cannot be found on WSL (#1393).
* Allow special encoding names in `String#force_encoding` and raise an exception on bad encoding names (#1397).
* Fix `Socket.getifaddrs` which would wrongly return an empty array (#1375).
* `Binding` now remembers the file and line at which it was created for `#eval`. This is notably used by `pry`'s `binding.pry`.
* Resolve symlinks in `GEM_HOME` and `GEM_PATH` to avoid related problems (#1383).
* Refactor and fix `#autoload` so other threads see the constant defined while the autoload is in progress (#1332).
* Strings backed by `NativeRope`s now make a copy of the rope when `dup`ed.
* `String#unpack` now taints return strings if the format was tainted, and now does not taint the return array if the format was tainted.
* Lots of fixes to `Array#pack` and `String#unpack` tainting, and a better implementation of `P` and `p`.
* Array literals could evaluate an element twice under some circumstances. This has now been fixed.

Performance:

* Optimize required and optional keyword arguments.
* `rb_enc_to_index` is now faster by eliminating an expensive look-up.

Changes:

* `-Xlog=` now needs log level names to be upper case.
* `-Dtruffleruby.log` and `TRUFFLERUBY_LOG` have been removed - use `-Dpolyglot.log.ruby.level`.
* The log format, handlers, etc are now managed by the Truffle logging system.
* The custom log levels `PERFORMANCE` and `PATCH` have been removed.

# 1.0 RC 4, 18 July 2018

*TruffleRuby was not updated in RC 4*

# 1.0 RC 3, 2 July 2018

New features:

* `is_a?` can be called on foreign objects.

Bug fixes:

* It is no longer needed to have `ruby` in `$PATH` to run the post-install hook.
* `Qnil`/`Qtrue`/`Qfalse`/`Qundef` can now be used as initial value for global variables in C extensions.
* Fixed error message when the runtime libssl has no SSLv2 support (on Ubuntu 16.04 for instance).
* `RbConfig::CONFIG['extra_bindirs']` is now a String as other RbConfig values.
* `SIGPIPE` is correctly caught on SubstrateVM, and the corresponding write() raises `Errno::EPIPE` when the read end of a pipe or socket is closed.
* Use the magic encoding comment for determining the source encoding when using eval().
* Fixed a couple bugs where the encoding was not preserved correctly.

Performance:

* Faster stat()-related calls, by returning the relevant field directly and avoiding extra allocations.
* `rb_str_new()`/`rb_str_new_cstr()` are much faster by avoiding extra copying and allocations.
* `String#{sub,sub!}` are faster in the common case of an empty replacement string.
* Eliminated many unnecessary memory copy operations when reading from `IO` with a delimiter (e.g., `IO#each`), leading to overall improved `IO` reading for common use cases such as iterating through lines in a `File`.
* Use the byte[] of the given Ruby String when calling eval() directly for parsing.

# 1.0 RC 2, 6 June 2018

New features:

* We are now compatible with Ruby 2.4.4.
* `object.class` on a Java `Class` object will give you an object on which you can call instance methods, rather than static methods which is what you get by default.
* The log level can now also be set with `-Dtruffleruby.log=info` or `TRUFFLERUBY_LOG=info`.
* `-Xbacktraces.raise` will print Ruby backtraces whenever an exception is raised.
* `Java.import name` imports Java classes as top-level constants.
* Coercion of foreign numbers to Ruby numbers now works.
* `to_s` works on all foreign objects and calls the Java `toString`.
* `to_str` will try to `UNBOX` and then re-try `to_str`, in order to provoke the unboxing of foreign strings.

Changes:

* The version string now mentions if you're running GraalVM Community Edition (`GraalVM CE`) or GraalVM Enterprise Edition (`GraalVM EE`).
* The inline JavaScript functionality `-Xinline_js` has been removed.
* Line numbers `< 0`, in the various eval methods, are now warned about, because we don't support these at all. Line numbers `> 1` are warned about (at the fine level) but they are shimmed by adding blank lines in front to get to the correct offset. Line numbers starting at `0` are also warned about at the fine level and set to `1` instead.
* The `erb` standard library has been patched to stop using a -1 line number.
* `-Xbacktraces.interleave_java` now includes all the trailing Java frames.
* Objects with a `[]` method, except for `Hash`, now do not return anything for `KEYS`, to avoid the impression that you could `READ` them. `KEYINFO` also returns nothing for these objects, except for `Array` where it returns information on indices.
* `String` now returns `false` for `HAS_KEYS`.
* The supported additional functionality module has been renamed from `Truffle` to `TruffleRuby`. Anything not documented in `doc/user/truffleruby-additions.md` should not be used.
* Imprecise wrong gem directory detection was replaced. TruffleRuby newly marks its gem directories with a marker file, and warns if you try to use TruffleRuby with a gem directory which is lacking the marker.

Bug fixes:

* TruffleRuby on SubstrateVM now correctly determines the system timezone.
* `Kernel#require_relative` now coerces the feature argument to a path and canonicalizes it before requiring, and it now uses the current directory as the directory for a synthetic file name from `#instance_eval`.

# 1.0 RC 1, 17 April 2018

New features:

* The Ruby version has been updated to version 2.3.7.

Security:

* CVE-2018-6914, CVE-2018-8779, CVE-2018-8780, CVE-2018-8777, CVE-2017-17742 and CVE-2018-8778 have been mitigated.

Changes:

* `RubyTruffleError` has been removed and uses replaced with standard exceptions.
* C++ libraries like `libc++` are now not needed if you don't run C++ extensions. `libc++abi` is now never needed. Documentation updated to make it more clear what the minimum requirements for pure Ruby, C extensions, and C++ extensions separately.
* C extensions are now built by default - `TRUFFLERUBY_CEXT_ENABLED` is assumed `true` unless set to `false`.
* The `KEYS` interop message now returns an array of Java strings, rather than Ruby strings. `KEYS` on an array no longer returns indices.
* `HAS_SIZE` now only returns `true` for `Array`.
* A method call on a foreign object that looks like an operator (the method name does not begin with a letter) will call `IS_BOXED` on the object and based on that will possibly `UNBOX` and convert to Ruby.
* Now using the native version of Psych.
* The supported version of LLVM on Oracle Linux has been dropped to 3.8.
* The supported version of Fedora has been dropped to 25, and the supported version of LLVM to 3.8, due to LLVM incompatibilities. The instructions for installing `libssl` have changed to match.

# 0.33, April 2018

New features:

* The Ruby version has been updated to version 2.3.6.
* Context pre-initialization with TruffleRuby `--native`, which significantly improves startup time and loads the `did_you_mean` gem ahead of time.
* The default VM is changed to SubstrateVM, where the startup is significantly better. Use `--jvm` option for full JVM VM.
* The `Truffle::Interop` module has been replaced with a new `Polyglot` module which is designed to use more idiomatic Ruby syntax rather than explicit methods. A [new document](doc/user/polyglot.md) describes polyglot programming at a higher level.
* The `REMOVABLE`, `MODIFIABLE` and `INSERTABLE` Truffle interop key info flags have been implemented.
* `equal?` on foreign objects will check if the underlying objects are equal if both are Java interop objects.
* `delete` on foreign objects will send `REMOVE`, `size` will send `GET_SIZE`, and `keys` will send `KEYS`. `respond_to?(:size)` will send `HAS_SIZE`, `respond_to?(:keys)` will send `HAS_KEYS`.
* Added a new Java-interop API similar to the one in the Nashorn JavaScript implementation, as also implemented by Graal.js. The `Java.type` method returns a Java class object on which you can use normal interop methods. Needs the `--jvm` flag to be used.
* Supported and tested versions of LLVM for different platforms have been more precisely [documented](doc/user/installing-llvm.md).

Changes:

* Interop semantics of `INVOKE`, `READ`, `WRITE`, `KEYS` and `KEY_INFO` have changed significantly, so that `INVOKE` maps to Ruby method calls, `READ` calls `[]` or returns (bound) `Method` objects, and `WRITE` calls `[]=`.

Performance:

* `Dir.glob` is much faster and more memory efficient in cases that can reduce to direct filename lookups.
* `SecureRandom` now defers loading OpenSSL until it's needed, reducing time to load `SecureRandom`.
* `Array#dup` and `Array#shift` have been made constant-time operations by sharing the array storage and keeping a starting index.

Bug fixes:

* Interop key-info works with non-string-like names.

Internal changes:

* Changes to the lexer and translator to reduce regular expression calls.
* Some JRuby sources have been updated to 9.1.13.0.

# 0.32, March 2018

New features:

* A new embedded configuration is used when TruffleRuby is used from another language or application. This disables features like signals which may conflict with the embedding application, and threads which may conflict with other languages, and enables features such as the use of polyglot IO streams.

Performance:

* Conversion of ASCII-only Ruby strings to Java strings is now faster.
* Several operations on multi-byte character strings are now faster.
* Native I/O reads are about 22% faster.

Bug fixes:

* The launcher accepts `--native` and similar options in  the `TRUFFLERUBYOPT` environment variable.

Internal changes:

* The launcher is now part of the TruffleRuby repository, rather than part of the GraalVM repository.
* `ArrayBuilderNode` now uses `ArrayStrategies` and `ArrayMirrors` to remove direct knowledge of array storage.
* `RStringPtr` and `RStringPtrEnd` now report as pointers for interop purposes, fixing several issues with `char *` usage in C extensions.<|MERGE_RESOLUTION|>--- conflicted
+++ resolved
@@ -3,15 +3,12 @@
 Bug fixes:
 
 * Fixed `Hash#merge` with no arguments to return a new copy of the receiver (#1645).
-<<<<<<< HEAD
 * Fixed yield with a splat and keyword arguments (#1613). 
 
 New features:
 
 * Rounding modes have been implemented or improved for `Float`, `Rational`, `BigDecimal` (#1509).
-=======
 * Fixed search for `openssl` and `llvm` to find Homebrew installed in other prefixes than `/usr/local` (#1583).
->>>>>>> 2ff0f4ce
 
 Compatibility:
 
