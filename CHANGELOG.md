# 1.0

# 1.0 RC 4

<<<<<<< HEAD
* #autoload now correctly calls main.require(path) dynamically.
=======
* It is no longer needed to add LLVM (`/usr/local/opt/llvm@4/bin`) to PATH on macOS.
>>>>>>> 85bf7996

# 1.0 RC 3

New features:

* `is_a?` can be called on foreign objects.

Bug fixes:

* It is no longer needed to have `ruby` in `$PATH` to run the post-install hook.
* `Qnil`/`Qtrue`/`Qfalse`/`Qundef` can now be used as initial value for global
  variables in C extensions.
* Fixed error message when the runtime libssl has no SSLv2 support (on Ubuntu
  16.04 for instance).
* `RbConfig::CONFIG['extra_bindirs']` is now a String as other RbConfig values.
* `SIGPIPE` is correctly caught on SubstrateVM, and the corresponding write()
  raises `Errno::EPIPE` when the read end of a pipe or socket is closed.
* Use the magic encoding comment for determining the source encoding when using eval().
* Fixed a couple bugs where the encoding was not preserved correctly.

Performance:

* Faster stat()-related calls, by returning the relevant field directly and
  avoiding extra allocations.
* `rb_str_new()`/`rb_str_new_cstr()` are much faster by avoiding extra copying and
  allocations.
* `String#{sub,sub!}` are faster in the common case of an empty replacement string.
* Eliminated many unnecessary memory copy operations when reading from `IO` with
  a delimiter (e.g., `IO#each`), leading to overall improved `IO` reading for common
  use cases such as iterating through lines in a `File`.
* Use the byte[] of the given Ruby String when calling eval() directly for parsing.

# 1.0 RC 2, May 2018

New features:

* We are now compatible with Ruby 2.4.4.
* `object.class` on a Java `Class` object will give you an object on which you
  can call instance methods, rather than static methods which is what you get by
  default.
* The log level can now also be set with `-Dtruffleruby.log=info` or
  `TRUFFLERUBY_LOG=info`.
* `-Xbacktraces.raise` will print Ruby backtraces whenever an exception is
  raised.
* `Java.import name` imports Java classes as top-level constants.
* Coercion of foreign numbers to Ruby numbers now works.
* `to_s` works on all foreign objects and calls the Java `toString`.
* `to_str` will try to `UNBOX` and then re-try `to_str`, in order to provoke
  the unboxing of foreign strings.

Changes:

* The version string now mentions if you're running GraalVM Community Edition
  (`GraalVM CE`) or GraalVM Enterprise Edition (`GraalVM EE`).
* The inline JavaScript functionality `-Xinline_js` has been removed.
* Line numbers `< 0`, in the various eval methods, are now warned about, because
  we don't support these at all. Line numbers `> 1` are warned about (at the
  fine level) but the are shimmed by adding blank lines in front to get to the
  correct offset. Line numbers starting at `0` are also warned about at the fine
  level and set to `1` instead.
* The `erb` standard library has been patched to stop using a -1 line number.
* `-Xbacktraces.interleave_java` now includes all the trailing Java frames.
* Objects with a `[]` method, except for `Hash`, now do not return anything
  for `KEYS`, to avoid the impression that you could `READ` them. `KEYINFO`
  also returns nothing for these objects, except for `Array` where it returns
  information on indices.
* `String` now returns `false` for `HAS_KEYS`.
* The supported additional functionality module has been renamed from `Truffle`
  to `TruffleRuby`. Anything not documented in
  `doc/user/truffleruby-additions.md` should not be used.
* Imprecise wrong gem directory detection was replaced. TruffleRuby newly marks
  its gem directories with a marker file, and warns if you try to use 
  TruffleRuby with a gem directory which is lacking the marker. 

Bug fixes:

* TruffleRuby on SubstrateVM now correctly determines the system timezone.
* `Kernel#require_relative` now coerces the feature argument to a path and
  canonicalizes it before requiring, and it now uses the current directory as
  the directory for a synthetic file name from `#instance_eval`.

# 1.0 RC 1, April 2018

New features:

* The Ruby version has been updated to version 2.3.7.

Security:

* CVE-2018-6914, CVE-2018-8779, CVE-2018-8780, CVE-2018-8777, CVE-2017-17742
  and CVE-2018-8778 have been mitigated.

Changes:

* `RubyTruffleError` has been removed and uses replaced with standard
  exceptions.
* C++ libraries like `libc++` are now not needed if you don't run C++
  extensions. `libc++abi` is now never needed. Documentation updated to make it
  more clear what the minimum requirements for pure Ruby, C extensions, and C++
  extensions separately.
* C extensions are now built by default - `TRUFFLERUBY_CEXT_ENABLED` is assumed
  `true` unless set to `false`.
* The `KEYS` interop message now returns an array of Java strings, rather than
  Ruby strings. `KEYS` on an array no longer returns indices.
* `HAS_SIZE` now only returns `true` for `Array`.
* A method call on a foreign object that looks like an operator (the method name
  does not begin with a letter) will call `IS_BOXED` on the object and based on
  that will possibly `UNBOX` and convert to Ruby.
* Now using the native version of Psych.
* The supported version of LLVM on Oracle Linux has been dropped to 3.8.
* The supported version of Fedora has been dropped to 25, and the supported
  version of LLVM to 3.8, due to LLVM incompatibilities. The instructions for
  installing `libssl` have changed to match.

# 0.33, April 2018

New features:

* The Ruby version has been updated to version 2.3.6.
* Context pre-initialization with TruffleRuby `--native`, which significantly
  improves startup time and loads the `did_you_mean` gem ahead of time.
* The default VM is changed to SubstrateVM, where the startup is significantly 
  better. Use `--jvm` option for full JVM VM.
* The `Truffle::Interop` module has been replaced with a new `Polyglot` module
  which is designed to use more idiomatic Ruby syntax rather than explicit
  methods. A [new document](doc/user/polyglot.md) describes polyglot programming
  at a higher level.
* The `REMOVABLE`, `MODIFIABLE` and `INSERTABLE` Truffle interop key info flags
  have been implemented.
* `equal?` on foreign objects will check if the underlying objects are equal
  if both are Java interop objects.
* `delete` on foreign objects will send `REMOVE`, `size` will send `GET_SIZE`,
  and `keys` will send `KEYS`. `respond_to?(:size)` will send `HAS_SIZE`,
  `respond_to?(:keys)` will send `HAS_KEYS`.
* Added a new Java-interop API similar to the one in the Nashorn JavaScript
  implementation, as also implemented by Graal.js. The `Java.type` method
  returns a Java class object on which you can use normal interop methods. Needs
  the `--jvm` flag to be used.
* Supported and tested versions of LLVM for different platforms have been more
  precisely [documented](doc/user/installing-llvm.md).

Changes:

* Interop semantics of `INVOKE`, `READ`, `WRITE`, `KEYS` and `KEY_INFO` have
  changed significantly, so that `INVOKE` maps to Ruby method calls, `READ`
  calls `[]` or returns (bound) `Method` objects, and `WRITE` calls `[]=`.

Performance:

* `Dir.glob` is much faster and more memory efficient in cases that can reduce
  to direct filename lookups.
* `SecureRandom` now defers loading OpenSSL until it's needed, reducing time to
  load `SecureRandom`.
* `Array#dup` and `Array#shift` have been made constant-time operations by
  sharing the array storage and keeping a starting index.

Bug fixes:

* Interop key-info works with non-string-like names.

Internal changes:

* Changes to the lexer and translator to reduce regular expression calls.
* Some JRuby sources have been updated to 9.1.13.0.

# 0.32, March 2018

New features:

* A new embedded configuration is used when TruffleRuby is used from another
  language or application. This disables features like signals which may
  conflict with the embedding application, and threads which may conflict with
  other languages, and enables features such as the use of polyglot IO streams.

Performance:

* Conversion of ASCII-only Ruby strings to Java strings is now faster.
* Several operations on multi-byte character strings are now faster.
* Native I/O reads are ~22% faster.

Bug fixes:

* The launcher accepts `--native` and similar options in  the `TRUFFLERUBYOPT`
environment variable.

Internal changes:

* The launcher is now part of the TruffleRuby repository, rather than part of
the GraalVM repository.
* `ArrayBuilderNode` now uses `ArrayStrategies` and `ArrayMirrors` to remove
direct knowledge of array storage.
* `RStringPtr` and `RStringPtrEnd` now report as pointers for interop purposes,
fixing several issues with `char *` usage in C extensions.<|MERGE_RESOLUTION|>--- conflicted
+++ resolved
@@ -2,11 +2,8 @@
 
 # 1.0 RC 4
 
-<<<<<<< HEAD
 * #autoload now correctly calls main.require(path) dynamically.
-=======
 * It is no longer needed to add LLVM (`/usr/local/opt/llvm@4/bin`) to PATH on macOS.
->>>>>>> 85bf7996
 
 # 1.0 RC 3
 
